--- conflicted
+++ resolved
@@ -125,11 +125,7 @@
     logger.debug('Approval logs', logs.length)
 
     const promises = logs.map(async (log) => {
-<<<<<<< HEAD
       const event = marketplaceIface.parseLog(log)
-=======
-      const event = iface.parseLog(log)
->>>>>>> 29bfb645
       const structHash = event.args.structHash
       const makerAddress = event.args.maker
 
@@ -193,20 +189,13 @@
     logger.debug('NonceIncremented logs', logs.length)
 
     const promises = logs.map(async (log) => {
-<<<<<<< HEAD
       const event = marketplaceIface.parseLog(log)
-=======
-      const event = iface.parseLog(log)
->>>>>>> 29bfb645
       const makerAddress = event.args.maker
       const nonce = Number(event.args.newNonce)
       const marketAsks = await repositories.marketAsk.find({
         where: {
           makerAddress: utils.getAddress(makerAddress),
-<<<<<<< HEAD
-=======
           nonce: LessThan(nonce),
->>>>>>> 29bfb645
           marketSwapId: null,
           approvalTxHash: null,
           cancelTxHash: null,
@@ -223,10 +212,7 @@
         const marketBids = await repositories.marketBid.find({
           where: {
             makerAddress: utils.getAddress(makerAddress),
-<<<<<<< HEAD
-=======
             nonce: LessThan(nonce),
->>>>>>> 29bfb645
             marketSwapId: null,
             approvalTxHash: null,
             cancelTxHash: null,
