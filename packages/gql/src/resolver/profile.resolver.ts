--- conflicted
+++ resolved
@@ -129,19 +129,8 @@
 const createFollowEdge = (ctx: Context) => {
   return (profile: entity.Profile): Promise<entity.Edge | boolean> => {
     const { user, wallet, repositories } = ctx
-<<<<<<< HEAD
-    return repositories.edge.exists({
-      collectionId: user.id,
-      edgeType: defs.EdgeType.Follows,
-      thatEntityId: profile.id,
-      thatEntityType: defs.EntityType.Profile,
-      deletedAt: IsNull(),
-    })
-      .then(fp.thruIfFalse(() => core.createEdge(ctx, {
-=======
     return repositories.edge
       .exists({
->>>>>>> 7be53218
         collectionId: user.id,
         edgeType: defs.EdgeType.Follows,
         thatEntityId: profile.id,
@@ -1294,22 +1283,6 @@
   })
   joi.validateSchema(schema, args?.input)
   const chainId = args?.input?.chainId || process.env.CHAIN_ID
-<<<<<<< HEAD
-  return repositories.nft.findOne({
-    where:
-    {
-      contract: utils.getAddress(args?.input?.collectionAddress),
-      tokenId: ethers.BigNumber.from(args?.input?.tokenId).toHexString(),
-      chainId,
-    },
-  })
-    .then(fp.rejectIfEmpty(
-      appError.buildNotFound(
-        nftError.buildNFTNotFoundMsg(`profilesByDisplayNft ${args?.input?.collectionAddress} ${args?.input?.tokenId}`),
-        nftError.ErrorType.NFTNotFound,
-      ),
-    )).then((nft) => {
-=======
   return repositories.nft
     .findOne({
       where: {
@@ -1329,7 +1302,6 @@
       ),
     )
     .then(nft => {
->>>>>>> 7be53218
       let filters: Partial<entity.Edge> = {
         thatEntityType: defs.EntityType.NFT,
         thatEntityId: nft.id,
@@ -1672,15 +1644,7 @@
     auth.verifyAndGetNetworkChain('ethereum', chainId)
     const { profileIds } = args
     const { repositories } = ctx
-<<<<<<< HEAD
-    return profileNFTCount(
-      profileIds,
-      repositories,
-      chainId,
-    )
-=======
     return profileNFTCount(profileIds, repositories, chainId)
->>>>>>> 7be53218
   } catch (err) {
     Sentry.captureMessage(`Error in profileVisibleNFTCount: ${err}`)
     return err
