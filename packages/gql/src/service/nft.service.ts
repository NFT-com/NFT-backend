import axios from 'axios'
import { BigNumber, ethers } from 'ethers'
import * as Lodash from 'lodash'
import fetch from 'node-fetch'
import * as typeorm from 'typeorm'

import { AlchemyWeb3, createAlchemyWeb3 } from '@alch/alchemy-web3'
import { Upload } from '@aws-sdk/lib-storage'
import { assetBucket, getChain } from '@nftcom/gql/config'
import { getCollectionDeployer } from '@nftcom/gql/service/alchemy.service'
import { cache, CacheKeys } from '@nftcom/gql/service/cache.service'
import {
  contentTypeFromExt,
  extensionFromFilename,
  fetchWithTimeout,
  generateSVGFromBase64String,
  generateWeight,
  getAWSConfig,
  getLastWeight,
  midWeight,
  processIPFSURL,
  s3ToCdn,
  saveUsersForAssociatedAddress,
} from '@nftcom/gql/service/core.service'
import { retrieveNFTDetailsNFTPort } from '@nftcom/gql/service/nftport.service'
import { SearchEngineService } from '@nftcom/gql/service/searchEngine.service'
import { _logger, contracts, db, defs, entity, provider, typechain } from '@nftcom/shared'
import * as Sentry from '@sentry/node'

const repositories = db.newRepositories()
const logger = _logger.Factory(_logger.Context.Misc, _logger.Context.GraphQL)
const seService = new SearchEngineService()

const ALCHEMY_API_URL = process.env.ALCHEMY_API_URL
const ALCHEMY_API_URL_RINKEBY = process.env.ALCHEMY_API_URL_RINKEBY
const ALCHEMY_API_URL_GOERLI = process.env.ALCHEMY_API_URL_GOERLI
const MAX_SAVE_COUNTS = 500
let web3: AlchemyWeb3
let alchemyUrl: string

interface OwnedNFT {
  contract: {
    address: string
  }
  id: {
    tokenId: string
  }
}

interface ContractMetaDataResponse {
  address: string
  contractMetadata: {
    name: string
    symbol: string
    totalSupply: string
    tokenType: string
  }
}

interface NFTMetaDataResponse {
  contract: {
    address: string
  }
  id: {
    tokenId: string
    tokenMetadata: {
      tokenType: string
    }
  }
  title: string
  description: string
  media?: {
    uri?: {
      raw: string
      gateway: string
    }
  }
  metadata?: {
    image?: string
    attributes?: Array<Record<string, any>>
  }
  timeLastUpdated: string
}

type EdgeWithWeight = {
  id: string
  weight?: string
  hide?: boolean
}

type NFTOrder = {
  nftId: string
  newIndex: number
}

type NFTMetaData = {
  type: defs.NFTType
  name: string
  description: string
  image: string
  traits: defs.Trait[]
}

type UploadedImage = {
  cdnPath: string
  isRaw: boolean
}

export const initiateWeb3 = (chainId?: string): void => {
  chainId = chainId || process.env.CHAIN_ID // attach default value
  const alchemy_api_url = chainId === '1' ? ALCHEMY_API_URL :
    (chainId === '5' ? ALCHEMY_API_URL_GOERLI : ALCHEMY_API_URL_RINKEBY)
  web3 = createAlchemyWeb3(alchemy_api_url)
  alchemyUrl = Number(chainId) == 1 ? process.env.ALCHEMY_API_URL :
    Number(chainId) == 5 ? process.env.ALCHEMY_API_URL_GOERLI :
      Number(chainId) == 4 ? process.env.ALCHEMY_API_URL_RINKEBY : ''
}

export const initiateWeb3PreviewLink = (chainId?: string): void => {
  chainId = chainId || process.env.CHAIN_ID // attach default value
  alchemyUrl = Number(chainId) == 1 ? process.env.ALCHEMY_API_KEY_PREVIEWLINK :
    Number(chainId) == 5 ? process.env.ALCHEMY_API_KEY_PREVIEWLINK_GOERLI : ''
  web3 = createAlchemyWeb3(alchemyUrl)
}

export const getNFTsFromAlchemy = async (
  owner: string,
  contracts?: string[],
): Promise<OwnedNFT[]> => {
  try {
    let pageKey
    const ownedNFTs: Array<OwnedNFT> = []
    let response
    if (contracts) {
      response = await web3.alchemy.getNfts({
        owner: owner,
        withMetadata: false,
        contractAddresses: contracts,
      })
    } else {
      response = await web3.alchemy.getNfts({
        owner: owner,
        withMetadata: false,
      })
    }

    if (response.ownedNfts) {
      ownedNFTs.push(...response.ownedNfts as OwnedNFT[])
      if (response.pageKey) {
        pageKey = response.pageKey
        // eslint-disable-next-line no-constant-condition
        while (true) {
          let res
          if (contracts) {
            res = await web3.alchemy.getNfts({
              owner: owner,
              withMetadata: false,
              pageKey: pageKey,
              contractAddresses: contracts,
            })
          } else {
            res = await web3.alchemy.getNfts({
              owner: owner,
              withMetadata: false,
              pageKey: pageKey,
            })
          }
          if (res.ownedNfts) {
            ownedNFTs.push(...res.ownedNfts as OwnedNFT[])
            if (res.pageKey) {
              pageKey = res.pageKey
            } else {
              break
            }
          } else {
            break
          }
        }
      }

      return ownedNFTs
    } else {
      return []
    }
  } catch (err) {
    Sentry.captureMessage(`Error in getNFTsFromAlchemy: ${err}`)
    return []
  }
}

export const getOwnersForNFT = async (
  nft: typeorm.DeepPartial<entity.NFT>,
): Promise<string[]> => {
  try {
    initiateWeb3(nft.chainId)
    const contract = ethers.utils.getAddress(nft.contract)
    const key = `getOwnersForNFT_${nft.chainId}_${contract}_${nft.tokenId}`
    const cachedData = await cache.get(key)

    if (cachedData) {
      return JSON.parse(cachedData) as string[]
    } else {
      const baseUrl = `${alchemyUrl}/getOwnersForToken?contractAddress=${contract}&tokenId=${nft.tokenId}`
      const response = await axios.get(baseUrl)

      if (response.data && response.data.owners) {
        await cache.set(key, JSON.stringify(response.data.owners), 'EX', 60 * 60) // 1 hour
        return response.data.owners as string[]
      } else {
        return []
      }
    }
  } catch (err) {
    logger.error(`Error in getOwnersForNFT: ${err}`)
    Sentry.captureMessage(`Error in getOwnersForNFT: ${err}`)
    return []
  }
}

/**
 * Takes a bunch of NFTs (pulled from the DB), and checks
 * that the given owner is still correct.
 *
 * If not, deletes the NFT record from the DB.
 */
export const filterNFTsWithAlchemy = async (
  nfts: Array<typeorm.DeepPartial<entity.NFT>>,
  owner: string,
): Promise<any[]> => {
  const contracts = []
  nfts.forEach((nft: typeorm.DeepPartial<entity.NFT>) => {
    contracts.push(nft.contract)
  })
  try {
    const ownedNfts = await getNFTsFromAlchemy(owner, contracts)
    const checksum = ethers.utils.getAddress

    return await Promise.allSettled(
      nfts.map(async (dbNFT: typeorm.DeepPartial<entity.NFT>) => {
        const index = ownedNfts.findIndex((ownedNFT: OwnedNFT) =>
          checksum(ownedNFT.contract.address) === checksum(dbNFT.contract) &&
          BigNumber.from(ownedNFT?.id?.tokenId).eq(BigNumber.from(dbNFT.tokenId)),
        )
        // We didn't find this NFT entry in the most recent list of
        // this user's owned tokens for this contract/collection.
        if (index === -1) {
          await repositories.edge.hardDelete({ thatEntityId: dbNFT.id, edgeType: defs.EdgeType.Displays } )
          const owners = await getOwnersForNFT(dbNFT)
          if (owners.length) {
            if (owners.length > 1) {
              // This is ERC1155 token with multiple owners, so we don't update owner for now and delete NFT
              await repositories.edge.hardDelete({ thatEntityId: dbNFT.id } )
                .then(() => repositories.nft.hardDelete({
                  id: dbNFT.id,
                }))
              await seService.deleteNFT(dbNFT.id)
            } else {
              const newOwner = owners[0]
              // save User, Wallet for new owner addresses if it's not in our DB ...
              const wallet = await saveUsersForAssociatedAddress(dbNFT.chainId, newOwner, repositories)
              const user = await repositories.user.findOne({
                where: {
                  username: 'ethereum-' + ethers.utils.getAddress(newOwner),
                },
              })
              await repositories.nft.updateOneById(dbNFT.id, {
                userId: user.id,
                walletId: wallet.id,
              })
            }
          } else {
            // if there is no owner from api, then we just delete it from our DB
            await repositories.edge.hardDelete({ thatEntityId: dbNFT.id } )
              .then(() => repositories.nft.hardDelete({
                id: dbNFT.id,
              }))
            await seService.deleteNFT(dbNFT.id)
          }
        }
      }),
    )
  } catch (err) {
    Sentry.captureMessage(`Error in filterNFTsWithAlchemy: ${err}`)
    return []
  }
}

const getNFTMetaDataFromAlchemy = async (
  contractAddress: string,
  tokenId: string,
): Promise<NFTMetaDataResponse | undefined> => {
  try {
    const response = await web3.alchemy.getNftMetadata({
      contractAddress: contractAddress,
      tokenId: tokenId,
    })

    return response as NFTMetaDataResponse
  } catch (err) {
    Sentry.captureMessage(`Error in getNFTMetaDataFromAlchemy: ${err}`)
    return undefined
  }
}

export const getContractMetaDataFromAlchemy = async (
  contractAddress: string,
): Promise<ContractMetaDataResponse | undefined> => {
  try {
    const key = `getContractMetaDataFromAlchemy${alchemyUrl}_${ethers.utils.getAddress(contractAddress)}`
    const cachedContractMetadata: string = await cache.get(key)

    if (cachedContractMetadata) {
      return JSON.parse(cachedContractMetadata)
    } else {
      const baseUrl = `${alchemyUrl}/getContractMetadata/?contractAddress=${contractAddress}`
      const response = await axios.get(baseUrl)

      if (response.data) {
        await cache.set(key, JSON.stringify(response.data), 'EX', 60 * 60) // 1 hour
      }
      return response.data
    }
  } catch (err) {
    Sentry.captureMessage(`Error in getContractMetaDataFromAlchemy: ${err}`)
    return undefined
  }
}

export const getCollectionNameFromContract = (
  contractAddress: string,
  chainId: string,
  type:  defs.NFTType,
): Promise<string> => {
  try {
    const network = getChain('ethereum', chainId)
    if (type === defs.NFTType.ERC721) {
      const tokenContract = typechain.ERC721__factory.connect(
        contractAddress,
        provider.provider(network.name),
      )
      return tokenContract.name().catch(() => Promise.resolve('Unknown Name'))
    } else if (type === defs.NFTType.ERC1155 || type === defs.NFTType.UNKNOWN) {
      const tokenContract = typechain.ERC1155__factory.connect(
        contractAddress,
        provider.provider(network.name),
      )
      return tokenContract.name().catch(() => Promise.resolve('Unknown Name'))
    } else {
      logger.error('Token type not ERC721, ERC1155, nor UNKNOWN', type)
      return Promise.resolve('Unknown Name')
    }
  } catch (error) {
    logger.error('ethers failed: ', error)
    Sentry.captureException(error)
    Sentry.captureMessage(`Error in getCollectionNameFromContract: ${error}`)
    return Promise.resolve('Unknown Name')
  }
}

const updateCollectionForNFTs = async (
  nfts: Array<entity.NFT>,
): Promise<void> => {
  try {
    const seen = {}
    const nonDuplicates: Array<entity.NFT> = []
    nfts.map((nft: entity.NFT) => {
      const key = ethers.utils.getAddress(nft.contract)
      if (!seen[key]) {
        nonDuplicates.push(nft)
        seen[key] = true
      }
    })
    // save collections...
    let collections = []

    await Promise.allSettled(
      nonDuplicates.map(async (nft: entity.NFT) => {
        const collection = await repositories.collection.findOne({
          where: { contract: ethers.utils.getAddress(nft.contract) },
        })
        if (!collection) {
          const collectionName = await getCollectionNameFromContract(
            nft.contract,
            nft.chainId,
            nft.type,
          )
          const collectionDeployer = await getCollectionDeployer(nft.contract, nft.chainId)
          logger.debug('new collection', { collectionName, contract: nft.contract, collectionDeployer })

          collections.push({
            contract: ethers.utils.getAddress(nft.contract),
            chainId: nft?.chainId || process.env.CHAIN_ID,
            name: collectionName,
            deployer: collectionDeployer,
          })
        }
      }),
    )
    collections = await repositories.collection.saveMany(collections, { chunk: MAX_SAVE_COUNTS })
    await seService.indexCollections(collections)

    // save edges for collection and nfts...
    const edges = []
    await Promise.allSettled(
      nfts.map(async (nft) => {
        const collection = await repositories.collection.findOne({
          where: { contract: ethers.utils.getAddress(nft.contract) },
        })
        if (collection) {
          const edgeVals = {
            thisEntityType: defs.EntityType.Collection,
            thatEntityType: defs.EntityType.NFT,
            thisEntityId: collection.id,
            thatEntityId: nft.id,
            edgeType: defs.EdgeType.Includes,
          }
          const edge = await repositories.edge.findOne({ where: edgeVals })
          if (!edge) edges.push(edgeVals)
        }
      }),
    )
    await repositories.edge.saveMany(edges, { chunk: MAX_SAVE_COUNTS })
  } catch (err) {
    Sentry.captureMessage(`Error in updateCollectionForNFTs: ${err}`)
    return err
  }
}

const getNFTMetaData = async (
  contract: string,
  tokenId: string,
): Promise<NFTMetaData | undefined> => {
  try {
    let type: defs.NFTType
    const traits: Array<defs.Trait> = []

    const nftMetadata: NFTMetaDataResponse = await getNFTMetaDataFromAlchemy(
      contract,
      tokenId,
    )

    if (!nftMetadata) return

    const contractMetadata: ContractMetaDataResponse =
      await getContractMetaDataFromAlchemy(contract)

    const name = nftMetadata?.title || `${contractMetadata.contractMetadata.name} #${Number(tokenId).toString()}`
    const description = nftMetadata?.description
    const image = nftMetadata?.metadata?.image
    if (nftMetadata?.id?.tokenMetadata.tokenType === 'ERC721') {
      type = defs.NFTType.ERC721
    } else if (nftMetadata?.id?.tokenMetadata?.tokenType === 'ERC1155') {
      type = defs.NFTType.ERC1155
    } else if (nftMetadata?.title.endsWith('.eth')) { // if token is ENS token...
      type = defs.NFTType.UNKNOWN
    }

    if (Array.isArray(nftMetadata?.metadata?.attributes)) {
      nftMetadata?.metadata?.attributes.map((trait) => {
        traits.push(({
          type: trait?.trait_type,
          value: trait?.value || trait?.trait_value,
        }))
      })
    } else {
      if (nftMetadata?.metadata?.attributes) {
        Object.keys(nftMetadata?.metadata?.attributes).map(keys => {
          traits.push(({
            type: keys,
            value: nftMetadata?.metadata?.attributes?.[keys],
          }))
        })
      }
    }

    return {
      type,
      name,
      description,
      image,
      traits,
    }
  } catch (err) {
    Sentry.captureMessage(`Error in getNFTMetaData: ${err}`)
    return err
  }
}

/**
 * Upload buffer from external image url to our S3 and return CDN path
 * @param imageUrl
 * @param filename
 * @param chainId
 * @param contract
 * @param uploadPath
 */

const uploadImageToS3 = async (
  imageUrl: string,
  filename: string,
  chainId: string,
  contract: string,
  uploadPath: string,
): Promise<UploadedImage | undefined> => {
  try {
    let buffer
    let ext
    let imageKey
    if (!imageUrl) return undefined
    let isRaw = false
    if (imageUrl.indexOf('data:image/svg+xml') === 0) {
      isRaw = true
      buffer = generateSVGFromBase64String(imageUrl)
      ext = 'svg'
      imageKey = uploadPath + Date.now() + '-' + contract + '.svg'
    } else {
      imageUrl = processIPFSURL(imageUrl)

      // get buffer from imageURL, timeout is set to 60 seconds
      const res = await fetchWithTimeout(imageUrl, { timeout: 1000 * 60 })
      buffer = await res.buffer()

      if (!buffer) return undefined
      ext = extensionFromFilename(filename)

      if (!ext) {
        if (imageUrl.includes('https://metadata.ens.domains/')) {
          ext = 'svg'
          imageKey = uploadPath + Date.now() + '-' + filename + '.svg'
        } else if (imageUrl.includes('https://arweave.net/')) {
          // Size of augmented reality images are huge, so we keep them as raw data
          isRaw = true
          ext = 'mp4'
          imageKey = uploadPath + Date.now() + '-' + filename + '.mp4'
        } else {
          ext = 'png'
          imageKey = uploadPath + Date.now() + '-' + filename + '.png'
        }
      } else {
        if (ext === 'mp4') {
          // we keep mp4 files as raw data
          isRaw = true
        }
        imageKey = uploadPath + Date.now() + '-' + filename
      }
    }

    const contentType = contentTypeFromExt(ext)
    if (!contentType) return undefined
    const s3config = await getAWSConfig()
    const upload = new Upload({
      client: s3config,
      params: {
        Bucket: assetBucket.name,
        Key: imageKey,
        Body: buffer,
        ContentType: contentType,
      },
    })
    await upload.done()

    logger.info(`finished uploading in uploadImageToS3: ${imageUrl}`)
    const cdnPath = s3ToCdn(`https://${assetBucket.name}.s3.amazonaws.com/${imageKey}`)
    return {
      cdnPath,
      isRaw,
    }
  } catch (err) {
    logger.error(`Error in uploadImageToS3 ${err}`)
    Sentry.captureMessage(`Error in uploadImageToS3 ${err}`)
    throw err
  }
}

export const saveNFTMetadataImageToS3 = async (
  nft: entity.NFT,
  repositories: db.Repository,
): Promise<string | undefined> => {
  try {
    if (nft?.metadata?.imageURL && nft?.metadata?.imageURL.startsWith('https://cdn.nft.com')) {
      await repositories.nft.updateOneById(nft.id, {
        previewLink: nft.metadata.imageURL + '?width=600',
      })
      return nft.metadata.imageURL + '?width=600'
    } else {
      let uploadedImage
      const uploadPath = `nfts/${nft.chainId}/`

      const nftPortResult = await retrieveNFTDetailsNFTPort(nft.contract, nft.tokenId, nft.chainId)
      // if image url from NFTPortResult is valid
      if (nftPortResult && nftPortResult.nft.cached_file_url && nftPortResult.nft.cached_file_url.length) {
        const filename = nftPortResult.nft.cached_file_url.split('/').pop()
        uploadedImage = await uploadImageToS3(
          nftPortResult.nft.cached_file_url,
          filename,
          nft.chainId,
          nft.contract,
          uploadPath,
        )
<<<<<<< HEAD
      } else if (nftPortResult && nftPortResult.contract.metadata.cached_thumbnail_url) {
=======
      } else if (nftPortResult && nftPortResult.contract &&
        nftPortResult.contract?.metadata &&
        nftPortResult.contract?.metadata?.cached_thumbnail_url
      ) {
>>>>>>> 9f96ead0
        const cachedContract = await cache.get(`nftport_contract_${nft.contract}`)

        if (!cachedContract) {
          const filename = `${nftPortResult.contract.name}_${nftPortResult.nft.token_id}`
          uploadedImage = await uploadImageToS3(
            nftPortResult.nft.cached_file_url,
            filename,
            nft.chainId,
            nft.contract,
            uploadPath,
          )
          await cache.set(`nftport_contract_${nft.contract}`, JSON.stringify(uploadedImage))
        } else {
          uploadedImage = JSON.parse(cachedContract)
        }
      } else {
        initiateWeb3PreviewLink(nft.chainId)
        const nftAlchemyResult = await getNFTMetaDataFromAlchemy(nft.contract, nft.tokenId)
        if (nftAlchemyResult && nftAlchemyResult.metadata.image && nftAlchemyResult.metadata.image.length) {
          const filename = nftAlchemyResult.metadata.image.split('/').pop()
          uploadedImage = await uploadImageToS3(
            nftAlchemyResult.metadata.image,
            filename,
            nft.chainId,
            nft.contract,
            uploadPath,
          )
        } else {
          // we try to get url from metadata
          if (nft?.metadata?.imageURL && nft?.metadata?.imageURL.indexOf('data:image/svg+xml') === 0) {
            uploadedImage = await uploadImageToS3(nft.metadata.imageURL, `${nft.contract}.svg`, nft.chainId, nft.contract, uploadPath)
          } else {
            const imageUrl = processIPFSURL(nft?.metadata?.imageURL)
            if (!imageUrl) return undefined
            const filename = nft.metadata.imageURL.split('/').pop()
            if (!filename) return undefined
            uploadedImage = await uploadImageToS3(imageUrl, filename, nft.chainId, nft.contract, uploadPath)
          }
        }
      }

      if (!uploadedImage) return undefined
      logger.info(`previewLink for NFT ${ nft.id } was generated`,
        {
          previewLink: uploadedImage.isRaw ? uploadedImage.cdnPath : uploadedImage.cdnPath + '?width=600',
        })
      return uploadedImage.isRaw ? uploadedImage.cdnPath : uploadedImage.cdnPath + '?width=600'
    }
  } catch (err) {
    await repositories.nft.updateOneById(nft.id, {
      previewLinkError: JSON.stringify(err),
    })
    logger.error(`Error in saveNFTMetadataImageToS3: ${err}`)
    Sentry.captureMessage(`Error in saveNFTMetadataImageToS3: ${err}`)
    return undefined
  }
}

export const updateNFTOwnershipAndMetadata = async (
  nft: OwnedNFT,
  userId: string,
  walletId: string,
  chainId: string,
): Promise<entity.NFT | undefined> => {
  try {
    const existingNFT = await repositories.nft.findOne({
      where: {
        contract: ethers.utils.getAddress(nft.contract.address),
        tokenId: BigNumber.from(nft.id.tokenId).toHexString(),
        chainId: chainId,
      },
    })

    let walletChainId: string = await cache.get(`chainId_${walletId}`)

    if (!walletChainId) {
      const wallet = await repositories.wallet.findById(walletId)
      await cache.set(`chainId_${walletId}`, wallet.chainId)
      walletChainId = wallet.chainId
    }

    const metadata = await getNFTMetaData(nft.contract.address, nft.id.tokenId)

    if (!metadata) return undefined

    const { type, name, description, image, traits } = metadata
    // if this NFT is not existing on our db, we save it...
    if (!existingNFT) {
      const savedNFT = await repositories.nft.save({
        chainId: walletChainId || process.env.CHAIN_ID,
        userId,
        walletId,
        contract: ethers.utils.getAddress(nft.contract.address),
        tokenId: BigNumber.from(nft.id.tokenId).toHexString(),
        type,
        metadata: {
          name,
          description,
          imageURL: image,
          traits: traits,
        },
      })
      // save previewLink of NFT metadata image if it's from IPFS
      const previewLink = await saveNFTMetadataImageToS3(savedNFT, repositories)
      if (previewLink) {
        await repositories.nft.updateOneById(savedNFT.id, { previewLink })
      }
      return savedNFT
    } else {
      // if this NFT is existing and owner changed, we change its ownership...
      if (existingNFT.userId !== userId || existingNFT.walletId !== walletId) {
        // we remove edge of previous profile
        await repositories.edge.hardDelete({ thatEntityId: existingNFT.id, edgeType: defs.EdgeType.Displays } )
        // if this NFT is a profile NFT...
        if (ethers.utils.getAddress(existingNFT.contract) ==
          ethers.utils.getAddress(contracts.nftProfileAddress(chainId))) {
          const previousWallet = await repositories.wallet.findById(existingNFT.walletId)
          const profile = await repositories.profile.findOne({ where: {
            tokenId: BigNumber.from(existingNFT.tokenId).toString(),
            walletId: previousWallet.id,
            userId: previousWallet.userId,
          } })
          // if this NFT was previous owner's preferred profile...
          if (profile.id === previousWallet.profileId) {
            await repositories.wallet.updateOneById(previousWallet.id, {
              profileId: null,
            })
          }
        }
        return await repositories.nft.updateOneById(existingNFT.id, {
          userId,
          walletId,
          type,
          profileId: null,
          metadata: {
            name,
            description,
            imageURL: image,
            traits: traits,
          },
        })
      } else {
        const isTraitSame = (existingNFT.metadata.traits.length == traits.length) &&
          existingNFT.metadata.traits.every(function(element, index) {
            return element.type === traits[index].type && element.value === traits[index].value
          })
        // if ownership's not changed and just metadata changed, we update only metadata...
        if (existingNFT.type !== type ||
          existingNFT.metadata.name !== name ||
          existingNFT.metadata.description !== description ||
          existingNFT.metadata.imageURL !== image ||
          !isTraitSame
        ) {
          const updatedNFT = await repositories.nft.updateOneById(existingNFT.id, {
            userId,
            walletId,
            type,
            metadata: {
              name,
              description,
              imageURL: image,
              traits: traits,
            },
          })
          if (existingNFT.metadata.imageURL !== image) {
            // update previewLink of NFT metadata image if it's from IPFS
            const previewLink = await saveNFTMetadataImageToS3(updatedNFT, repositories)
            if (previewLink) {
              await repositories.nft.updateOneById(updatedNFT.id, { previewLink })
            }
          }
          return updatedNFT
        } else {
          logger.debug('No need to update owner and metadata', existingNFT.contract)
          return undefined
        }
      }
    }
  } catch (err) {
    console.log(err)
    Sentry.captureMessage(`Error in updateNFTOwnershipAndMetadata: ${err}`)
    return undefined
  }
}

/**
 * Gets all the NFTs in the database owned by this user,
 * and cross-references them with new Alchemy data.
 */
export const checkNFTContractAddresses = async (
  userId: string,
  walletId: string,
  walletAddress: string,
  chainId: string,
): Promise<void[]> => {
  try {
    const nfts = await repositories.nft.find({ where: {
      userId: userId,
      walletId: walletId,
      chainId: chainId,
    } })
    if (!nfts.length) {
      return []
    }
    const nftsChunks: entity.NFT[][] = Lodash.chunk(
      nfts,
      20,
    )
    await Promise.allSettled(
      nftsChunks.map(async (nftChunk: entity.NFT[]) => {
        await filterNFTsWithAlchemy(nftChunk, walletAddress)
      }),
    )
  } catch (err) {
    Sentry.captureMessage(`Error in checkNFTContractAddresses: ${err}`)
    return []
  }
}

/**
 * update wallet NFTs using data from alchemy api
 * @param userId
 * @param walletId
 * @param walletAddress
 * @param chainId
 */
export const updateWalletNFTs = async (
  userId: string,
  walletId: string,
  walletAddress: string,
  chainId: string,
): Promise<void> => {
  const ownedNFTs = await getNFTsFromAlchemy(walletAddress)
  const savedNFTs: entity.NFT[] = []
  await Promise.allSettled(
    ownedNFTs.map(async (nft: OwnedNFT) => {
      const savedNFT = await updateNFTOwnershipAndMetadata(nft, userId, walletId, chainId)
      if (savedNFT) savedNFTs.push(savedNFT)
    }),
  )
  await seService.indexNFTs(savedNFTs)
  await updateCollectionForNFTs(savedNFTs)
}

export const refreshNFTMetadata = async (
  nft: entity.NFT,
): Promise<entity.NFT> => {
  try {
    // hard refresh for now
    // until Alchemy SDK incorporates this
    // TODO: remove in future
    const alchemy_api_url = nft.chainId === '1' ? process.env.ALCHEMY_API_URL :
      (nft.chainId === '5' ? process.env.ALCHEMY_API_URL_GOERLI : process.env.ALCHEMY_API_URL_RINKEBY)
    await axios.get(`${alchemy_api_url}/getNFTMetadata?contractAddress=${nft.contract}&tokenId=${BigNumber.from(nft.tokenId).toString()}&tokenType=${nft.type == defs.NFTType.ERC1155 ? 'erc1155' : 'erc721'}&refreshCache=true`)

    const metadata = await getNFTMetaData(
      nft.contract,
      BigNumber.from(nft.tokenId).toString(),
    )
    const { type, name, description, image, traits } = metadata
    const isTraitSame = (nft.metadata.traits.length == traits.length) &&
      nft.metadata.traits.every(function(element, index) {
        return element.type === traits[index].type && element.value === traits[index].value
      })
    // if metadata changed, we update metadata...
    if (nft.type !== type ||
      nft.metadata.name !== name ||
      nft.metadata.description !== description ||
      nft.metadata.imageURL !== image ||
      !isTraitSame
    ) {
      return await repositories.nft.updateOneById(nft.id, {
        type,
        metadata: {
          name,
          description,
          imageURL: image,
          traits: traits,
        },
      })
    }
    return nft
  } catch (err) {
    Sentry.captureMessage(`Error in refreshNFTMetadata: ${err}`)
    return err
  }
}

export const getOwnersOfGenesisKeys = async (
  chainId: string,
): Promise<string[]> => {
  const contract = contracts.genesisKeyAddress(chainId)
  if (chainId !== '1' && chainId !== '5') return []
  try {
    const key = `${CacheKeys.GENESIS_KEY_OWNERS}_${chainId}`
    const cachedData = await cache.get(key)
    if (cachedData) {
      return JSON.parse(cachedData) as string[]
    }
    // until Alchemy SDK incorporates this
    // TODO: remove in future
    const alchemy_api_url = chainId === '1' ? process.env.ALCHEMY_API_URL : process.env.ALCHEMY_API_URL_GOERLI
    const res = await axios.get(`${alchemy_api_url}/getOwnersForCollection?contractAddress=${contract}`)
    if (res && res.data && res.data.ownerAddresses) {
      const gkOwners = res.data.ownerAddresses as string[]
      await cache.set(key, JSON.stringify(gkOwners), 'EX', 60)
      return gkOwners
    } else {
      return []
    }
  } catch (err) {
    Sentry.captureMessage(`Error in getOwnersOfGenesisKeys: ${err}`)
    return []
  }
}

const hideAllNFTs = async (
  repositories: db.Repository,
  profileId: string,
): Promise<void> => {
  const edges = await repositories.edge.find({ where: {
    thisEntityType: defs.EntityType.Profile,
    thisEntityId: profileId,
    edgeType: defs.EdgeType.Displays,
    thatEntityType: defs.EntityType.NFT,
    hide: false,
  } })
  if (edges.length) {
    const updatedEdges = []
    for (let i = 0; i < edges.length; i++) {
      updatedEdges.push({
        id: edges[i].id,
        hide: true,
      })
    }
    await repositories.edge.saveMany(updatedEdges, { chunk: MAX_SAVE_COUNTS })
  }
}
const saveEdgesWithWeight = async (
  nfts: entity.NFT[],
  profileId: string,
  hide: boolean,
): Promise<void> => {
  try {
    const nftsToBeAdded = []
    const edgesWithWeight = []
    // filter nfts are not added to edge yet...
    await Promise.allSettled(
      nfts.map(async (nft: entity.NFT) => {
        const displayEdge = await repositories.edge.findOne({
          where: {
            thisEntityType: defs.EntityType.Profile,
            thatEntityType: defs.EntityType.NFT,
            thisEntityId: profileId,
            thatEntityId: nft.id,
            edgeType: defs.EdgeType.Displays,
          },
        })
        if (!displayEdge) nftsToBeAdded.push(nft)
      }),
    )
    // generate weights for nfts...
    let weight = await getLastWeight(repositories, profileId)
    for (let i = 0; i < nftsToBeAdded.length; i++) {
      const newWeight = generateWeight(weight)
      edgesWithWeight.push({
        thisEntityType: defs.EntityType.Profile,
        thatEntityType: defs.EntityType.NFT,
        thisEntityId: profileId,
        thatEntityId: nftsToBeAdded[i].id,
        edgeType: defs.EdgeType.Displays,
        weight: newWeight,
        hide: hide,
      })
      weight = newWeight
    }
    // save nfts to edge...
    await repositories.edge.saveMany(edgesWithWeight, { chunk: MAX_SAVE_COUNTS })
  } catch (err) {
    Sentry.captureMessage(`Error in saveEdgesWithWeight: ${err}`)
    return err
  }
}

const showAllNFTs = async (
  repositories: db.Repository,
  walletId: string,
  profileId: string,
  chainId: string,
): Promise<void> => {
  const nfts = await repositories.nft.find({ where: { walletId, chainId } })
  if (nfts.length) {
    await saveEdgesWithWeight(nfts, profileId, false)
    // change hide column to false which ones are true...
    const edges = await repositories.edge.find({
      where: {
        thisEntityType: defs.EntityType.Profile,
        thatEntityType: defs.EntityType.NFT,
        thisEntityId: profileId,
        edgeType: defs.EdgeType.Displays,
        hide: true,
      },
    })
    if (edges.length) {
      const updatedEdges = []
      for (let i = 0; i < edges.length; i++) {
        updatedEdges.push({
          id: edges[i].id,
          hide: false,
        })
      }
      await repositories.edge.saveMany(updatedEdges, { chunk: MAX_SAVE_COUNTS })
    }
  }
}

const showNFTs = async (
  showNFTIds: string[],
  profileId: string,
  chainId: string,
): Promise<void> => {
  const nfts = []
  await Promise.allSettled(
    showNFTIds.map(async (id) => {
      const existingNFT = await repositories.nft.findOne({ where: { id, chainId } })
      if (existingNFT) nfts.push(existingNFT)
    }),
  )
  if (nfts.length) {
    await saveEdgesWithWeight(nfts, profileId, false)
    // change hide column to false which ones are true...
    await Promise.allSettled(
      nfts.map(async (nft: entity.NFT) => {
        const displayEdge = await repositories.edge.findOne({
          where: {
            thisEntityType: defs.EntityType.Profile,
            thatEntityType: defs.EntityType.NFT,
            thisEntityId: profileId,
            thatEntityId: nft.id,
            edgeType: defs.EdgeType.Displays,
            hide: true,
          },
        })
        if (displayEdge) await repositories.edge.updateOneById(displayEdge.id, { hide: false })
      }),
    )
  }
}

/**
 * change visibility of profile NFTs
 * hideNFTIds takes priority over showNFTIds (like if the same ID is in both arrays)
 * showAll, hideAll, and -Ids arrays are mutually exclusive (only one of those 3 will be respected, with priority to showAll)
 * @param repositories
 * @param walletId
 * @param profileId
 * @param showAll
 * @param hideAll
 * @param showNFTIds - set the NFTs' visibility as show, without regard to the previous value
 * @param hideNFTIds - set the NFTs' visibility as hide, without regard to the previous value
 * @param chainId
 */
export const changeNFTsVisibility = async (
  repositories: db.Repository,
  walletId: string,
  profileId: string,
  showAll: boolean,
  hideAll: boolean,
  showNFTIds: Array<string> | null,
  hideNFTIds: Array<string> | null,
  chainId: string,
): Promise<void> => {
  try {
    if (showAll) {
      await showAllNFTs(repositories, walletId, profileId, chainId)
      return
    } else if (hideAll) {
      await hideAllNFTs(repositories, profileId)
      return
    } else {
      if (showNFTIds?.length) {
        await showNFTs(showNFTIds, profileId, chainId)
      }
      if (hideNFTIds) {
        await Promise.allSettled(
          hideNFTIds?.map(async (id) => {
            const existingNFT = await repositories.nft.findOne({ where: { id, chainId } })
            if (existingNFT) {
              const edgeVals = {
                thisEntityId: profileId,
                thisEntityType: defs.EntityType.Profile,
                thatEntityId: existingNFT.id,
                thatEntityType: defs.EntityType.NFT,
                edgeType: defs.EdgeType.Displays,
                hide: false,
              }
              const existingEdge = await repositories.edge.findOne({ where: edgeVals })
              if (existingEdge) {
                await repositories.edge.updateOneById(existingEdge.id, { hide: true })
              }
            }
          }),
        )
      }
    }
  } catch (err) {
    Sentry.captureMessage(`Error in changeNFTsVisibility: ${err}`)
    return err
  }
}

export const updateNFTsOrder = async (
  profileId: string,
  orders: Array<NFTOrder>,
): Promise<void> => {
  try {
    for (let i = 0; i < orders.length; i++) {
      const edges = await repositories.edge.find({
        where: {
          thisEntityType: defs.EntityType.Profile,
          thatEntityType: defs.EntityType.NFT,
          thisEntityId: profileId,
          edgeType: defs.EdgeType.Displays,
        },
        order: {
          weight: 'ASC',
        },
      })
      const existingNFT = await repositories.nft.findOne({
        where: {
          id: orders[i].nftId,
        },
      })
      if (existingNFT) {
        const existingEdge = await repositories.edge.findOne({
          where: {
            thisEntityType: defs.EntityType.Profile,
            thatEntityType: defs.EntityType.NFT,
            thisEntityId: profileId,
            thatEntityId: orders[i].nftId,
            edgeType: defs.EdgeType.Displays,
          },
        })
        if (existingEdge) {
          const index = edges.findIndex((edge) => edge.id === existingEdge.id)
          if (orders[i].newIndex <= 0) {
            // if new index is first place of nft order...
            if (index !== 0) {
              await repositories.edge.updateOneById(edges[0].id, {
                weight: midWeight('aaaa', edges[1].weight),
              })
              await repositories.edge.updateOneById(existingEdge.id, {
                weight: 'aaaa',
              })
            }
          } else if (orders[i].newIndex >= edges.length - 1) {
            // if new index is last place of nft order...
            if (index !== edges.length - 1) {
              await repositories.edge.updateOneById(existingEdge.id, {
                weight: generateWeight(edges[edges.length - 1].weight),
              })
            }
          } else {
            // if new index is inside nft order...
            if (index !== orders[i].newIndex) {
              await repositories.edge.updateOneById(existingEdge.id, {
                weight:
                  midWeight(edges[orders[i].newIndex - 1].weight,
                    edges[orders[i].newIndex].weight),
              })
            }
          }
        }
      }
    }
  } catch (err) {
    Sentry.captureMessage(`Error in updateNFTsOrder: ${err}`)
    return err
  }
}

export const updateEdgesWeightForProfile = async (
  profileId: string,
  walletId: string,
): Promise<void> => {
  try {
    const nfts = await repositories.nft.find({ where: { walletId } })
    if (!nfts.length) return
    const nullEdges = await repositories.edge.find({
      where: {
        thisEntityType: defs.EntityType.Profile,
        thatEntityType: defs.EntityType.NFT,
        thisEntityId: profileId,
        edgeType: defs.EdgeType.Displays,
        weight: null,
      },
    })
    if (nullEdges.length) {
      // fill weight of edges which have null as weight...
      let weight = await getLastWeight(repositories, profileId)
      const edgesWithWeight: EdgeWithWeight[] = []
      for (let i = 0; i < nullEdges.length; i++) {
        const newWeight = generateWeight(weight)
        edgesWithWeight.push({
          id: nullEdges[i].id,
          weight: newWeight,
          hide: nullEdges[i].hide ?? false,
        })
        weight = newWeight
      }
      await repositories.edge.saveMany(edgesWithWeight, { chunk: MAX_SAVE_COUNTS })
    }
    // save edges for new nfts...
    await saveEdgesWithWeight(nfts, profileId, true)
  } catch (err) {
    Sentry.captureMessage(`Error in updateEdgesWeightForProfile: ${err}`)
    return err
  }
}

export const syncEdgesWithNFTs = async (
  profileId: string,
): Promise<void> => {
  try {
    const seen = {}
    const edges = await repositories.edge.find({
      where: {
        thisEntityType: defs.EntityType.Profile,
        thatEntityType: defs.EntityType.NFT,
        thisEntityId: profileId,
        edgeType: defs.EdgeType.Displays,
      },
    })

    logger.debug(`${edges.length} edges to be synced in syncEdgesWithNFTs`)

    const duplicatedIds: Array<string> = []
    await Promise.allSettled(
      edges.map(async (edge) => {
        // check duplicates in edges
        const key = [
          edge.thisEntityId,
          edge.thatEntityId,
          edge.edgeType,
          edge.thisEntityType,
          edge.thatEntityType,
        ].join('-')

        if (seen[key]) {
          duplicatedIds.push(edge.id)
        } else {
          seen[key] = true
        }

        const nft = await repositories.nft.findOne({ where: { id: edge.thatEntityId } })
        if (!nft) {
          await repositories.edge.hardDelete({ id: edge.id })
        }
      }),
    )
    await repositories.edge.hardDeleteByIds(duplicatedIds)
  } catch (err) {
    Sentry.captureMessage(`Error in syncEdgesWithNFTs: ${err}`)
    return err
  }
}

export const updateNFTsForAssociatedWallet = async (
  profileId: string,
  wallet: entity.Wallet,
): Promise<void> => {
  const cacheKey = `${CacheKeys.UPDATE_NFT_FOR_ASSOCIATED_WALLET}_${wallet.chainId}_${wallet.id}_${wallet.userId}`
  const cachedData = await cache.get(cacheKey)
  if (!cachedData) {
    await checkNFTContractAddresses(
      wallet.userId,
      wallet.id,
      wallet.address,
      wallet.chainId,
    )
    await updateWalletNFTs(
      wallet.userId,
      wallet.id,
      wallet.address,
      wallet.chainId,
    )
    // save NFT edges for profile...
    await updateEdgesWeightForProfile(profileId, wallet.id)
    const nfts = await repositories.nft.find({
      where: {
        userId: wallet.userId,
        walletId: wallet.id,
        chainId: wallet.chainId,
      },
    })
    await cache.set(cacheKey, nfts.length.toString(), 'EX', 60 * 10)
  } else return
}

export const removeEdgesForNonassociatedAddresses = async (
  profileId: string,
  prevAddresses: string[],
  newAddresses: string[],
  chainId: string,
): Promise<void> => {
  const toRemove: string[] = []
  // find previous associated addresses to be filtered
  const seen = {}
  newAddresses.map((address) => {
    seen[address] = true
  })
  prevAddresses.map((address) => {
    if (!seen[address]) toRemove.push(address)
  })
  if (!toRemove.length) return
  await Promise.allSettled(
    toRemove.map(async (address) => {
      const wallet = await repositories.wallet.findByChainAddress(
        chainId,
        ethers.utils.getAddress(address),
      )
      if (wallet) {
        const nfts = await repositories.nft.find({ where: { walletId: wallet.id } })
        if (nfts.length) {
          const toRemoveEdges = []
          await Promise.allSettled(
            nfts.map(async (nft) => {
              const edge = await repositories.edge.findOne({
                where: {
                  thisEntityType: defs.EntityType.Profile,
                  thisEntityId: profileId,
                  thatEntityType: defs.EntityType.NFT,
                  thatEntityId: nft.id,
                  edgeType: defs.EdgeType.Displays,
                },
              })
              if (edge) {
                toRemoveEdges.push(edge.id)
                await repositories.nft.updateOneById(nft.id, { profileId: null })
              }
            }),
          )
          if (toRemoveEdges.length)
            await repositories.edge.hardDeleteByIds(toRemoveEdges)
        }
      }
    }),
  )
}

export const downloadImageFromUbiquity = async (
  url: string,
): Promise<Buffer | undefined> => {
  try {
    const res = await fetch(url + `?apiKey=${process.env.UBIQUITY_API_KEY}`)
    return await res.buffer()
  } catch (err) {
    Sentry.captureMessage(`Error in downloadImageFromUbiquity: ${err}`)
    return undefined
  }
}

export const downloadAndUploadImageToS3 = async (
  chainId: string,
  url: string,
  fileName: string,
  uploadPath: string,
): Promise<string | undefined> => {
  try {
    const ext = extensionFromFilename(url)
    const fullName = ext ? fileName + '.' + ext : fileName
    const imageKey = uploadPath + Date.now() + '-' + fullName
    const contentType = contentTypeFromExt(ext)
    if (!contentType) return undefined
    const buffer = await downloadImageFromUbiquity(url)
    if (buffer) {
      const s3config = await getAWSConfig()
      const upload = new Upload({
        client: s3config,
        params: {
          Bucket: assetBucket.name,
          Key: imageKey,
          Body: buffer,
          ContentType: contentType,
        },
      })
      await upload.done()

      return s3ToCdn(`https://${assetBucket.name}.s3.amazonaws.com/${imageKey}`)
    } else return undefined
  } catch (err) {
    Sentry.captureMessage(`Error in downloadAndUploadImageToS3: ${err}`)
    return undefined
  }
}

export const getCollectionInfo = async (
  contract: string,
  chainId: string,
  repositories: db.Repository,
): Promise<any> => {
  try {
    const key = `${contract.toLowerCase()}-${chainId}`
    const cachedData = await cache.get(key)

    if (cachedData) {
      return JSON.parse(cachedData)
    } else {
      let collection = await repositories.collection.findByContractAddress(
        contract,
        chainId,
      )
      let nftPortResults = undefined

      if (!collection) {
        return {
          collection,
          nftPortResults,
        }
      }

      if (collection && (
        collection.deployer == null ||
        ethers.utils.getAddress(collection.deployer) !== collection.deployer
      )) {
        const collectionDeployer = await getCollectionDeployer(contract, chainId)
        collection = await repositories.collection.save({
          ...collection,
          deployer: collectionDeployer,
        })
        // await seService.indexCollections([collection])
      }

      const nft = await repositories.nft.findOne({
        where: {
          contract: ethers.utils.getAddress(contract),
          chainId,
        },
      })

      if (!nft) {
        return {
          collection,
          nftPortResults,
        }
      }

      let bannerUrl = 'https://cdn.nft.com/collectionBanner_default.png'
      let logoUrl = 'https://cdn.nft.com/profile-image-default.svg'
      let description = 'placeholder collection description text'
      const uploadPath = `collections/${chainId}/`

      const details = await retrieveNFTDetailsNFTPort(nft.contract, nft.tokenId, nft.chainId)
      if (details) {
        if (details.contract) {
          if (details.contract.metadata?.cached_banner_url && details.contract.metadata?.cached_banner_url?.length) {
            const filename = details.contract.metadata.cached_banner_url.split('/').pop()
            const banner = await uploadImageToS3(
              details.contract.metadata.cached_banner_url,
              filename,
              chainId,
              contract,
              uploadPath,
            )
            bannerUrl = banner ? banner.cdnPath : bannerUrl
          }
          if (details.contract.metadata?.cached_thumbnail_url &&
            details.contract.metadata?.cached_thumbnail_url?.length
          ) {
            const filename = details.contract.metadata.cached_thumbnail_url.split('/').pop()
            const logo = await uploadImageToS3(
              details.contract.metadata.cached_thumbnail_url,
              filename,
              chainId,
              contract,
              uploadPath,
            )
            logoUrl = logo ? logo.cdnPath : logoUrl
          }
          if (details.contract.metadata?.description) {
            description = details.contract.metadata?.description?.length ?
              details.contract.metadata.description : description
          }
        }
        const updatedCollection = await repositories.collection.updateOneById(collection.id, {
          bannerUrl,
          logoUrl,
          description,
        })
        await seService.indexCollections([updatedCollection])
        collection = await repositories.collection.findByContractAddress(
          ethers.utils.getAddress(contract),
          chainId,
        )
        nftPortResults = {
          name: details.contract?.name,
          symbol: details.contract?.symbol,
          bannerUrl: details.contract?.metadata?.cached_banner_url,
          logoUrl: details.contract?.metadata?.cached_thumbnail_url,
          description: details.contract?.metadata?.description,
        }
      } else {
        if (!collection.bannerUrl || !collection.logoUrl || !collection.description) {
          await seService.indexCollections([
            await repositories.collection.updateOneById(collection.id, {
              bannerUrl,
              logoUrl,
              description,
            }),
          ])
          collection = await repositories.collection.findByContractAddress(
            ethers.utils.getAddress(contract),
            chainId,
          )
        }
      }

      const returnObject = {
        collection,
        nftPortResults,
      }

      await cache.set(key, JSON.stringify(returnObject), 'EX', 60 * (5))
      return returnObject
    }
  } catch (err) {
    Sentry.captureMessage(`Error in getCollectionInfo: ${err}`)
    return err
  }
}

export const updateNFTMetadata = async (
  nft: entity.NFT,
  repositories: db.Repository,
): Promise<void> => {
  try {
    initiateWeb3(nft.chainId)
    const metadata = await getNFTMetaData(nft.contract, nft.tokenId)
    if (!metadata) return
    const { type, name, description, image, traits } = metadata
    await repositories.nft.updateOneById(nft.id, {
      type,
      metadata: {
        name,
        description,
        imageURL: image,
        traits: traits,
      },
    })
  } catch (err) {
    logger.debug(`Error in updateNFTMedata: ${err}`)
    Sentry.captureMessage(`Error in updateNFTMedata: ${err}`)
  }
}

export const getUserWalletFromNFT = async (
  contract: string,
  tokenId: string,
  chainId: string,
): Promise<entity.Wallet | undefined> => {
  try {
    const nft = {
      contract,
      tokenId,
      chainId,
    }
    const owners = await getOwnersForNFT(nft)
    if (!owners.length) {
      return undefined
    } else {
      if (owners.length > 1) {
        // We don't save multiple owners for now, so we don't keep this NFT too
        return undefined
      } else {
        // save User, Wallet for new owner addresses if it's not in our DB ...
        return await saveUsersForAssociatedAddress(chainId, owners[0], repositories)
      }
    }
  } catch (err) {
    logger.debug(`Error in getUserWalletFromNFT: ${err}`)
    Sentry.captureMessage(`Error in getUserWalletFromNFT: ${err}`)
    return undefined
  }
}

export const saveNewNFT = async (
  contract: string,
  tokenId: string,
  chainId: string,
): Promise<entity.NFT | undefined> => {
  try {
    const wallet = await getUserWalletFromNFT(contract, tokenId, chainId)
    if (!wallet) {
      return undefined
    }
    const metadata = await getNFTMetaData(contract, tokenId)
    if (!metadata) return undefined

    const { type, name, description, image, traits } = metadata
    const savedNFT = await repositories.nft.save({
      chainId: chainId,
      userId: wallet.userId,
      walletId: wallet.id,
      contract: ethers.utils.getAddress(contract),
      tokenId: BigNumber.from(tokenId).toHexString(),
      type,
      metadata: {
        name,
        description,
        imageURL: image,
        traits: traits,
      },
    })
    // save previewLink of NFT metadata image if it's from IPFS
    const previewLink = await saveNFTMetadataImageToS3(savedNFT, repositories)
    if (previewLink) {
      await repositories.nft.updateOneById(savedNFT.id, { previewLink })
    }
    await seService.indexNFTs([savedNFT])
    await updateCollectionForNFTs([savedNFT])
    return savedNFT
  } catch (err) {
    logger.debug(`Error in saveNewNFT: ${err}`)
    Sentry.captureMessage(`Error in saveNewNFT: ${err}`)
  }
}<|MERGE_RESOLUTION|>--- conflicted
+++ resolved
@@ -597,14 +597,10 @@
           nft.contract,
           uploadPath,
         )
-<<<<<<< HEAD
-      } else if (nftPortResult && nftPortResult.contract.metadata.cached_thumbnail_url) {
-=======
       } else if (nftPortResult && nftPortResult.contract &&
         nftPortResult.contract?.metadata &&
         nftPortResult.contract?.metadata?.cached_thumbnail_url
       ) {
->>>>>>> 9f96ead0
         const cachedContract = await cache.get(`nftport_contract_${nft.contract}`)
 
         if (!cachedContract) {
