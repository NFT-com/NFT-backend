import { BigNumber, ethers, utils } from 'ethers'
import { combineResolvers } from 'graphql-resolvers'
import GraphQLUpload from 'graphql-upload/GraphQLUpload.js'
import type { FileUpload } from 'graphql-upload/processRequest.js'
import Joi from 'joi'
import stream from 'stream'
import { In, IsNull } from 'typeorm'

import { S3Client } from '@aws-sdk/client-s3'
import { Upload } from '@aws-sdk/lib-storage'
import { cache, CacheKeys } from '@nftcom/cache'
import { appError, mintError, nftError, profileError } from '@nftcom/error-types'
import { assetBucket, auth, Context, joi, pagination } from '@nftcom/misc';
import { core, nftService, txActivityService } from '@nftcom/service'
import { _logger, contracts, db, defs, entity, fp, helper, provider, typechain } from '@nftcom/shared'
import * as Sentry from '@sentry/node'

import { gql } from '../defs'
import { likeService } from '../service/like.service'
import { comments as commentsResolver } from './comment.resolver'

const logger = _logger.Factory(_logger.Context.Profile, _logger.Context.GraphQL)

const MAX_SAVE_COUNTS = 500

type S3UploadStream = {
  writeStream: stream.PassThrough
  upload: Upload
}

type LeaderboardInfo = {
  gkCount: number
  collectionCount: number
  edgeCount: number
}

const toProfilesOutput = (profiles: entity.Profile[]): gql.ProfilesOutput => {
  return {
    items: profiles,
    pageInfo: null,
    totalItems: profiles.length,
  }
}

// TODO implement pagination
const getProfilesFollowedByMe = (
  _: any,
  args: gql.QueryProfilesFollowedByMeArgs,
  ctx: Context,
): Promise<gql.ProfilesOutput> => {
  const { user } = ctx
  logger.debug('getProfilesFollowedByMe', { loggedInUserId: user.id, input: args?.input })
  const { statuses } = helper.safeObject(args?.input)
  return core
    .thatEntitiesOfEdgesBy<entity.Profile>(ctx, {
      collectionId: user.id,
      thatEntityType: defs.EntityType.Profile,
      edgeType: defs.EdgeType.Follows,
    })
    .then(fp.filterIfNotEmpty(statuses)((p: entity.Profile) => statuses.includes(p.status)))
    .then(toProfilesOutput)
}

// TODO implement pagination
const getMyProfiles = (_: any, args: gql.QueryMyProfilesArgs, ctx: Context): Promise<gql.ProfilesOutput> => {
  const { user } = ctx
  logger.debug('getMyProfiles', { loggedInUserId: user.id, input: args?.input })
  const { statuses } = helper.safeObject(args?.input)
  const filter: Partial<entity.Profile> = helper.removeEmpty({
    status: helper.safeIn(statuses),
    ownerUserId: user.id,
  })
  return core.entitiesBy(ctx.repositories.profile, filter).then(toProfilesOutput)
}

const buildProfileInputSchema = (profileIdKey = 'id'): Joi.ObjectSchema =>
  Joi.object().keys({
    [profileIdKey]: Joi.string().required(),
  })

// TODO implement pagination
const getProfileFollowers = (
  _: any,
  args: gql.QueryProfileFollowersArgs,
  ctx: Context,
): Promise<gql.FollowersOutput> => {
  const { user } = ctx
  logger.debug('getProfileFollowers', { loggedInUserId: user?.id, input: args.input })

  joi.validateSchema(buildProfileInputSchema('profileId'), args.input)

  return core
    .thisEntitiesOfEdgesBy<entity.Wallet>(ctx, {
      thatEntityId: args.input.profileId,
      thatEntityType: defs.EntityType.Profile,
      edgeType: defs.EdgeType.Follows,
    })
    .then(wallets => ({
      items: wallets,
      pageInfo: null,
      totalItems: wallets.length,
    }))
}

const createFollowEdge = (ctx: Context) => {
  return (profile: entity.Profile): Promise<entity.Edge | boolean> => {
    const { user, wallet, repositories } = ctx
    return repositories.edge
      .exists({
        collectionId: user.id,
        edgeType: defs.EdgeType.Follows,
        thatEntityId: profile.id,
        thatEntityType: defs.EntityType.Profile,
        deletedAt: IsNull(),
      })
      .then(
        fp.thruIfFalse(() =>
          core.createEdge(ctx, {
            collectionId: user.id,
            thisEntityId: wallet.id,
            thisEntityType: defs.EntityType.Wallet,
            edgeType: defs.EdgeType.Follows,
            thatEntityId: profile.id,
            thatEntityType: defs.EntityType.Profile,
          }),
        ),
      )
  }
}

const followProfile = (_: any, args: gql.MutationFollowProfileArgs, ctx: Context): Promise<gql.Profile> => {
  const { user, wallet } = ctx
  logger.debug('followProfile', { loggedInUserId: user.id, input: args, wallet })

  const schema = Joi.object().keys({ url: Joi.string() })
  joi.validateSchema(schema, args)

  const { url } = args
  return core.createProfile(ctx, { url, chainId: wallet.chainId }).then(fp.tapWait(createFollowEdge(ctx)))
}

const getProfile = (
  lookupVal: string,
  fbFn: (k: string) => Promise<entity.Profile>,
): Promise<entity.Profile | never> => {
  return fbFn(lookupVal).then(
    fp.rejectIfEmpty(
      appError.buildNotFound(profileError.buildProfileNotFoundMsg(lookupVal), profileError.ErrorType.ProfileNotFound),
    ),
  )
}

const unfollowProfile = (_: any, args: gql.MutationUnfollowProfileArgs, ctx: Context): Promise<gql.Profile> => {
  const { user, wallet, repositories } = ctx
  logger.debug('followProfile', { loggedInUserId: user.id, input: args, wallet })

  joi.validateSchema(buildProfileInputSchema(), args)

  return getProfile(args.id, repositories.profile.findById).then(
    fp.tapWait(profile => {
      return repositories.edge.delete({
        collectionId: user.id,
        edgeType: defs.EdgeType.Follows,
        thatEntityId: profile.id,
        thatEntityType: defs.EntityType.Profile,
        deletedAt: IsNull(),
      })
    }),
  )
}

const getProfileByURLPassive = (_: any, args: gql.QueryProfileArgs, ctx: Context): Promise<gql.Profile> => {
  const { user } = ctx
  logger.debug('getProfileByURLPassive', { loggedInUserId: user?.id, input: args })
  const schema = Joi.object().keys({
    url: Joi.string().required(),
    chainId: Joi.string().optional(),
  })
  joi.validateSchema(schema, args)
  const chainId = args?.chainId || process.env.CHAIN_ID
  auth.verifyAndGetNetworkChain('ethereum', chainId)

  return ctx.repositories.profile
    .findOne({
      where: {
        url: args.url,
        chainId,
      },
    })
    .then(
      fp.rejectIfEmpty(
        appError.buildExists(profileError.buildProfileNotFoundMsg(args.url), profileError.ErrorType.ProfileNotFound),
      ),
    )
}

type FnProfileToProfile = (profile: entity.Profile) => Promise<entity.Profile>

/**
 * Takes a profile, checks the on-chain owner, and updates the entity if it is not the same.
 * When updating, we also clear all customization options.
 */
const maybeUpdateProfileOwnership = (
  ctx: Context,
  nftProfileContract: typechain.NftProfile,
  chainId: string,
): FnProfileToProfile => {
  return (profile: entity.Profile): Promise<entity.Profile> => {
    return Promise.all([
      profile?.tokenId ? nftProfileContract.ownerOf(profile.tokenId) : undefined,
      profile?.ownerWalletId ? ctx.repositories.wallet.findById(profile.ownerWalletId) : undefined,
    ])
      .then(([trueOwner, oldOwnerWallet]: [string | undefined, entity.Wallet | undefined]) => {
        if (!trueOwner) throw Error('maybeUpdateProfileOwnership - trueOwner is null')

        if (
          oldOwnerWallet?.address &&
          ethers.utils.getAddress(oldOwnerWallet?.address) === ethers.utils.getAddress(trueOwner)
        )
          return profile

        return ctx.repositories.wallet
          .findByChainAddress(chainId, ethers.utils.getAddress(trueOwner))
          .then((trueOwnerWalletId: entity.Wallet | undefined) => {
            if (!trueOwnerWalletId) {
              logger.log(
                '[ERROR] maybeUpdateProfileOwnership: null trueOwnerWalletId'
              );
              return Promise.all([undefined, undefined]);
            } else {
              logger.log(
                `maybeUpdateProfileOwnership: for profile/${profile.url} - oldOwnerWallet.address: ${oldOwnerWallet?.address} (walletId = ${oldOwnerWallet?.id}) => trueOwner.address: ${trueOwner} (walletId = ${trueOwnerWalletId})`
              );
              if (!trueOwnerWalletId.userId)
                return Promise.all([undefined, undefined]);
              return Promise.all([
                ctx.repositories.user.findById(trueOwnerWalletId.userId),
                Promise.resolve(trueOwnerWalletId),
              ]);
            }
          })
          .then(([user, trueOwnerWalletId]) => {
            logger.log(
              `maybeUpdateProfileOwnership part 1 - user: ${user}, trueOwnerWalletId: ${trueOwnerWalletId}`
            );
            return ctx.repositories.profile.save({
              id: profile.id,
              url: profile.url,
              ownerUserId: user?.id ?? null,
              ownerWalletId: trueOwnerWalletId?.id ?? null,
              tokenId: profile.tokenId,
              status: profile.status,
              chainId,
              nftsLastUpdated: null,
              displayType: defs.ProfileDisplayType.NFT,
              layoutType: defs.ProfileLayoutType.Default,
            });
          })
          .then(
            fp.tap(() =>
              ctx.repositories.edge.hardDelete({
                edgeType: defs.EdgeType.Displays,
                thisEntityType: defs.EntityType.Profile,
                thatEntityType: defs.EntityType.NFT,
                thisEntityId: profile.id,
              })
            )
          )
          .then(
            fp.tap(() =>
              nftService.executeUpdateNFTsForProfile(profile.url, chainId)
            )
          );
      })
      .catch(e => {
        logger.log(`[ERROR] maybeUpdateProfileOwnership uncaught error - ${JSON.stringify(e)}`)
        return profile
      })
  }
}

const getProfileByURL = (_: any, args: gql.QueryProfileArgs, ctx: Context): Promise<gql.Profile> => {
  const { user } = ctx
  logger.debug('getProfileByURL', { loggedInUserId: user?.id, input: args })
  const schema = Joi.object().keys({
    url: Joi.string().required(),
    chainId: Joi.string().optional(),
  })
  joi.validateSchema(schema, args)

  const chainId = args?.chainId || process.env.CHAIN_ID
  const chain = auth.verifyAndGetNetworkChain('ethereum', chainId)
  const nftProfileContract = typechain.NftProfile__factory.connect(
    contracts.nftProfileAddress(chain.id),
    provider.provider(Number(chain.id)),
  )

  return ctx.repositories.profile
    .findOne({
      where: {
        url: args.url,
        chainId: chainId,
      },
    })
    .then(fp.thruIfNotEmpty(maybeUpdateProfileOwnership(ctx, nftProfileContract, chain.id)))
    .then(profile => {
      if (profile) {
        if (!profile.photoURL) {
          return core
            .generateCompositeImage(profile.url, core.DEFAULT_NFT_IMAGE)
            .then((imageURL) => {
              logger.debug(
                `getProfileByURL: composite Image for Profile ${profile.url} was generated`
              );

              const updateObj = {
                photoURL: imageURL,
              };

              if (!profile.bannerURL)
                updateObj['bannerURL'] =
                  'https://cdn.nft.com/profile-banner-default-logo-key.png';
              if (!profile.description)
                updateObj['description'] = `NFT.com profile for ${profile.url}`;

              logger.log(
                `getProfileByURL: updating profile ${
                  profile.url
                } with ${JSON.stringify(updateObj)}`
              );
              return ctx.repositories.profile.updateOneById(
                profile.id,
                updateObj
              );
            });
        }
      }
      return profile
    })
    .then(
      fp.thruIfEmpty(() =>
        nftProfileContract
          .getTokenId(args.url)
          .catch(err => {
            logger.error(err, `getTokenId failed for: ${args.url}`)
            return
          })
          .then(
            fp.rejectIfEmpty(
              appError.buildNotFound(
                profileError.buildProfileNotFoundMsg(args.url),
                profileError.ErrorType.ProfileNotFound,
              ),
            ),
          )
          .then((tokenId: BigNumber) => {
            return nftProfileContract.ownerOf(tokenId).then((owner: string) => [tokenId, owner])
          })
          .then(([tokenId, owner]: [BigNumber, string]) => {
            return core.createProfileFromEvent(chain.id, owner, tokenId, ctx.repositories, args.url)
          }),
      ),
    )
}

const getProfilesByURL = async (_: any, args: gql.QueryProfilesArgs, ctx: Context): Promise<gql.Profile[]> => {
  const schema = Joi.object().keys({
    input: Joi.array().items(
      Joi.object().keys({
        url: Joi.string().required(),
        chainId: Joi.string().optional(),
      }),
    ),
  })
  joi.validateSchema(schema, args)

  const results = await Promise.allSettled(
    args.input.map(profileInput => getProfileByURL(undefined, { ...profileInput }, ctx)),
  )
  return results.map(result => {
    if (result.status === 'rejected') {
      return undefined
    }
    return result.value
  })
}

const getWinningBid = (parent: gql.Profile, _: unknown, ctx: Context): Promise<gql.Bid> => {
  const { user, repositories } = ctx
  logger.debug('getWinningBid', { loggedInUserId: user?.id })
  return repositories.bid.findTopBidByProfile(parent.id)
}

const addCustomizeIncentiveAction = async (repositories: db.Repository, profile: entity.Profile): Promise<void> => {
  try {
    if (profile.ownerUserId && profile.description && profile.photoURL) {
      // if description and photo are valid, we check about NFT visibilities
      const edges = await repositories.edge.find({
        where: {
          thisEntityType: defs.EntityType.Profile,
          thisEntityId: profile.id,
          thatEntityType: defs.EntityType.NFT,
          edgeType: defs.EdgeType.Displays,
          hide: false,
        },
      })
      if (edges.length) {
        const existingAction = await repositories.incentiveAction.findOne({
          where: {
            userId: profile.ownerUserId ?? IsNull(),
            profileUrl: profile.url,
            task: defs.ProfileTask.CUSTOMIZE_PROFILE,
          },
        })
        if (!existingAction) {
          await repositories.incentiveAction.save({
            userId: profile.ownerUserId,
            profileUrl: profile.url,
            task: defs.ProfileTask.CUSTOMIZE_PROFILE,
            point: defs.ProfileTaskPoint.CUSTOMIZE_PROFILE,
          })
        }
      }
    } else {
      return
    }
  } catch (err) {
    logger.error(`Error in addCustomizeIncentiveAction: ${err}`)
    throw err
  }
}

const updateProfile = async (_: any, args: gql.MutationUpdateProfileArgs, ctx: Context): Promise<gql.Profile> => {
  const { user, repositories, wallet } = ctx
  logger.debug('updateProfile', { loggedInUserId: user.id, input: args.input })

  const schema = Joi.object().keys({
    id: Joi.string().required(),
    associatedContract: Joi.string().allow(null),
    bannerURL: Joi.string().uri().allow(null),
    description: Joi.string().allow(null),
    photoURL: Joi.string().uri().allow(null),
    showNFTIds: Joi.array().items(Joi.string()).allow(null),
    hideNFTIds: Joi.array().items(Joi.string()).allow(null),
    hideCustomization: Joi.boolean().allow(null),
    showAllNFTs: Joi.boolean().allow(null),
    hideAllNFTs: Joi.boolean().allow(null),
    gkIconVisible: Joi.boolean().allow(null),
    nftsDescriptionsVisible: Joi.boolean().allow(null),
    deployedContractsVisible: Joi.boolean().allow(null),
    displayType: Joi.string().valid(defs.ProfileDisplayType.NFT, defs.ProfileDisplayType.Collection).allow(null),
    layoutType: Joi.string()
      .valid(
        defs.ProfileLayoutType.Default,
        defs.ProfileLayoutType.Mosaic,
        defs.ProfileLayoutType.Featured,
        defs.ProfileLayoutType.Spotlight,
      )
      .allow(null),
  })
  joi.validateSchema(schema, args.input)
  const { showNFTIds, hideNFTIds, showAllNFTs, hideAllNFTs, ...profileUpdates } = args.input

  const notOwner = (p: entity.Profile): boolean => p.ownerUserId !== user.id
  const { id } = args.input

  const profile = await getProfile(id, repositories.profile.findById)

  if (notOwner(profile)) {
    return Promise.reject(
      appError.buildForbidden(profileError.buildProfileNotOwnedMsg(id), profileError.ErrorType.ProfileNotOwned),
    )
  }

  if (args?.input.description && args?.input.description.length > 300) {
    return Promise.reject(
      appError.buildForbidden(
        profileError.buildProfileDescriptionLength(),
        profileError.ErrorType.ProfileDescriptionLength,
      ),
    )
  }

  if (showAllNFTs || hideAllNFTs || showNFTIds || hideNFTIds) {
    try {
      nftService.changeNFTsVisibility(
        repositories,
        wallet.id,
        profile.id,
        showAllNFTs,
        hideAllNFTs,
        showNFTIds,
        hideNFTIds,
<<<<<<< HEAD
        profile.chainId
      );
    } catch(err) {
=======
        profile.chainId,
      )
    } catch (err) {
>>>>>>> 940a6585
      return Promise.reject(new Error(`Something went wrong to change NFT visibility. Error: ${err}`))
    }
  }

  try {
    const updatedProfile = await repositories.profile.save({ ...profile, ...profileUpdates })
    try {
      await addCustomizeIncentiveAction(repositories, updatedProfile)
    } catch (err) {
      return Promise.reject(new Error(`Something went wrong to save incentive action. Error: ${err}`))
    }
    return updatedProfile
  } catch (err) {
    logger.error({ err, input: args.input }, `Unable to update profile: ${profile.url}`)
  }
}

const getFollowersCount = (parent: gql.Profile, _: unknown, ctx: Context): Promise<number> => {
  return core.countEdges(ctx, {
    thatEntityId: parent.id,
    edgeType: defs.EdgeType.Follows,
  })
}

const getBlockedProfileURI = (_: unknown, args: gql.QueryBlockedProfileUriArgs): Promise<boolean> => {
  logger.debug('getBlockedProfileURI', args.url)
  return Promise.resolve(core.blacklistBool(args.url.toLowerCase(), args.blockReserved))
}

const getInsiderReservedProfileURIs = (
  _: any,
  args: gql.QueryInsiderReservedProfilesArgs,
  ctx: Context,
): Promise<string[]> => {
  const { wallet } = ctx

  logger.debug('getInsiderReservedProfileURIs', wallet.address, ctx.user)
  const reserved = core.reservedProfiles?.[wallet.address]
  return Promise.resolve(reserved ?? [])
}

// TODO: make sure this is running on cron job -> that pull events from:
// TODO: emit MintedProfile(_owner, _profileURI, _nftTokens, claimableBlock[hash]);
const profileClaimed = (_: any, args: gql.MutationProfileClaimedArgs, ctx: Context): Promise<gql.Profile> => {
  const { repositories } = ctx
  const { profileId, walletId, txHash } = args.input
  logger.debug('profileClaimed', { profileId, walletId, txHash })

  const profileAuction = new utils.Interface(contracts.profileAuctionABI())

  return repositories.wallet
    .findById(walletId)
    .then((wallet: entity.Wallet) =>
      Promise.all([
        Promise.resolve(wallet),
        repositories.profile.findById(profileId),
        provider.provider(Number(wallet.chainId)).getTransactionReceipt(txHash),
      ]),
    )
    .then(([wallet, profile, txReceipt]) => {
      if (
        txReceipt.from !== wallet.address ||
        txReceipt.to !== contracts.profileAuctionAddress(wallet.chainId) ||
        !txReceipt.logs.some(log => {
          try {
            const parsed = profileAuction.parseLog(log)
            return parsed?.topic === contracts.MintedProfileTopic && (parsed?.args['_val'] ?? '') === profile.url
          } catch (error) {
            // event doesn't match our definition of ProfileAuction Contract
            return false
          }
        })
      ) {
        return appError.buildInvalid(
          mintError.buildInvalidProfileClaimTransaction(),
          mintError.ErrorType.ProfileClaimTransaction,
        )
      }
      return profile
    })
    .then(
      fp.rejectIf((profile: entity.Profile) => profile.ownerWalletId !== walletId)(
        appError.buildInvalid(profileError.buildProfileNotOwnedMsg(profileId), profileError.ErrorType.ProfileNotOwned),
      ),
    )
    .then((profile: entity.Profile) => {
      profile.status = defs.ProfileStatus.Owned
      profile.chainId = ctx.chain.id || process.env.CHAIN_ID

      return repositories.profile.save(profile)
    })
}

const checkFileSize = async (createReadStream: FileUpload['createReadStream'], maxSize: number): Promise<number> =>
  new Promise((resolves, rejects) => {
    let filesize = 0
    createReadStream().on('data', (chunk: Buffer) => {
      filesize += chunk.length
      if (filesize > maxSize) {
        rejects(filesize)
      }
    })
    createReadStream().on('end', () => resolves(filesize))
    createReadStream().on('error', rejects)
  })

const createUploadStream = (s3: S3Client, key: string, bucket: string): S3UploadStream => {
  const ext = core.extensionFromFilename(key as string);
  const contentType = core.contentTypeFromExt(ext);
  const pass = new stream.PassThrough()

  const s3Upload = new Upload({
    client: s3,
    params: {
      Bucket: bucket,
      Key: key,
      Body: pass,
      ContentType: contentType,
    },
  })
  s3Upload.done()
  return {
    writeStream: pass,
    upload: s3Upload,
  }
}

const uploadStreamToS3 = async (
  filename: string,
  s3: S3Client,
  stream: FileUpload['createReadStream'],
): Promise<string> => {
  try {
    const bannerKey = 'profiles/' + Date.now().toString() + '-' + filename
    const bannerUploadStream = createUploadStream(s3, bannerKey, assetBucket.name)
    stream.pipe(bannerUploadStream.writeStream)
    bannerUploadStream.upload
    return core.s3ToCdn(
      `https://${assetBucket.name}.s3.amazonaws.com/${bannerKey}`
    );
  } catch (e) {
    Sentry.captureException(e)
    Sentry.captureMessage(`Error in uploadStreamToS3: ${e}`)
    throw e
  }
}

const uploadProfileImages = async (
  _: any,
  args: gql.MutationUploadProfileImagesArgs,
  ctx: Context,
): Promise<gql.Profile> => {
  const { repositories } = ctx
  const { banner, avatar, profileId, description, compositeProfileURL } = args.input
  let profile = await repositories.profile.findById(profileId)
  if (!profile) {
    return Promise.reject(
      appError.buildNotFound(profileError.buildProfileNotFoundMsg(profileId), profileError.ErrorType.ProfileNotFound),
    )
  }
  let bannerResponse, avatarResponse
  let bannerStream: FileUpload['createReadStream']
  let avatarStream: FileUpload['createReadStream']
  if (banner) {
    bannerResponse = await banner
    bannerStream = bannerResponse.createReadStream()
  }
  if (avatar) {
    avatarResponse = await avatar
    avatarStream = avatarResponse.createReadStream()
  }

  // 1. check banner size...
  if (bannerStream) {
    try {
      const bannerMaxSize = 5000000
      await checkFileSize(bannerStream, bannerMaxSize)
    } catch (e) {
      Sentry.captureException(e)
      Sentry.captureMessage(`Error in uploadProfileImages: ${e}`)
      if (typeof e === 'number') {
        return Promise.reject(
          appError.buildInvalid(
            profileError.buildProfileBannerFileSize(),
            profileError.ErrorType.ProfileBannerFileSize,
          ),
        )
      }
    }
  }

  // 2. check avatar file size...
  if (avatarStream) {
    try {
      const avatarMaxSize = 2000000
      await checkFileSize(avatarStream, avatarMaxSize)
    } catch (e) {
      Sentry.captureException(e)
      Sentry.captureMessage(`Error in uploadProfileImages: ${e}`)
      if (typeof e === 'number') {
        return Promise.reject(
          appError.buildInvalid(
            profileError.buildProfileAvatarFileSize(),
            profileError.ErrorType.ProfileAvatarFileSize,
          ),
        )
      }
    }
  }

  // 3. upload streams to AWS S3
  const s3config = await core.getAWSConfig();

  if (bannerResponse && bannerStream) {
    const ext = core.extensionFromFilename(bannerResponse.filename as string);
    const fileName = ext ? profile.url + '-banner' + '.' + ext : profile.url + '-banner'
    const bannerUrl = await uploadStreamToS3(fileName, s3config, bannerStream)
    if (bannerUrl) {
      await repositories.profile.updateOneById(profileId, {
        bannerURL: bannerUrl,
      })
    }
  }

  if (avatarResponse && avatarStream) {
    const ext = core.extensionFromFilename(avatarResponse.filename as string);
    const fileName = ext ? profile.url + '.' + ext : profile.url
    const avatarUrl = await uploadStreamToS3(fileName, s3config, avatarStream)
    if (avatarUrl) {
      // if user does not want to composite image with profile url, we just save image to photoURL
      if (!compositeProfileURL) {
        await repositories.profile.updateOneById(profileId, {
          photoURL: avatarUrl,
        })
      }
      // else, we will create composite image
      else {
        const compositeUrl = await core.generateCompositeImage(
          profile.url,
          avatarUrl
        );
        if (compositeUrl) {
          await repositories.profile.updateOneById(profileId, {
            photoURL: compositeUrl,
          })
        }
      }
    }
  }

  if (description) {
    await repositories.profile.updateOneById(profileId, { description: description })
  }

  profile = await repositories.profile.findById(profileId)
  return profile
}

const createCompositeImage = async (
  _: any,
  args: gql.MutationCreateCompositeImageArgs,
  ctx: Context,
): Promise<gql.Profile> => {
  const { repositories } = ctx
  const { profileId } = args.input
  let profile = await repositories.profile.findById(profileId)
  if (!profile) {
    return Promise.reject(
      appError.buildNotFound(profileError.buildProfileNotFoundMsg(profileId), profileError.ErrorType.ProfileNotFound),
    )
  }

  const imageURL = await core.generateCompositeImage(
    profile.url,
    core.DEFAULT_NFT_IMAGE
  );
  profile = await repositories.profile.updateOneById(profileId, {
    photoURL: imageURL,
  })
  return profile
}

const sortedProfilesByVisibleNFTs = async (
  repositories: db.Repository,
  args: gql.QueryLatestProfilesArgs,
  chainId: string,
): Promise<gql.ProfilesOutput> => {
  const key = `${CacheKeys.SORTED_PROFILES_BY_VISIBLE_NFTS}_${chainId}`
  const cachedData = await cache.get(key)
  let indexedProfiles: Array<gql.Profile> = []
  if (cachedData) {
    indexedProfiles = JSON.parse(cachedData)
  } else {
    const profiles = await repositories.profile.find({ where: { chainId }, order: { visibleNFTs: 'DESC' } })
    for (let i = 0; i < profiles.length; i++) {
      indexedProfiles.push({
        index: i,
        ...profiles[i],
      })
    }
    await cache.set(key, JSON.stringify(indexedProfiles), 'EX', 60 * 10)
  }

  const { pageInput } = helper.safeObject(args?.input)
  let paginatedProfiles: Array<gql.Profile>
  let defaultCursor
  if (!pagination.hasAfter(pageInput) && !pagination.hasBefore(pageInput)) {
    defaultCursor = pagination.hasFirst(pageInput)
      ? { beforeCursor: '-1' }
      : { afterCursor: indexedProfiles.length.toString() }
  }

  const safePageInput = pagination.safeInput(pageInput, defaultCursor)

  let totalItems
  if (pagination.hasFirst(safePageInput)) {
    const cursor = pagination.hasAfter(safePageInput) ? safePageInput.afterCursor : safePageInput.beforeCursor
    paginatedProfiles = indexedProfiles.filter(profile => profile.index > Number(cursor))
    totalItems = paginatedProfiles.length
    paginatedProfiles = paginatedProfiles.slice(0, safePageInput.first)
  } else {
    const cursor = pagination.hasAfter(safePageInput) ? safePageInput.afterCursor : safePageInput.beforeCursor
    paginatedProfiles = indexedProfiles.filter(profile => profile.index < Number(cursor))
    totalItems = paginatedProfiles.length
    paginatedProfiles = paginatedProfiles.slice(paginatedProfiles.length - safePageInput.last)
  }

  return pagination.toPageable(
    pageInput,
    paginatedProfiles[0],
    paginatedProfiles[paginatedProfiles.length - 1],
    'index',
  )([paginatedProfiles, totalItems])
}

const getLatestProfiles = async (
  _: any,
  args: gql.QueryLatestProfilesArgs,
  ctx: Context,
): Promise<gql.ProfilesOutput> => {
  const { repositories } = ctx
  logger.debug('getLatestProfiles', { input: args?.input })
  const chainId = args?.input.chainId || process.env.CHAIN_ID
  auth.verifyAndGetNetworkChain('ethereum', chainId)

  const pageInput = args?.input.pageInput
  const inputFilters = {
    pageInput: args?.input?.pageInput,
    chainId: chainId,
  }
  const filters = [helper.inputT2SafeK(inputFilters)]
  if (args?.input.sortBy === gql.ProfileSortType.RecentUpdated) {
    return core
      .paginatedEntitiesBy(repositories.profile, pageInput, filters, [], 'updatedAt', 'DESC')
      .then(pagination.toPageable(pageInput, null, null, 'updatedAt'))
  } else if (args?.input.sortBy === gql.ProfileSortType.RecentMinted) {
    return core
      .paginatedEntitiesBy(repositories.profile, pageInput, filters, [], 'createdAt', 'DESC')
      .then(pagination.toPageable(pageInput, null, null, 'createdAt'))
  } else if (args?.input.sortBy === gql.ProfileSortType.MostVisibleNFTs) {
    return await sortedProfilesByVisibleNFTs(repositories, args, chainId)
  } else {
    return core
      .paginatedEntitiesBy(repositories.profile, pageInput, filters, [], 'updatedAt', 'DESC')
      .then(pagination.toPageable(pageInput, null, null, 'updatedAt'))
  }
}

const orderingUpdates = (_: any, args: gql.MutationOrderingUpdatesArgs, ctx: Context): Promise<gql.Profile> => {
  const { repositories, user } = ctx
  logger.debug('orderingUpdates', { input: args?.input })

  const notOwner = (p: entity.Profile): boolean => p.ownerUserId !== user.id
  const { profileId, updates } = args.input

  return getProfile(profileId, repositories.profile.findById)
    .then(
      fp.rejectIf(notOwner)(
        appError.buildForbidden(
          profileError.buildProfileNotOwnedMsg(profileId),
          profileError.ErrorType.ProfileNotOwned
        )
      )
    )
    .then(
      fp.tapWait((profile) => nftService.updateNFTsOrder(profile.id, updates))
    );
}

const collectInfoFromScore = (score: string): LeaderboardInfo => {
  /*
    If score length is less than 5 or equal to 5, edge count and collection count will be zero
    And gk count will be score
   */
  if (score.length <= 5) {
    return {
      gkCount: Number(score),
      edgeCount: 0,
      collectionCount: 0,
    }
  } else if (score.length <= 10) {
    /*
      If score length is greater than 5 and less than 10 or equal to 10, edge count will be 0
      i.e. 1000025 -> gkCount = 25, edgeCount = 0, collectionCount = 10
     */
    return {
      gkCount: Number(score.slice(score.length - 5, score.length)),
      edgeCount: 0,
      collectionCount: Number(score.slice(0, score.length - 5)),
    }
  } else {
    /*
      If score length is greater than 10
      i.e. 60000000005 -> edgeCount = 6, collectionCount = 0, gK = 5
     */
    return {
      gkCount: Number(score.slice(score.length - 5, score.length)),
      edgeCount: Number(score.slice(0, score.length - 10)),
      collectionCount: Number(score.slice(score.length - 10, score.length - 5)),
    }
  }
}

const leaderboard = async (_: any, args: gql.QueryLeaderboardArgs, ctx: Context): Promise<gql.LeaderboardOutput> => {
  const { repositories } = ctx
  const chainId = args?.input.chainId || process.env.CHAIN_ID
  auth.verifyAndGetNetworkChain('ethereum', chainId)

  const TOP = args?.input.count ? Number(args?.input.count) : 100
  const cacheKey = `${CacheKeys.LEADERBOARD_RESPONSE}_${chainId}_top_${TOP}`
  const cachedData = await cache.get(cacheKey)
  let leaderboard: Array<gql.LeaderboardProfile> = []

  // if cached data is not null and not an empty array
  if (cachedData?.length) {
    leaderboard = JSON.parse(cachedData)
  } else {
    const profilesWithScore = await cache.zrevrangebyscore(`LEADERBOARD_${chainId}`, '+inf', '-inf', 'WITHSCORES')

    let index = 0
    // get leaderboard for TOP items...
    const length = profilesWithScore.length >= TOP * 2 ? TOP * 2 : profilesWithScore.length
    for (let i = 0; i < length - 1; i += 2) {
      const profileId = profilesWithScore[i]
      const collectionInfo = collectInfoFromScore(profilesWithScore[i + 1])
      const profile = await repositories.profile.findOne({ where: { id: profileId } })
      leaderboard.push({
        index: index,
        id: profileId,
        itemsVisible: collectionInfo.edgeCount,
        numberOfGenesisKeys: collectionInfo.gkCount,
        numberOfCollections: collectionInfo.collectionCount,
        photoURL: profile.photoURL,
        url: profile.url,
        isGKMinted: profile.isGKMinted,
      })
      index++
    }
    await cache.set(
      cacheKey,
      JSON.stringify(leaderboard),
      'EX',
      5 * 60, // 5 minutes
    )
  }

  const { pageInput } = helper.safeObject(args?.input)
  let paginatedLeaderboard: Array<gql.LeaderboardProfile>
  let defaultCursor
  if (!pagination.hasAfter(pageInput) && !pagination.hasBefore(pageInput)) {
    defaultCursor = pagination.hasFirst(pageInput)
      ? { beforeCursor: '-1' }
      : { afterCursor: leaderboard.length.toString() }
  }

  const safePageInput = pagination.safeInput(pageInput, defaultCursor)

  let totalItems
  if (pagination.hasFirst(safePageInput)) {
    const cursor = pagination.hasAfter(safePageInput) ? safePageInput.afterCursor : safePageInput.beforeCursor
    paginatedLeaderboard = leaderboard.filter(leader => leader.index > Number(cursor))
    totalItems = paginatedLeaderboard.length
    paginatedLeaderboard = paginatedLeaderboard.slice(0, safePageInput.first)
  } else {
    const cursor = pagination.hasAfter(safePageInput) ? safePageInput.afterCursor : safePageInput.beforeCursor
    paginatedLeaderboard = leaderboard.filter(leader => leader.index < Number(cursor))
    totalItems = paginatedLeaderboard.length
    paginatedLeaderboard = paginatedLeaderboard.slice(paginatedLeaderboard.length - safePageInput.last)
  }

  return pagination.toPageable(
    pageInput,
    paginatedLeaderboard[0],
    paginatedLeaderboard[paginatedLeaderboard.length - 1],
    'index',
  )([paginatedLeaderboard, totalItems])
}

const saveScoreForProfiles = async (
  _: any,
  args: gql.MutationSaveScoreForProfilesArgs,
  ctx: Context,
): Promise<gql.SaveScoreForProfilesOutput> => {
  const { repositories } = ctx
  logger.debug('saveScoreForProfiles', { input: args?.input })
  try {
    const count = Number(args?.input.count) > 1000 ? 1000 : Number(args?.input.count)
    const profiles = await repositories.profile.find(
      args?.input.nullOnly
        ? {
            where: {
              lastScored: IsNull(),
            },
          }
        : {
            order: {
              lastScored: 'ASC',
            },
          },
    )
    const slicedProfiles = profiles.slice(0, count)
    await Promise.allSettled(
      slicedProfiles.map(async profile => {
        await nftService.saveProfileScore(repositories, profile);
        const now = helper.toUTCDate()
        await repositories.profile.updateOneById(profile.id, {
          lastScored: now,
        })
        logger.debug(`Score is cached for Profile ${profile.id}`)
      }),
    )
    logger.debug('Profile scores are cached', { counts: slicedProfiles.length })
    return {
      message: 'Saved score for profiles',
    }
  } catch (err) {
    Sentry.captureMessage(`Error in saveScoreForProfiles Job: ${err}`)
    return err
  }
}

const clearGKIconVisible = async (_: any, args: any, ctx: Context): Promise<gql.ClearGkIconVisibleOutput> => {
  try {
    const { repositories, chain } = ctx
    const chainId = chain.id || process.env.CHAIN_ID
    auth.verifyAndGetNetworkChain('ethereum', chainId)
    const owners = await nftService.getOwnersOfGenesisKeys(chainId);
    const ownerWalletIds: string[] = []
    await Promise.allSettled(
      Object.keys(owners).map(async owner => {
        const foundWallet: entity.Wallet = await repositories.wallet.findByChainAddress(
          chainId,
          ethers.utils.getAddress(owner),
        )
        ownerWalletIds.push(foundWallet.id)
      }),
    )
    const profiles = await repositories.profile.find({ where: { chainId } })
    const updatedProfiles = []
    profiles.map(profile => {
      if (ownerWalletIds.findIndex(id => id === profile.ownerWalletId) === -1) {
        if (profile.gkIconVisible) {
          profile.gkIconVisible = false
          updatedProfiles.push(profile)
        }
      }
    })
    if (updatedProfiles.length) {
      await repositories.profile.saveMany(updatedProfiles, { chunk: MAX_SAVE_COUNTS })
      return {
        message: `Cleared GK icon visible for ${updatedProfiles.length} profiles`,
      }
    } else {
      return {
        message: 'No need to clear GK icon visible for profiles',
      }
    }
  } catch (err) {
    Sentry.captureMessage(`Error in clearGKIconVisible: ${err}`)
    return err
  }
}

const updateProfileView = async (
  _: any,
  args: gql.MutationUpdateProfileViewArgs,
  ctx: Context,
): Promise<gql.Profile> => {
  try {
    const { repositories, user, chain } = ctx
    const chainId = chain.id || process.env.CHAIN_ID
    auth.verifyAndGetNetworkChain('ethereum', chainId)
    logger.debug('updateProfileView', { loggedInUserId: user.id, input: args?.input })
    const { url, profileViewType } = helper.safeObject(args?.input)
    const profile = await repositories.profile.findOne({ where: { url, chainId } })
    if (!profile) {
      return Promise.reject(
        appError.buildNotFound(
          profileError.buildProfileUrlNotFoundMsg(url, chainId),
          profileError.ErrorType.ProfileNotFound,
        ),
      )
    } else {
      if (profile.ownerUserId !== user.id) {
        return Promise.reject(
          appError.buildForbidden(
            profileError.buildProfileNotOwnedMsg(profile.id),
            profileError.ErrorType.ProfileNotOwned,
          ),
        )
      } else {
        return await repositories.profile.updateOneById(profile.id, { profileView: profileViewType })
      }
    }
  } catch (err) {
    Sentry.captureMessage(`Error in updateProfileView: ${err}`)
    return err
  }
}

const saveNFTVisibility = async (
  _: any,
  args: gql.MutationSaveNFTVisibilityForProfilesArgs,
  ctx: Context,
): Promise<gql.SaveNFTVisibilityForProfilesOutput> => {
  const { repositories, chain } = ctx
  const chainId = chain.id || process.env.CHAIN_ID
  auth.verifyAndGetNetworkChain('ethereum', chainId)
  logger.debug('saveNFTVisibility', { count: args?.count })
  try {
    const count = Number(args?.count) > 1000 ? 1000 : Number(args?.count)
    const profiles = await repositories.profile.find({ where: { visibleNFTs: 0, chainId } })
    const slicedProfiles = profiles.slice(0, count)
    await Promise.allSettled(
      slicedProfiles.map(async profile => {
        await nftService.saveVisibleNFTsForProfile(profile.id, repositories);
      }),
    )
    logger.debug('Amount of visible NFTs for profiles are cached', { counts: slicedProfiles.length })
    return {
      message: `Saved amount of visible NFTs for ${slicedProfiles.length} profiles`,
    }
  } catch (err) {
    Sentry.captureMessage(`Error in saveNFTVisibility: ${err}`)
    return err
  }
}

const fullFillEventTokenIds = async (
  _: any,
  args: gql.MutationFullFillEventTokenIdsArgs,
  ctx: Context,
): Promise<gql.FullFillEventTokenIdsOutput> => {
  const { repositories, chain } = ctx
  const chainId = chain.id || process.env.CHAIN_ID
  auth.verifyAndGetNetworkChain('ethereum', chainId)
  logger.debug('fullFillEventTokenIds', { count: args?.count })
  try {
    const events = await repositories.event.find({
      where: {
        contract: contracts.profileAuctionAddress(chainId),
        eventName: 'MintedProfile',
        tokenId: IsNull(),
        chainId,
      },
    })
    const length = Math.min(args?.count, events.length)
    const slicedEvents = events.slice(0, length)
    await Promise.allSettled(
      slicedEvents.map(async event => {
        try {
          const chainProvider = provider.provider(Number(chainId))
          const tx = await chainProvider.getTransaction(event.txHash)
          const claimFace = new ethers.utils.Interface([
            'function genesisKeyClaimProfile(string,uint256,address,bytes32,bytes)',
          ])
          const batchClaimFace = new ethers.utils.Interface([
            'function genesisKeyBatchClaimProfile((string,uint256,address,bytes32,bytes)[])',
          ])
          let tokenId
          try {
            const res = claimFace.decodeFunctionData('genesisKeyClaimProfile', tx.data)
            tokenId = res[1]
          } catch (err) {
            const res = batchClaimFace.decodeFunctionData('genesisKeyBatchClaimProfile', tx.data)
            if (Array.isArray(res[0])) {
              for (const r of res[0]) {
                if (r[0] === event.profileUrl) {
                  tokenId = r[1]
                  break
                }
              }
            }
          }
          if (tokenId) {
            await repositories.event.updateOneById(event.id, {
              tokenId: BigNumber.from(tokenId).toHexString(),
            })
          }
        } catch (err) {
          logger.error(`Error in fullFillEventTokenIds: ${err}`)
        }
      }),
    )
    return {
      message: `Full filled tokenId for ${length} events`,
    }
  } catch (err) {
    Sentry.captureMessage(`Error in fullFillEventTokenIds: ${err}`)
    return err
  }
}

const getIgnoredEvents = async (_: any, args: gql.QueryIgnoredEventsArgs, ctx: Context): Promise<entity.Event[]> => {
  try {
    const { repositories } = ctx
    const chainId = args?.input.chainId || process.env.CHAIN_ID
    auth.verifyAndGetNetworkChain('ethereum', chainId)
    logger.debug('getIgnoredEvents', { input: args?.input })
    const { profileUrl, walletAddress } = helper.safeObject(args?.input)
    return await repositories.event.find({
      where: {
        profileUrl,
        ownerAddress: ethers.utils.getAddress(walletAddress),
        ignore: true,
      },
    })
  } catch (err) {
    Sentry.captureMessage(`Error in getIgnoredEvents: ${err}`)
    return err
  }
}

const getAssociatedCollectionForProfile = async (
  _: any,
  args: gql.QueryAssociatedCollectionForProfileArgs,
  ctx: Context,
): Promise<gql.CollectionInfo> => {
  try {
    const { repositories } = ctx
    const chainId = args?.chainId || process.env.CHAIN_ID
    auth.verifyAndGetNetworkChain('ethereum', chainId)
    logger.debug('getAssociatedCollectionForProfile', { profileUrl: args?.url })
    const profile = await repositories.profile.findOne({ where: { url: args?.url, chainId } })
    if (!profile) {
      return Promise.reject(
        appError.buildNotFound(
          profileError.buildProfileUrlNotFoundMsg(args?.url, chainId),
          profileError.ErrorType.ProfileNotFound,
        ),
      )
    }
    if (profile.profileView === defs.ProfileViewType.Collection) {
      if (profile.associatedContract) {
        return await nftService.getCollectionInfo({
          chainId,
          contract: profile.associatedContract,
          repositories,
        });
      } else {
        return Promise.reject(
          appError.buildNotFound(
            profileError.buildAssociatedContractNotFoundMsg(args?.url, chainId),
            profileError.ErrorType.ProfileAssociatedContractNotFoundMsg,
          ),
        )
      }
    } else {
      return Promise.reject(
        appError.buildNotFound(profileError.buildProfileViewTypeWrong(), profileError.ErrorType.ProfileViewTypeWrong),
      )
    }
  } catch (err) {
    Sentry.captureMessage(`Error in getAssociatedCollectionForProfile: ${err}`)
    return err
  }
}

const isProfileCustomized = async (_: any, args: gql.QueryIsProfileCustomizedArgs, ctx: Context): Promise<boolean> => {
  try {
    const { repositories } = ctx
    const chainId = args?.chainId || process.env.CHAIN_ID
    auth.verifyAndGetNetworkChain('ethereum', chainId)
    logger.debug('isProfileCustomized', { profileUrl: args?.url })
    const profile = await repositories.profile.findOne({ where: { url: args?.url, chainId } })
    if (!profile) {
      return Promise.reject(
        appError.buildNotFound(
          profileError.buildProfileUrlNotFoundMsg(args?.url, chainId),
          profileError.ErrorType.ProfileNotFound,
        ),
      )
    }
    const edges = await repositories.edge.find({
      where: {
        thisEntityId: profile.id,
        thisEntityType: defs.EntityType.Profile,
        thatEntityType: defs.EntityType.NFT,
        edgeType: defs.EdgeType.Displays,
        hide: false,
      },
    })
    return !!edges.length
  } catch (err) {
    Sentry.captureMessage(`Error in isProfileCustomized: ${err}`)
    return err
  }
}

const profilesByDisplayNft = async (
  _: any,
  args: gql.QueryProfilesByDisplayNFTArgs,
  ctx: Context,
): Promise<gql.ProfilesOutput> => {
  const { repositories } = ctx
  const schema = Joi.object().keys({
    collectionAddress: Joi.string().required(),
    tokenId: Joi.string().required(),
    chainId: Joi.string(),
    showOnlyVisibleNFTProfile: Joi.boolean(),
  })
  joi.validateSchema(schema, args?.input)
  const chainId = args?.input?.chainId || process.env.CHAIN_ID
  return repositories.nft
    .findOne({
      where: {
        contract: utils.getAddress(args?.input?.collectionAddress),
        tokenId: ethers.BigNumber.from(args?.input?.tokenId).toHexString(),
        chainId,
      },
    })
    .then(
      fp.rejectIfEmpty(
        appError.buildNotFound(
          nftError.buildNFTNotFoundMsg(
            `profilesByDisplayNft ${args?.input?.collectionAddress} ${args?.input?.tokenId}`,
          ),
          nftError.ErrorType.NFTNotFound,
        ),
      ),
    )
    .then(nft => {
      let filters: Partial<entity.Edge> = {
        thatEntityType: defs.EntityType.NFT,
        thatEntityId: nft.id,
        edgeType: defs.EdgeType.Displays,
      }

      const showOnlyVisibleNFTProfile = Boolean(args?.input?.showOnlyVisibleNFTProfile)
      if (showOnlyVisibleNFTProfile) {
        // showOnlyVisibleNFTProfile = true is hide = false and vice versa
        filters = { ...filters, hide: !showOnlyVisibleNFTProfile }
      }
      return core.thisEntitiesOfEdgesBy<entity.Profile>(ctx, filters)
    })
    .then(toProfilesOutput)
}

const getProfilesMintedByGK = async (
  _: any,
  args: gql.QueryProfilesMintedByGkArgs,
  ctx: Context,
): Promise<Array<gql.Profile>> => {
  try {
    const { repositories } = ctx
    const chainId = args?.chainId || process.env.CHAIN_ID
    auth.verifyAndGetNetworkChain('ethereum', chainId)
    logger.debug('getProfilesMintedByGK', { tokenId: args?.tokenId })
    const cacheKey = `${CacheKeys.PROFILES_MINTED_BY_GK}_${chainId}_${args?.tokenId}`
    const cachedData = await cache.get(cacheKey)
    if (cachedData) {
      return JSON.parse(cachedData) as entity.Profile[]
    }
    const events = await repositories.event.find({
      where: {
        contract: contracts.profileAuctionAddress(chainId),
        eventName: 'MintedProfile',
        tokenId: BigNumber.from(args?.tokenId).toHexString(),
        chainId,
      },
    })
    if (!events.length) return []
    const profiles = []
    await Promise.allSettled(
      events.map(async event => {
        const profile = await repositories.profile.findByURL(event.profileUrl, chainId)
        if (profile) profiles.push(profile)
      }),
    )
    // we return max 4 profiles
    const slicedProfiles = profiles.slice(0, Math.min(profiles.length, 4))
    await cache.set(cacheKey, JSON.stringify(slicedProfiles), 'EX', 60 * 5)
    return slicedProfiles
  } catch (err) {
    Sentry.captureMessage(`Error in getProfilesMintedWithGK: ${err}`)
    return err
  }
}

const getUsersActionsWithPoints = async (
  parent: gql.Profile,
  _: unknown,
  ctx: Context,
): Promise<Array<gql.UsersActionOutput>> => {
  const { repositories, chain } = ctx
  const chainId = chain?.id || process.env.CHAIN_ID
  auth.verifyAndGetNetworkChain('ethereum', chainId)
  const actions = await repositories.incentiveAction.find({
    where: {
      profileUrl: parent.url,
    },
  })
  const seen = {}
  const usersActions: gql.UsersActionOutput[] = []
  for (const action of actions) {
    if (!seen[action.userId]) {
      usersActions.push({
        userId: action.userId,
        action: [core.profileActionType(action)],
        totalPoints: action.point,
      });
      seen[action.userId] = true
    } else {
      const index = usersActions.findIndex(userAction => userAction.userId === action.userId)
      if (index !== -1) {
        usersActions[index].action.push(core.profileActionType(action));
        usersActions[index].totalPoints += action.point
      }
    }
  }
  return usersActions
}

const saveUserActionForBuyNFTs = async (
  _: any,
  args: gql.MutationSaveUserActionForBuyNFTsArgs,
  ctx: Context,
): Promise<gql.SaveUserActionForBuyNFTsOutput> => {
  try {
    const { repositories, chain, user } = ctx
    const chainId = chain.id || process.env.CHAIN_ID
    auth.verifyAndGetNetworkChain('ethereum', chainId)
    logger.debug('updateIncentiveActionForBuyNFTs', { profileUrl: args?.profileUrl })
    const profile = await repositories.profile.findByURL(args?.profileUrl, chainId)
    if (!profile) {
      return Promise.reject(new Error(`Profile URL ${args?.profileUrl} is not existing.`))
    }
    if (user.id !== profile.ownerUserId) {
      return Promise.reject(new Error('Profile is not owned by user.'))
    }
    const existingAction = await repositories.incentiveAction.findOne({
      where: {
        userId: user.id,
        profileUrl: args?.profileUrl,
        task: defs.ProfileTask.BUY_NFTS,
      },
    })
    if (!existingAction) {
      await repositories.incentiveAction.save({
        userId: user.id,
        profileUrl: args?.profileUrl,
        task: defs.ProfileTask.BUY_NFTS,
        point: defs.ProfileTaskPoint.BUY_NFTS,
      })
      return {
        message: `Incentive action for buying NFTs is saved. ProfileURL: ${args?.profileUrl}`,
      }
    } else {
      return {
        message: `Incentive action for buying NFTs is existing. ProfileURL: ${args?.profileUrl}`,
      }
    }
  } catch (err) {
    Sentry.captureMessage(`Error in updateIncentiveActionForBuyNFTs: ${err}`)
    return err
  }
}

const searchVisibleNFTsForProfile = async (
  _: any,
  args: gql.QuerySearchVisibleNFTsForProfileArgs,
  ctx: Context,
): Promise<gql.NFTsOutput> => {
  try {
    const { repositories } = ctx
    const chainId = args?.input.chainId || process.env.CHAIN_ID
    auth.verifyAndGetNetworkChain('ethereum', chainId)
    logger.debug('searchVisibleNFTsForProfile', { input: args?.input })
    const profile = await repositories.profile.findByURL(args?.input.url, chainId)
    if (!profile) {
      return Promise.reject(
        appError.buildNotFound(
          profileError.buildProfileUrlNotFoundMsg(args?.input.url, chainId),
          profileError.ErrorType.ProfileNotFound,
        ),
      )
    }
    const cacheKey = `${CacheKeys.SEARCH_VISIBLE_NFTS_FOR_PROFILE}_${chainId}_${args?.input.url}_${args?.input.query}`
    const cachedData = await cache.get(cacheKey)
    let nfts: entity.NFT[]
    if (cachedData) {
      nfts = JSON.parse(cachedData) as entity.NFT[]
    } else {
      nfts = await nftService.queryNFTsForProfile(
        repositories,
        profile,
        true,
        args?.input.query
      );
      await cache.set(cacheKey, JSON.stringify(nfts), 'EX', 10 * 60)
    }
    if (!nfts.length) return Promise.reject(new Error('No NFT found'))
    const nftIds = nfts.map(nft => nft.id)
    const filter: Partial<entity.Edge> = helper.removeEmpty({
      thisEntityType: defs.EntityType.Profile,
      thisEntityId: profile.id,
      thatEntityType: defs.EntityType.NFT,
      thatEntityId: In(nftIds),
      edgeType: defs.EdgeType.Displays,
      hide: false,
    })

    return core
      .paginatedThatEntitiesOfEdgesBy(
        ctx,
        repositories.nft,
        filter,
        args?.input.pageInput,
        'weight',
        'ASC',
        chainId,
        'NFT',
      )
      .then(result => {
        // refresh order queue trigger
        return Promise.resolve(
          txActivityService.triggerNFTOrderRefreshQueue(result?.items, chainId)
        ).then(() => Promise.resolve(result));
      })
  } catch (err) {
    Sentry.captureMessage(`Error in searchVisibleNFTsForProfile: ${err}`)
    return err
  }
}

const searchNFTsForProfile = async (
  _: any,
  args: gql.QuerySearchNFTsForProfileArgs,
  ctx: Context,
): Promise<gql.NFTsOutput> => {
  try {
    const { repositories, user } = ctx
    const chainId = args?.input.chainId || process.env.CHAIN_ID
    auth.verifyAndGetNetworkChain('ethereum', chainId)
    logger.debug('searchNFTsForProfile', { input: args?.input })
    const profile = await repositories.profile.findByURL(args?.input.url, chainId)
    if (!profile) {
      return Promise.reject(
        appError.buildNotFound(
          profileError.buildProfileUrlNotFoundMsg(args?.input.url, chainId),
          profileError.ErrorType.ProfileNotFound,
        ),
      )
    }
    if (profile.ownerUserId !== user.id) {
      return Promise.reject(
        appError.buildNotFound(
          profileError.buildProfileNotOwnedMsg(args?.input?.url),
          profileError.ErrorType.ProfileNotOwned,
        ),
      )
    }
    const cacheKey = `${CacheKeys.SEARCH_NFTS_FOR_PROFILE}_${chainId}_${args?.input.url}_${args?.input.query}`
    const cachedData = await cache.get(cacheKey)
    let nfts: entity.NFT[]
    if (cachedData) {
      nfts = JSON.parse(cachedData) as entity.NFT[]
    } else {
      nfts = await nftService.queryNFTsForProfile(
        repositories,
        profile,
        false,
        args?.input.query
      );
      await cache.set(cacheKey, JSON.stringify(nfts), 'EX', 10 * 60)
    }
    if (!nfts.length) return Promise.reject(new Error('No NFT found'))
    const nftIds = nfts.map(nft => nft.id)
    const filter: Partial<entity.Edge> = helper.removeEmpty({
      thisEntityType: defs.EntityType.Profile,
      thisEntityId: profile.id,
      thatEntityType: defs.EntityType.NFT,
      thatEntityId: In(nftIds),
      edgeType: defs.EdgeType.Displays,
    })

    return core
      .paginatedThatEntitiesOfEdgesBy(
        ctx,
        repositories.nft,
        filter,
        args?.input.pageInput,
        'weight',
        'ASC',
        chainId,
        'NFT',
      )
      .then(result => {
        // refresh order queue trigger
        return Promise.resolve(
          txActivityService.triggerNFTOrderRefreshQueue(result?.items, chainId)
        ).then(() => Promise.resolve(result));
      })
  } catch (err) {
    Sentry.captureMessage(`Error in searchNFTsForProfile: ${err}`)
    return err
  }
}

const validateProfileGKOwners = async (
  _: any,
  args: gql.QueryValidateProfileGkOwnersArgs,
  ctx: Context,
): Promise<gql.ValidateProfileGkOwners[]> => {
  try {
    const schema = Joi.object().keys({
      profileIds: Joi.array().required().items(Joi.string().required()),
      chainId: Joi.string().optional(),
    })
    joi.validateSchema(schema, args)
    const chainId = args?.chainId || process.env.CHAIN_ID
    auth.verifyAndGetNetworkChain('ethereum', chainId)
    const { profileIds } = args
    const { repositories } = ctx
    const filteredProfileIds: string[] = []
    const profiles: gql.ValidateProfileGkOwners[] = []
    for (const profileId of profileIds) {
      const profileScore: string = await cache.zscore(`${CacheKeys.PROFILE_GK_OWNERS}_${chainId}`, profileId)
      if (!Number(profileScore)) {
        filteredProfileIds.push(profileId)
      } else {
        profiles.push({
          id: profileId,
          gkIconVisible: Number(profileScore) === 1 ? true : false,
        })
      }
    }
    const dbProfiles: entity.Profile[] = await repositories.profile.find({
      where: {
        id: In([...filteredProfileIds]),
        chainId,
      },
      select: {
        id: true,
        gkIconVisible: true,
      },
    })

    if (dbProfiles?.length) {
      const profileCacheMap = []
      for (const profile of dbProfiles) {
        const profileId: string = profile.id
        if (profile.gkIconVisible !== null || profile.gkIconVisible !== undefined) {
          if (profile.gkIconVisible) {
            // 1 - gkIconVisible
            profileCacheMap.push(1, profileId)
          } else {
            // 2 - gkIconNotVisible
            profileCacheMap.push(2, profileId)
          }
        }
      }

      await cache.zadd(`${CacheKeys.PROFILE_GK_OWNERS}_${chainId}`, ...profileCacheMap)
      return [...profiles, ...dbProfiles]
    }
    return profiles
  } catch (err) {
    Sentry.captureMessage(`Error in validateProfileGKOwners: ${err}`)
    return err
  }
}

const profileVisibleNFTCount = (
  _: any,
  args: gql.QueryProfileVisibleNFTCountArgs,
  ctx: Context,
): Promise<gql.ProfileVisibleNFTCount[]> => {
  try {
    const schema = Joi.object().keys({
      profileIds: Joi.array().required().items(Joi.string().required()),
      chainId: Joi.string().optional(),
    })
    joi.validateSchema(schema, args)
    const chainId = args?.chainId || process.env.CHAIN_ID
    auth.verifyAndGetNetworkChain('ethereum', chainId)
    const { profileIds } = args
    const { repositories } = ctx
    return nftService.profileNFTCount(profileIds, repositories, chainId);
  } catch (err) {
    Sentry.captureMessage(`Error in profileVisibleNFTCount: ${err}`)
    return err
  }
}

export default {
  Upload: GraphQLUpload,
  Query: {
    profile: getProfileByURL,
    profiles: getProfilesByURL,
    profilePassive: getProfileByURLPassive,
    myProfiles: combineResolvers(auth.isAuthenticated, getMyProfiles),
    profileFollowers: getProfileFollowers,
    profilesFollowedByMe: combineResolvers(auth.isAuthenticated, getProfilesFollowedByMe),
    blockedProfileURI: getBlockedProfileURI,
    insiderReservedProfiles: combineResolvers(auth.isAuthenticated, getInsiderReservedProfileURIs),
    latestProfiles: getLatestProfiles,
    leaderboard: leaderboard,
    ignoredEvents: getIgnoredEvents,
    associatedCollectionForProfile: getAssociatedCollectionForProfile,
    isProfileCustomized: isProfileCustomized,
    profilesByDisplayNft,
    profilesMintedByGK: getProfilesMintedByGK,
    searchVisibleNFTsForProfile: searchVisibleNFTsForProfile,
    searchNFTsForProfile: combineResolvers(auth.isAuthenticated, searchNFTsForProfile),
    validateProfileGKOwners,
    profileVisibleNFTCount,
  },
  Mutation: {
    followProfile: combineResolvers(auth.isAuthenticated, followProfile),
    unfollowProfile: combineResolvers(auth.isAuthenticated, unfollowProfile),
    updateProfile: combineResolvers(auth.isAuthenticated, updateProfile),
    profileClaimed: combineResolvers(auth.isAuthenticated, profileClaimed),
    uploadProfileImages: combineResolvers(auth.isAuthenticated, uploadProfileImages),
    createCompositeImage: combineResolvers(auth.isAuthenticated, createCompositeImage),
    orderingUpdates: combineResolvers(auth.isAuthenticated, orderingUpdates),
    saveScoreForProfiles: combineResolvers(auth.isAuthenticated, saveScoreForProfiles),
    clearGKIconVisible: combineResolvers(auth.isAuthenticated, clearGKIconVisible),
    updateProfileView: combineResolvers(auth.isAuthenticated, updateProfileView),
    saveNFTVisibilityForProfiles: combineResolvers(auth.isAuthenticated, saveNFTVisibility),
    fullFillEventTokenIds: combineResolvers(auth.isAuthenticated, fullFillEventTokenIds),
    saveUserActionForBuyNFTs: combineResolvers(auth.isAuthenticated, saveUserActionForBuyNFTs),
  },
  Profile: {
    followersCount: getFollowersCount,
    owner: core.resolveEntityById<gql.Profile, entity.Wallet>(
      'ownerWalletId',
      defs.EntityType.Profile,
      defs.EntityType.Wallet,
    ),
    isOwnedByMe: core.resolveEntityOwnership<gql.Profile>('ownerUserId', 'user', defs.EntityType.Profile),
    isFollowedByMe: core.resolveEdgeOwnership<gql.Profile>('wallet', defs.EdgeType.Follows),
    winningBid: getWinningBid,
    usersActionsWithPoints: getUsersActionsWithPoints,
    comments: async (parent: gql.Profile, args: gql.ProfileCommentsArgs, ctx: Context) => {
      return commentsResolver(parent, { input: { entityId: parent.id, pageInput: args.pageInput } }, ctx)
    },
    likeCount: async parent => {
      if (!parent) {
        return 0
      }
      return likeService.getLikeCount(parent.id)
    },
    isLikedByUser: async (parent, _, ctx) => {
      if (!parent || !ctx.user) {
        return false
      }
      return likeService.isLikedByUser(parent.id, ctx.user.id)
    },
    isLikedBy: async (parent, args: gql.ProfileIsLikedByArgs, _ctx) => {
      if (!parent || !args.likedById) {
        return false
      }
      return likeService.isLikedBy(args.likedById, parent.id)
    },
  },
}<|MERGE_RESOLUTION|>--- conflicted
+++ resolved
@@ -491,15 +491,9 @@
         hideAllNFTs,
         showNFTIds,
         hideNFTIds,
-<<<<<<< HEAD
-        profile.chainId
-      );
-    } catch(err) {
-=======
         profile.chainId,
       )
     } catch (err) {
->>>>>>> 940a6585
       return Promise.reject(new Error(`Something went wrong to change NFT visibility. Error: ${err}`))
     }
   }
