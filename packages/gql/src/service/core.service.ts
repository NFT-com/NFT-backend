import axios from 'axios'
import cryptoRandomString from 'crypto-random-string'
import { addDays } from 'date-fns'
import { BigNumber, ethers } from 'ethers'
import imageToBase64 from 'image-to-base64'
import { isNil } from 'lodash'
import fetch from 'node-fetch'
import { FindManyOptions, FindOptionsOrder, IsNull } from 'typeorm'

import { S3Client } from '@aws-sdk/client-s3'
import { AssumeRoleRequest,STS } from '@aws-sdk/client-sts'
import { Upload } from '@aws-sdk/lib-storage'
import { Result } from '@ethersproject/abi'
import { Contract } from '@ethersproject/contracts'
import { cache } from '@nftcom/cache'
import { appError, profileError, walletError } from '@nftcom/error-types'
import { assetBucket } from '@nftcom/gql/config'
import { Context, gql, Pageable } from '@nftcom/gql/defs'
import { auth, pagination } from '@nftcom/gql/helper'
import { safeInput } from '@nftcom/gql/helper/pagination'
import { sendgrid } from '@nftcom/gql/service'
import { generateSVG } from '@nftcom/gql/service/generateSVG.service'
import { nullPhotoBase64 } from '@nftcom/gql/service/nullPhoto.base64'
import { _logger,contracts, db, defs, entity, fp, helper, provider, repository } from '@nftcom/shared'
import { ProfileTask } from '@nftcom/shared/defs'
import * as Sentry from '@sentry/node'

const logger = _logger.Factory(_logger.Context.General, _logger.Context.GraphQL)
export const DEFAULT_NFT_IMAGE = 'https://cdn.nft.com/Medallion.jpg'
// TODO implement cache using data loader otherwise
//  some of these functions will have too many db calls

const getDefaultOrFindById = <T>(
  obj: T,
  id: string,
  findFn: (id: string) => Promise<T>,
  key = 'id',
): Promise<T> => {
  if (helper.isEmpty(id) || obj?.[key] === id) {
    return Promise.resolve(obj)
  }
  return findFn(id)
}

export const getWallet = (
  ctx: Context,
  input: gql.WalletInput,
): Promise<entity.Wallet> => {
  const { network, chainId, address } = input
  const { user, repositories } = ctx
  logger.debug('getWallet', { loggedInUserId: user?.id, input })

  return repositories.wallet
    .findByNetworkChainAddress(network, chainId, address)
    .then(fp.rejectIfEmpty(appError.buildExists(
      walletError.buildAddressNotFoundMsg(),
      walletError.ErrorType.AddressNotFound,
    )))
}

// TODO can we use generics instead of any?
export const entityById = (
  ctx: Context,
  id: string,
  entityType: defs.EntityType,
): Promise<any> => {
  const { repositories, user, wallet } = ctx

  switch (entityType) {
  case defs.EntityType.Approval:
    return repositories.approval.findById(id)
  case defs.EntityType.Bid:
    return repositories.bid.findById(id)
  case defs.EntityType.Curation:
    return repositories.curation.findById(id)
  case defs.EntityType.Collection:
    return repositories.collection.findById(id)
  case defs.EntityType.Edge:
    return repositories.edge.findById(id)
  case defs.EntityType.NFT:
    return repositories.nft.findById(id)
  case defs.EntityType.Profile:
    return repositories.profile.findById(id)
  case defs.EntityType.User:
    return getDefaultOrFindById(user, id, repositories.user.findById)
  case defs.EntityType.Wallet:
    return getDefaultOrFindById(wallet, id, repositories.wallet.findById)
  default:
    throw new Error(`Cannot resolve entityType: ${entityType}`)
  }
}

export const resolveEntityFromContext = <T>(key: string) => {
  return (parent: unknown, _: unknown, ctx: Context): Promise<T> => {
    return ctx?.[key]
  }
}

export const getCollection = (
  ctx: Context,
  contractAddress: string,
): Promise<any> => {
  const { user, repositories } = ctx
  logger.debug('getCollection', { loggedInUserId: user?.id, contractAddress })

  return repositories.collection
    .findOne({ where: { contract: contractAddress } })
    .then(fp.rejectIfEmpty(appError.buildCustom(`collection ${contractAddress} not found`)))
}

export const resolveCollectionById = <T, K>(
  key: string,
  parentType: defs.EntityType,
) => {
  return (parent: T, args: unknown, ctx: Context): Promise<K> => {
    return entityById(ctx, parent?.['id'], parentType)
      .then((p) => {
        if (helper.isEmpty(p?.[key])) {
          return null
        }
        return getCollection(ctx, p?.[key])
      })
  }
}

export const resolveEntityById = <T, K>(
  key: string,
  parentType: defs.EntityType,
  resolvingType: defs.EntityType,
) => {
  return (parent: T, args: unknown, ctx: Context): Promise<K> => {
    return entityById(ctx, parent?.['id'], parentType)
      .then((p) => {
        if (helper.isEmpty(p?.[key])) {
          return null
        }
        return entityById(ctx, p?.[key], resolvingType)
      })
  }
}

export const resolveEntityOwnership = <T>(
  key: string,
  ctxKey: string,
  parentType: defs.EntityType,
) => {
  return (parent: T, _: unknown, ctx: Context): Promise<boolean> => {
    const ctxObj = ctx[ctxKey]
    return entityById(ctx, parent?.['id'], parentType)
      .then((p) => ctxObj?.['id'] === p?.[key])
  }
}

export const resolveEdgeOwnership = <T>(ctxKey: string, edgeType: defs.EdgeType) => {
  return (parent: T, _: unknown, ctx: Context): Promise<boolean> => {
    const ctxObj = ctx[ctxKey]
    const { repositories } = ctx
    return repositories.edge.exists({
      edgeType,
      thisEntityId: ctxObj?.['id'],
      thatEntityId: parent?.['id'],
      deletedAt: IsNull(),
    })
  }
}

export const entitiesBy = <T>(
  // ctx: Context,
  repo: repository.BaseRepository<any>,
  filter: Partial<T>,
  orderBy: FindOptionsOrder<any> = { createdAt: 'DESC' },
): Promise<T[]> => {
  // const { user } = ctx
  // logger.debug('entitiesBy', { loggedInUserId: user.id })
  return repo.find({ where: { ...filter, deletedAt: IsNull() }, order: orderBy })
}

/**
 * Cursor based pagination and by default it is sorted based on time desc
 * "before" and "after" in page terms refers to "later" and "earlier" respectively
 *
 *                                cursor
 *               |<-- last n before | first n after -->|
 * 12pm  11am  10am  9am  8am  7am  6am  5am  4am  3am  2am  1am
 */
export const paginatedEntitiesBy = <T>(
  repo: repository.BaseRepository<T>,
  pageInput: gql.PageInput,
  filters: Partial<T>[],
  relations: string[],
  orderKey= 'createdAt',
  orderDirection = 'DESC',
): Promise<defs.PageableResult<T>> => {
  const pageableFilters = pagination.toPageableFilters(pageInput, filters, orderKey)
  const orderBy = <FindOptionsOrder<any>>{ [orderKey]: orderDirection }
  const reversedOrderDirection = orderDirection === 'DESC' ? 'ASC' : 'DESC'
  const reversedOrderBy = <FindOptionsOrder<any>>{ [orderKey]: reversedOrderDirection }

  return pagination.resolvePage<T>(pageInput, {
    firstAfter: () => repo.findPageable({
      where: pageableFilters,
      relations: relations,
      order: orderBy,
      take: pageInput.first,
    } as FindManyOptions<T>),
    firstBefore: () => repo.findPageable({
      where: pageableFilters,
      relations: relations,
      order: orderBy,
      take: pageInput.first,
    } as FindManyOptions<T>),
    lastAfter: () => repo.findPageable({
      where: pageableFilters,
      relations: relations,
      order: reversedOrderBy,
      take: pageInput.last,
    } as FindManyOptions<T>).then(pagination.reverseResult),
    lastBefore: () => repo.findPageable({
      where: pageableFilters,
      relations: relations,
      order: reversedOrderBy,
      take: pageInput.last,
    } as FindManyOptions<T>).then(pagination.reverseResult),
  })
}

export const paginatedResultFromIndexedArray = (
  array: Array<any>,
  pageInput: gql.PageInput,
): Pageable<any> => {
  let paginatedArray: Array<any>
  let defaultCursor
  if (!pagination.hasAfter(pageInput) && !pagination.hasBefore(pageInput)) {
    defaultCursor = pagination.hasFirst(pageInput) ? { beforeCursor: '-1' } :
      { afterCursor: array.length.toString() }
  }

  const safePageInput = safeInput(pageInput, defaultCursor)

  let totalItems
  if (pagination.hasFirst(safePageInput)) {
    const cursor = pagination.hasAfter(safePageInput) ?
      safePageInput.afterCursor : safePageInput.beforeCursor
    paginatedArray = array.filter((item) => item.index > Number(cursor))
    totalItems = paginatedArray.length
    paginatedArray = paginatedArray.slice(0, safePageInput.first)
  } else {
    const cursor = pagination.hasAfter(safePageInput) ?
      safePageInput.afterCursor : safePageInput.beforeCursor
    paginatedArray = array.filter((item) => item.index < Number(cursor))
    totalItems = paginatedArray.length
    paginatedArray =
      paginatedArray.slice(paginatedArray.length - safePageInput.last)
  }

  return pagination.toPageable(
    pageInput,
    paginatedArray[0],
    paginatedArray[paginatedArray.length - 1],
    'index',
  )([paginatedArray, totalItems])
}

const entitiesOfEdges = <T>(
  ctx: Context,
  edges: entity.Edge[],
  mapper: <T>(ctx: Context, edge: entity.Edge) => Promise<T>,
): Promise<T[]> => {
  return fp.promiseMap<entity.Edge, T>((edge) => mapper<T>(ctx, edge))(edges)
}

export const thisEntityOfEdge = <T>(ctx: Context, edge: entity.Edge): Promise<T> => {
  return entityById(ctx, edge.thisEntityId, edge.thisEntityType)
}

export const thisEntitiesOfEdges = <T>(ctx: Context) => {
  return (edges: entity.Edge[]): Promise<T[]> => {
    return entitiesOfEdges<T>(ctx, edges, thisEntityOfEdge)
  }
}

export const thisEntitiesOfEdgesBy = <T>(
  ctx: Context,
  filter: Partial<entity.Edge>,
): Promise<T[]> => {
  const { repositories } = ctx
  return entitiesBy(repositories.edge, filter)
    .then(thisEntitiesOfEdges<T>(ctx))
}

export const thatEntityOfEdge = <T>(ctx: Context, edge: entity.Edge): Promise<T> => {
  return entityById(ctx, edge.thatEntityId, edge.thatEntityType)
}

export const thatEntitiesOfEdges = <T>(ctx: Context) => {
  return (edges: entity.Edge[]): Promise<T[]> => {
    return entitiesOfEdges<T>(ctx, edges, thatEntityOfEdge)
  }
}

export const stringifyTraits = (
  nft: entity.NFT,
): entity.NFT => {
  if (nft.metadata && nft.metadata?.traits && nft.metadata.traits?.length) {
    for ( let i = 0; i < nft.metadata.traits.length; i ++) {
      if (nft.metadata.traits[i].value) {
        if (typeof nft.metadata.traits[i].value !== 'string')
          nft.metadata.traits[i].value = JSON.stringify(nft.metadata.traits[i].value)
      }

      // if trait rarity exists
      if (nft.metadata.traits[i].rarity) {
        if (typeof nft.metadata.traits[i].rarity !== 'string')
          nft.metadata.traits[i].rarity = JSON.stringify(nft.metadata.traits[i].rarity)
      }
    }
  }
  return nft
}

export const paginatedThatEntitiesOfEdgesBy = <T>(
  ctx: Context,
  repo: repository.BaseRepository<any>,
  filter: Partial<entity.Edge>,
  pageInput: gql.PageInput,
  orderKey= 'createdAt',
  orderDirection = 'DESC',
  chainId: string,
  entityName?: string,
  entityFilter?: Partial<any>,
): Promise<any> => {
  const { repositories } = ctx
  return paginatedEntitiesBy(
    repositories.edge,
    pageInput,
    [{ ...filter }],
    [],
    orderKey,
    orderDirection,
  ).then((result: defs.PageableResult<entity.Edge>) => {
    const edges = result[0] as entity.Edge[]
    if (entityName === 'NFT') {
      return Promise.all(
        edges.map((edge: entity.Edge) => {
          return entityFilter ?
            repositories.nft.findOne({ where: { id: edge.thatEntityId, ...entityFilter } }) :
            repositories.nft.findOne({ where: { id: edge.thatEntityId } })
              .then(fp.thruIfNotEmpty((entry: entity.NFT) => {
                // fix (short-term) : trait value
                const updatedEntry = stringifyTraits(entry)
                // include visibility to entry
                const newEntry = {
                  ...updatedEntry,
                  isHide: edge.hide,
                }
                return repositories.collection.findOne({ where: {
                  contract: entry.contract,
                  isSpam: false,
                  chainId,
                } })
                  .then(fp.thruIfNotEmpty(() => newEntry))
              } ))
        }),
      ).then((entries: T[]) => {
        const filteredEntries = entries.filter((entry) => !isNil(entry))
        return [filteredEntries, result[1]]
      }).then(pagination.toPageable(pageInput, edges[0], edges[edges.length - 1], orderKey))
    } else {
      return Promise.all(
        edges.map((edge: entity.Edge) => {
          return entityFilter ?
            repo.findOne({ where: { id: edge.thatEntityId, ...entityFilter } }) :
            repo.findOne({ where: { id: edge.thatEntityId } })
              .then(fp.thruIfNotEmpty((entry: T) => entry,
              ))
        }),
      ).then((entries: T[]) => {
        const filteredEntries = entries.filter((entry) => entry !== undefined)
        return [filteredEntries, result[1]]
      }).then(pagination.toPageable(pageInput, edges[0], edges[edges.length - 1], orderKey))
    }
  })
}

export const thatEntitiesOfEdgesBy = <T>(
  ctx: Context,
  filter: Partial<entity.Edge>,
): Promise<T[]> => {
  const { repositories } = ctx
  return entitiesBy(repositories.edge, filter)
    .then(thatEntitiesOfEdges(ctx))
}
// TODO use EdgeStats table

export const countEdges = (ctx: Context, filter: Partial<any>): Promise<number> => {
  const { repositories } = ctx
  return repositories.edge.count({ ...filter, deletedAt: IsNull() })
}

// global object for blacklist profiles

export const blacklistProfilePatterns = [
  // final ban list:
  /^.*ch1ld_p0rn.*$/,
  /^.*ch1ldp0rn.*$/,
  /^.*ch1ldporn.*$/,
  /^.*ch1nk.*$/,
  /^.*child_p0rn.*$/,
  /^.*child_porn.*$/,
  /^.*childp0rn.*$/,
  /^.*childporn.*$/,
  /^.*chink.*$/,
  /^.*fag.*$/,
  /^.*fagg0t.*$/,
  /^.*faggot.*$/,
  /^.*g00k.*$/,
  /^.*g0ok.*$/,
  /^.*go0k.*$/,
  /^.*gook.*$/,
  /^.*gook.*$/,
  /^.*hitler.*$/,
  /^.*k1ddyp0rn.*$/,
  /^.*k1ddyporn.*$/,
  /^.*k1dp0rn.*$/,
  /^.*k1dporn.*$/,
  /^.*k1dyp0rn.*$/,
  /^.*kiddie_porn.*$/,
  /^.*kidp0rn.*$/,
  /^.*n1gr.*$/,
  /^.*nazi.*$/,
  /^.*nazis.*$/,
  /^.*nigga.*$/,
  /^.*niggar.*$/,
  /^.*nigger.*$/,
  /^.*niggor.*$/,
  /^.*niggur.*$/,
  /^.*nigur.*$/,
  /^.*niiger.*$/,
  /^.*niigr.*$/,
  /^.*packi.*$/,
  /^.*packie.*$/,
  /^.*packy.*$/,
  /^.*pakie.*$/,
  /^.*swastica.*$/,
  /^.*swastika.*$/,
  /^amcik$/,
  /^andskota$/,
  /^ayir$/,
  /^cp$/,
  /^feg$/,
  /^injun$/,
  /^kike$/,
  /^paki$/,
  /^paky$/,
  /^wop$/,
  // "reserved" list
  /^anonymice$/,
  /^fees$/,
  /^app$/,
  /^whitelist$/,
  /^dao$/,
  /^announcements$/,
  /^bus$/,
  /^discord$/,
  /^hasu$/,
  /^kevinrose$/,
  /^moonbirds$/,
  /^gmoney$/,
  /^j1mmy$/,
  /^snoopdogg$/ ,
  /^farokh$/,
  /^beeple$/,
  /^deezefi$/,
  /^realmissnft$/,
  /^ohhshiny$/,
  /^charlielee$/,
  /^alexbecker$/,
  /^pranksy$/,
  /^pussyriot$/,
  /^cozomo$/,
  /^planb$/ ,
  /^naval$/,
  /^sushiswap$/,
  /^uniswap$/,
  /^erikvoorhees$/,
  /^cdixon$/,
  /^jrnycrypto$/ ,
  /^nickszabo$/,
  /^deeze$/ ,
  /^elliotrades$/,
  /^dcinvestor$/,
  /^brycent$/,
  /^andreas$/,
  /^gmoney$/,
  /^andrewwang$/,
  /^rogerver$/,
  /^crediblecrypto$/,
  /^ericksnowfro$/,
  /^girlgonecrypto$/,
  /^worldofwomen$/,
  /^womenincrypto$/,
  /^bossbabesnft$/,
  /^bossbeautiesnft$/,
  /^mybff$/,
  /^womenrisenft$/,
  /^cryptocoven$/,
  /^samczsun$/,
  /^mdudas$/,
  /^6529$/,
  /^jackmallers$/,
  /^4156$/,
  /^flur$/,
  /^pak$/,
  /^loom$/,
  /^cryptofinally$/,
  /^thecryptomist$/,
  /^lopp$/,
  /^danheld$/,
  /^ljxie$/,
  /^arjunblj$/,
  /^mevcollector$/ ,
  /^wil$/,
  /^brettmalinowski$/,
  /^cantino$/,
  /^beanie$/,
  /^nftcomofficial$/,
  /^nftdotcom$/,
  /^nftcom$/,
  /^nftdotcomoffcial$/,
  /^ethernity$/,
  /^pussyriot$/,
  /^pussyrrriot$/,
  /^pplpleasr$/,
  /^wolfofwallstreet$/,
  /^officialwolfofwallstreet$/,
  /^officialwolfofwallst$/,
  /^officialjordanbelfort$/,
  /^jordanbelfortofficial$/,
  /^cryptohayes$/,
  /^garyv$/,
  /^veefriends$/,
  /^loreal$/,
  /^rocnation$/,
  /^cockpunch$/,
  /^timferriss$/,
  /^udp$/,
  /^premintxyz$/,
  /^nftwineclub$/,
  /^wineclub$/,
  /^unstoppabledomains$/,
  /^orangecomet$/,
<<<<<<< HEAD
  /^lostminers$/,
  /^macroverse$/,
=======
>>>>>>> 2e326048
  /^thealopecians$/,
  /^gogalagames$/,
  /^mirandus$/,
  /^superior$/,
  /^townstar$/,
  /^goldmasksociety$/,
  /^goldmask$/,
  /^hooligansfc$/,
  /^hooligans$/,
  /^pacers$/,
  /^landvault$/,
  /^lildurk$/,
  /^NXTG3NZ$/,
  /^mattjames$/,
  /^neotokyocode$/,
  /^pac12$/,
  /^pac12conference$/,
  /^miafest$/,
  /^miafestival$/,
  /^madeinamerica$/,
  /^officialmiguel$/,
  /^thisismiguel$/,
  /^s1c$/,
]

// global object of reserved profiles mapped to the insider address.
export const reservedProfiles = {
  // final insider reserved list:
  '0xA06B01381c267318f2D65F05bE343c7A2e224713': ['miami', 'miamimind'],
  '0x6430B6b425657C3823683948638fe24431946efF': ['alec', 'eth'],
  '0xCd514eaE987A5A619e7F7EAf7D143fAAAe7fd289': ['guy', 'dude'],
  '0xCDD6a63FeC8c5Dab5f10a139761aa5aCf729317E': ['alex', 'ross'],
  '0xce6489bb151a73Fe82999443e8Ba6AF1571C28c9': ['wizards', 'earth'],
  '0x78C5Fa233Eb07486333B91aCA0A6CFa198B24459': ['a', 'am'],
  '0x7fEE3D50AE036F3E72071dDBa811F58472995Edc': ['z', 'nfts'],
  '0x731ce77e9940e346DDDED2De1219c0F910d1Ff1d': ['anthony', 'radian'],
  '0x38a55929d4047aC9192De1bE35f9a957E4D03FA7': ['soccer', 'universal'],
  '0x12F37431468eb75c2a825e2Cf8Fde773aD94c8EA': ['ar', 'electricfeel'],
  '0x9f0d3E5aA86c242DbAB469486Fa4C2Ec04974A9a': ['nftgrails', 'averyandon'],
  '0xc2D558E4556B09519649749DC702D804E1F71FD4': ['lovewatts', 'knowgood'],
  '0x5257B8a48Ff01182617f2Fd25E9C1dB0b2dD6475': ['balajis', '1729'],
  '0x54D1F8745aB57c29d0Cec4877e75028Fe37689f1': ['bengreenfield', 'bengreenfieldlife'],
  '0x5aEfCB0F364AdbAFC197f91c8496a488bA90C3d1': ['fitness', 'longevity'],
  '0x2e50870053A015409269d9f9e26D3A6869887020': ['ben', 'tiktok'],
  '0xAe51b702Ee60279307437b13734D27078EF108AA': ['billy', 'newyork'],
  '0x577C0eEDccEbF9E0eeD9F64962535C56692e9FC1': ['hodl', 'p2e'],
  '0xcDe8B26f837A77A22d95bA2701c68D3E96351287': ['sex', '0'],
  '0xaCCc711035b1D2EBE8B184d4798AcF434f549103': ['brock', 'pierce'],
  '0x615E4c654Ba4a81970d9c3Ff25A3F602bB384045': ['artpartner', 'art_partner'],
  '0x3F99345b567054BC89950Cb96e189FaF7e1bd0d4': ['chris', 'tesla'],
  '0xCe90a7949bb78892F159F428D0dC23a8E3584d75': ['cozomomedici', 'cozomo'],
  '0xd5B94091505B8D578B154BE895D060fB1615ea84': ['crystal', 'unicorn'],
  '0x1e75E1c7e430b9a6863B531cfe6b3820d82b42f8': ['meta', 'pepsi'],
  '0x4C88FE50000606F1E61fE3F6Fa501423e2f60553': ['daniel', '2lads'],
  '0x68e750DD425d962f255D3a10Ea649F52be58fe18': ['don', 'donald'],
  '0xF6c3c3621F42Ec1F1CD1207Bb1571d93646Ab29A': ['voskcoin', 'vosk'],
  '0x46E83273B865829CBE193642741ae46cC65463e0': ['art', 'drue'],
  '0x86C8203Fe8F7d60Afaa0bddA4d92cc5abd901578': ['kim', 'matt'],
  '0xd83B7Af20636b7e1A0d62b5600B5ABf8d49D4C96': ['buddy', 'towner'],
  '0x56a065dFEB4616f89aD733003914A8e11dB6CEdD': ['fergal', 'fernando_galarcio'],
  '0x2a2E938eC0b8E2bD534795dE09AE722b78f46a3e': ['decentralized', 'sharemyart'],
  '0x8cb377959625E693986c6AdeF82fFF01d4d91aF8': ['fungibles', 'probablynothing'],
  '0x916D113ca8FbF529ab2565B2D528eF979b8f8004': ['gareb', 'shamus'],
  '0xe5660Eb0fB9BBF7B7Aa9736f521099CDA3fB21D6': ['cars', 'rentals'],
  '0xb56E74b28CFa1C4e4d30591227a02B5879155BAF': ['cryptosrus', 'mint'],
  '0xA593C8F83f8Ddaa378Fb9450B9dd29413069E420': ['crypto_tech_women', 'ctw'],
  '0x3B883B85Fd41b81Ef23B6041248bC6AC0b1C04A7': ['happy', 'david'],
  '0xB367697500a8C69439E9fC50908316C7a9E32DfA': ['eep', 'stories'],
  '0x491853781E02F974d6Fa18d8A2186bb4a4ca6977': ['nike', 'gucci'],
  '0xadA2f10a38B513c550F08DC4C8FEAEa3909F1a1B': ['porn', 'tokenmetrics'],
  '0x09726B46170FD47AC945912a6C0d69454f6445AA': ['fifa', 'nhl'],
  '0x37a3549d89a881b66529e82164bab42235981693': ['jakepaul', 'boxing'],
  '0xaa4629DfA35955FE83770c2e4c670152dbB25970': ['jamesandrews', 'djrichcacao'],
  '0x3C312Db5bC3af511e20Dcc8b256Ca887dfa9BF1C': ['playstation', 'trump'],
  '0xBc74c3Adc2aa6A85bda3Eca5b0E235CA08532772': ['genart', 'artnome'],
  '0xA25A8C2658E0b3a0649811A47Ed3bBfdcAB5Cf71': ['jason', 'jb'],
  '0xC345420194D9Bac1a4b8f698507Fda9ecB2E3005': ['jasonliu19920126', 'jasonliu1992'],
  '0x3D50F0ec1a0825365CF3E6BBA90a67C37D08B77f': ['jv', 'jasonve'],
  '0xFda1e9cd11BA632005838f48367fc9e38E2B8EFB': ['faceflower', 'photography'],
  '0xe333681e63Ac0a4b063B0576DEC14dFf894bF8f0': ['music', 'money'],
  '0x1e82eDe518Dad3e385cFC0AD52203911D254bc91': ['jeff', 'antiques'],
  '0x8952D923F4D957725F699603afD44Da6Bdc748A5': ['detroit', 'chicago'],
  '0x58d0f3dA9C97dE3c39f481e146f3568081d328a2': ['computers', 'business'],
  '0xaC72e2fa06f52De2352F1548F00858E81C6d39C0': ['entertainment', 'shopping'],
  '0x5c09f8b380140E40A4ADc744F9B199a9383553F9': ['joey', 'jp'],
  '0xAf68eFa7F52DF54C6888b53bD4AC66803Dc92A5b': ['nft', 'crypto'],
  '0xA0493410c8EAb06CbE48418021DcbacDB04303Ab': ['johngeiger', 'geiger'],
  '0xC9d4f1d9CAc71AE773dab932d01138f04Fc9e01f': ['stoopidbuddy', 'harvatine'],
  '0x78908a90A5e8AB9Fd0DbcA58E7aDE532Cf2c8667': ['lgbt', 'john'],
  '0x7F04084166e1F2478B8f7a99FafBA4238c7dDA83': ['real_estate', 'watches'],
  '0xa4e2367CF24a1AC4E06b4D94B9660730e6d35a25': ['wolfofwallst', 'jordanbelfort'],
  '0xc97F36837e25C150a22A9a5FBDd2445366F11245': ['j', 'jordan'],
  '0x5ABD046d91D8610D1BD2Bed6b4CA56Dde1a23AbF': ['nifty', 'onestop'],
  '0x6b0591697B8CFc114738B77F13dDDD2f013E2681': ['cryptoprofit', 'cryptoprofityt'],
  '0x0448fb5d1E640eED801e7b98c26624834AaEb89b': ['sports', 'metamoney'],
  '0x7F8B5bdd5Cf38C425E93c54a9D8b924fD16a0a1F': ['jchains', 'cryptojchains'],
  '0x6AC9e51CA18B78307Fe7DF2A01CD3b871F6348D0': ['ijustine', 'jpig'],
  '0x5b4245dC95831B0a10868aC09559b92cF36C8d8D': ['blizzardentertainment', 'fromsoftware'],
  '0xC857283243E3367dA2c79e6127B25B8f96e276ff': ['me', 'king'],
  '0x0d23B68cD7fBc3afA097f14ba047Ca2C1da64349': ['km', 'makishima'],
  '0x7a3a08f41fa1a97e23783C04ff1095598ce0132c': ['kevincage', 'kevincageofficial'],
  '0xF45B6966E588c5286D4397256B74bb9bfCf24296': ['mrwonderful', 'kevinoleary'],
  '0xf9142440D22CE022b5d88062a0b0dce0149e5F65': ['khurram', 'logic'],
  '0xa18376780EB719bA2d2abb02D1c6e4B8689329e0': ['k', 's'],
  '0x321dF32c66A18D4e085705d50325040a7dC9d76A': ['cryptozombie', 'zombie'],
  '0x0088601C5F3E3D4ea452FBbC181Ed2d333a81460': ['larryantoine', 'larry'],
  '0xdc36F82FC3C6331975fB20C74d01B378f1d0EB78': ['gallery', 'lighthouse'],
  '0xb74F011dac5862822FdF29Fb73dcdE7bCFDaBa7a': ['loganpaul', 'originals'],
  '0x4a5978Ba7C240347280Cdfb5dfaFbb1E87d25af8': ['metagirl', 'andersen'],
  '0x4c4c22c0C670607F5fd519d78c89925158f5Fe59': ['superbuddy', 'wizmatts'],
  '0xe95455414169FD5C89FAC460412a81A1daEe452e': ['amazon', 'irl'],
  '0xD26812Bb71b7455B4837461c5FbB9BACCF6E938C': ['shoes', 'sneakers'],
  '0x738dF6bFd711d04416dAA15B10E309Fdf5Dd5945': ['nickyads', 'nickadler'],
  '0x89CA82624F453647ED6e9Ce5Ca5b25aB8F7f0Bf6': ['ninachanel', 'jet'],
  '0xC55f9f7F8662f7c0Da4643d1105D84Ad3Ac8dcF8': ['pilpeled', 'israel'],
  '0xb5AEddc7336a1aA2D18D6De315931972bEc2901B': ['byblood', 'x'],
  '0x88fd66ee0Da6B621290070E3d4CaB71907DB02B6': ['busyjordy', 'crypto_corner'],
  '0xf4615A18A0AC709D07d3EDc7a295fdAAfa6aBe1C': ['fomo', 'fomosapiens'],
  '0x56a9D77b41A80f0f499f56DFb8Cc2Bcf17c66CC8': ['rice', 'ricetvx'],
  '0xE86a716D6D3C4B85bF4cdD5c1BDe24C9865e5eC4': ['rogerrai007', 'mmp'],
  '0xbC828Cb03771DF942B79DaAF7d36266357A902f8': ['metaverse', 'play'],
  '0x1BD05549fD62785fE6fF7a4f7c4678c6b7025964': ['cryptofiend', 'crypto_fiend'],
  '0xDB10C51DdC6bCFced9Eb0e17D1020a006e9063BD': ['elonmusk', 'punk'],
  '0xEDbD2C0a9a813789ba6F2eD5427f6c0bb9D2e906': ['seth', 'sethgreen'],
  '0xB83145BE4164C42A28800BCeB056a4A1e58d2844': ['apple', 'alphabet'],
  '0x714610543F367F6c12390Fcfd40608DF4e9567C7': ['shonduras', 'notshonduras'],
  '0x4911E3049a846A2495C2474d45a4d578AbDeAEAB': ['gaming', 'cryptostache'],
  '0x67bF9c5a79C676A6D446cC391DB632704EB0f020': ['shiralazar', 'shira'],
  '0x67Ff9934c797DD104F86F6FAcc7feF23D8a6f9e3': ['twiitch', 'twiitchcreative'],
  '0xE98E91c49F26eCE72770a34554CA696F9043e7d8': ['zahira', 'hiphop'],
  '0xA9Fe952EdD2958aB7Dea126c6d8B4413AfD3E771': ['todd', 'picasso'],
  '0xc5B746bDe254F5B88f4F906AafbD788EB282c760': ['nba', 'pfp'],
  '0x9E3508a1dE57a459835a2DFDc451afa7677962DD': ['trading', 'tomcrown'],
  '0x05AE0683d8B39D13950c053E70538f5810737bC5': ['philosophy', 'conspiracy'],
  '0x3651c09BfAEccc9D03EB8f7181Ce58082377DA25': ['spirituality', 'metaphysics'],
  '0x8Dbbca57Ea56290Efa14D835bBfd34fAF1d89753': ['vonmises', 'vmvault'],
  '0xE0Ae80592E0be32f899A448FA927929530FCf2c5': ['fruit', 'vegetable'],
  '0xfA3ccA6a31E30Bf9A0133a679d33357bb282c995': ['yale', 'y'],
  '0x1Bd8814B90372cc92e7FE0785948c981618cAa78': ['web3_plaza', 'pantherpunks'],
  '0xAd5B657416fbA43CAF6C65Ec8e8DD847d6700286': ['oscars', 'cokecola'],
  '0xdc7B03E4F3a7B85F7A20e594D14a59B072000dfb': ['upperdeck', 'worldseries'],
  '0x6F41a9ab54f7665314768Ebd72AF6bB97c6D85dA': ['bearbrick', 'happydad'],
  '0x1623e9C3dE4D23e6dDF408Dcfa895AD64a63b6c4': ['baltimoreravens', 'livenation'],
  '0x7C594337490Fab2f846b87E4016ECc8893A0659c': ['wme', 'wrestling'],
  '0xB807D0789E5086bDf7D0A66d12406dB40fc8Bc90': ['mezcal', 'basel'],
  '0xD1ac1e553E029f5dE5732C041DfC9f8CEd937A20': ['venice', 'venicemusic'],
  '0x1598535C9e05E2130F9F239B2F23215166Bb41a7': ['scottdonnell', 'heromaker'],
  '0x54D07CFa91F05Fe3B45d8810feF05705117AFe53': ['wiseadvice', 'moneyguru'],
  '0x367721b332F4697d440EBBe6780262411Fd03409': ['mooncatmoments'],
  '0xb8C11BEda7142ae7986726247f548Eb0C3CDE474': ['mooncatpop'],
  '0x09C61c41C8C5D378CAd80523044C065648Eaa654': ['mooncatpopvm'],
  '0x1e9385eE28c5C7d33F3472f732Fb08CE3ceBce1F': ['lootprintsformc'],
  '0x9A7364b902557850ed11cAb9eF4C61710fc51692': ['nftviking'],
  '0x89f862f870de542c2d91095CCBbCE86cA112A72a': ['supernormal', 'zipcy', 'andrewchoi'],
  '0xd75aB5D7B1F65eEFc8B6A08EDF08e6FFbB014408': ['neocitizens', 'neoidentities'],
  '0xd2E2E23b9f82e1351cB38987DA181c22D0492AAB': ['deadheads', 'saintrobotica'],
  '0xdf2E60Af57C411F848B1eA12B10a404d194bce27': ['mooncats'],
  '0xbef4Eb89D92c198E2d02F36989fEb4EB12f0d0c8': ['cryptodads', 'cryptomoms'],
  '0x16BAcD96aA34857cCbC676910985CC319865cCC8': ['dogepound', 'johnlemon'],
  '0x433e8B0b56c25Cb43099dFF2Ee6a626325654014': ['unstoppableeth', 'udpolygon', 'ud', 'udeth'],
  '0xC46ba8aeA15674D31f1300ED8d4C199D0AA1a8b8': ['allurebridals', 'nftdress', 'bridal', 'weddingdresses'],
  '0x738e3f60c8F476C067d49f25B21580f88eBea81A': ['macroverse', 'deadtown', 'bushidos', 'gsa'],
  '0x05B05b131b76Cc4b09f2689Bb567c48132934Bf4': ['lostminers', 'blockpax', 'wonders'],
}

export const OFAC = {
  '0x8576aCC5C05D6Ce88f4e49bf65BdF0C62F91353C': true,
  '0x67d40EE1A85bf4a4Bb7Ffae16De985e8427B6b45': true,
  '0x6F1cA141A28907F78Ebaa64fb83A9088b02A8352': true,
  '0x6aCDFBA02D390b97Ac2b2d42A63E85293BCc160e': true,
  '0x48549A34AE37b12F6a30566245176994e17C6b4A': true,
  '0x5512d943eD1f7c8a43F3435C85F7aB68b30121b0': true,
  '0xC455f7fd3e0e12afd51fba5c106909934D8A0e4a': true,
  '0x1da5821544e25c636c1417Ba96Ade4Cf6D2f9B5A': true,
  '0x7Db418b5D567A4e0E8c59Ad71BE1FcE48f3E6107': true,
  '0x72a5843cc08275C8171E582972Aa4fDa8C397B2A': true,
  '0x7F19720A857F834887FC9A7bC0a0fBe7Fc7f8102': true,
  '0x7FF9cFad3877F21d41Da833E2F775dB0569eE3D9': true,
  '0xd882cFc20F52f2599D84b8e8D58C7FB62cfE344b': true,
  '0x901bb9583b24D97e995513C6778dc6888AB6870e': true,
  '0xA7e5d5A720f06526557c513402f2e6B5fA20b008': true,
  '0xfEC8A60023265364D066a1212fDE3930F6Ae8da7': true,
  '0x7F367cC41522cE07553e823bf3be79A889DEbe1B': true,
  '0x9F4cda013E354b8fC285BF4b9A60460cEe7f7Ea9': true,
  '0x3CBdeD43EFdAf0FC77b9C55F6fC9988fCC9b757d': true,
  '0x2f389cE8bD8ff92De3402FFCe4691d17fC4f6535': true,
  '0xe7aa314c77F4233C18C6CC84384A9247c0cf367B': true,
  '0x308eD4B7b49797e1A98D3818bFF6fe5385410370': true,
  '0x19Aa5Fe80D33a56D56c78e82eA5E50E5d80b4Dff': true,
  '0x098B716B8Aaf21512996dC57EB0615e2383E2f96': true,
  '0xa0e1c89Ef1a489c9C7dE96311eD5Ce5D32c20E4B': true,
  '0x3Cffd56B47B7b41c56258D9C7731ABaDc360E073': true,
  '0x53b6936513e738f44FB50d2b9476730C0Ab3Bfc1': true,
}

const ethereumRegex = /^(0x)[0-9A-Fa-f]{40}$/
const validProfileRegex = /^[0-9a-z_]{1,100}$/
export const blacklistBool = (inputUrl: string, blockReserved: boolean): boolean => {
  const blacklisted = blacklistProfilePatterns.find((pattern) => pattern.test(inputUrl)) != null
  if (!blockReserved) {
    return blacklisted
  }
  const reserved = Object.keys(reservedProfiles)
    .find((address) => reservedProfiles[address].includes(inputUrl)) != null
  return blacklisted || reserved
}

let cachedSTS: STS = null
const getSTS = (): STS => {
  if (helper.isEmpty(cachedSTS)) {
    cachedSTS = new STS({ region: process.env.AWS_REGION })
  }
  return cachedSTS
}

export const convertEthAddressToEns = async (
  ethAddress: string,
): Promise<string> => {
  try {
    const ens = await provider.provider().lookupAddress(ethAddress)
    return ens
  } catch (e) {
    Sentry.captureException(e)
    Sentry.captureMessage(`error converting eth address to ens: ${JSON.stringify(e)}`)
    return `error converting eth address to ens: ${JSON.stringify(e)}`
  }
}

export const convertEnsToEthAddress = async (
  ensAddress: string,
): Promise<string> => {
  try {
    const address = await provider.provider().resolveName(ensAddress?.toLowerCase())
    return address
  } catch (e) {
    Sentry.captureException(e)
    Sentry.captureMessage(`error converting ens to eth address: ${JSON.stringify(e)}`)
    return `error converting ens to eth address: ${JSON.stringify(e)}`
  }
}

export const getAWSConfig = async (): Promise<S3Client> => {
  const sessionName = `upload-file-to-asset-bucket-${helper.toTimestamp()}`
  const params: AssumeRoleRequest = {
    RoleArn: assetBucket.role,
    RoleSessionName: sessionName,
  }
  const response = await getSTS().assumeRole(params)
  const accessKeyId = response.Credentials.AccessKeyId
  const secretAccessKey = response.Credentials.SecretAccessKey
  const sessionToken = response.Credentials.SessionToken

  return new S3Client({ credentials: { accessKeyId,secretAccessKey,sessionToken } })
}

export const s3ToCdn = (s3URL: string): string => {
  if (s3URL.indexOf('nftcom-dev-assets') > -1) {
    return s3URL.replace('https://nftcom-dev-assets.s3.amazonaws.com/', 'https://cdn.nft.com/dev/')
  } else if (s3URL.indexOf('nftcom-staging-assets') > -1) {
    return s3URL.replace('https://nftcom-staging-assets.s3.amazonaws.com/', 'https://cdn.nft.com/staging/')
  } else if (s3URL.indexOf('nftcom-prod-assets') > -1) {
    return s3URL.replace('https://nftcom-prod-assets.s3.amazonaws.com/', 'https://cdn.nft.com/')
  } else {
    return s3URL
  }
}

export const generateCompositeImage = async (
  profileURL: string,
  defaultImagePath: string,
): Promise<string> => {
  const url = profileURL.length > 14 ? profileURL.slice(0, 12).concat('...') : profileURL
  // 1. generate placeholder image buffer with profile url...
  let buffer
  if (defaultImagePath === DEFAULT_NFT_IMAGE) {
    buffer = generateSVG(url.toUpperCase(), nullPhotoBase64)
  } else {
    try {
      const base64String = await imageToBase64(defaultImagePath)
      buffer = generateSVG(url.toUpperCase(), base64String)
    } catch (e) {
      Sentry.captureException(e)
      Sentry.captureMessage(`Error while svg generation: ${e}`)
      throw e
    }
  }
  // 2. upload buffer to s3...
  const s3config = await getAWSConfig()
  const imageKey = 'profiles/' + Date.now().toString() + '-' + profileURL + '.svg'
  try {
    const upload = new Upload({
      client: s3config,
      params: {
        Bucket: assetBucket.name,
        Key: imageKey,
        Body: buffer,
        ContentType: 'image/svg+xml',
      },
    })
    upload.done()

    return s3ToCdn(`https://${assetBucket.name}.s3.amazonaws.com/${imageKey}`)
  } catch (e) {
    logger.debug('generateCompositeImage', e)
    Sentry.captureException(e)
    Sentry.captureMessage(`Error while uploading svg to S3: ${e}`)
    throw e
  }
}

export const sendSlackMessage = (
  channel: string,
  text: string,
): Promise<void> => {
  const url = 'https://slack.com/api/chat.postMessage'
  try {
    // only in prod
    if (process.env.ASSET_BUCKET == 'nftcom-prod-assets') {
      fetch(url, {
        method: 'POST',
        headers: {
          'Content-Type': 'application/json',
          Authorization: `Bearer ${process.env.SLACK_TOKEN}`,
        },
        body: JSON.stringify({
          channel,
          text,
          username: 'NFT.com Bot',
          pretty: 1,
          mrkdwn: true,
        }),
      })
    }
    return
  } catch (err) {
    logger.error('error: ', err)
    return
  }
}

export const createProfile = (
  ctx: Context,
  profile: Partial<entity.Profile>,
  noAvatar?: boolean,
): Promise<entity.Profile> => {
  return ctx.repositories.profile.findOne({ where: { url: profile.url, chainId: profile.chainId } })
    .then(fp.thruIfEmpty(() => {
      return Promise.all([
        fp.rejectIf((profile: Partial<entity.Profile>) => !validProfileRegex.test(profile.url))(
          appError.buildExists(
            profileError.buildProfileInvalidCharMsg(profile.url),
            profileError.ErrorType.ProfileInvalid,
          )),
        fp.rejectIf((profile: Partial<entity.Profile>) => ethereumRegex.test(profile.url))(
          appError.buildExists(
            profileError.buildProfileInvalidEthMsg(profile.url),
            profileError.ErrorType.ProfileInvalid,
          )),
        fp.rejectIf((profile: Partial<entity.Profile>) => blacklistBool(profile.url, false))(
          appError.buildExists(
            profileError.buildProfileInvalidBlacklistMsg(profile.url),
            profileError.ErrorType.ProfileInvalid,
          )),
      ])
    }))
    .then(() => {
      return ctx.repositories.profile.save(profile)
        .then((savedProfile: entity.Profile) => {
          if (!noAvatar) {
            return generateCompositeImage(savedProfile.url, DEFAULT_NFT_IMAGE)
              .then((imageURL: string) =>
                ctx.repositories.profile.updateOneById(
                  savedProfile.id,
                  {
                    photoURL: imageURL,
                    bannerURL: 'https://cdn.nft.com/profile-banner-default-logo-key.png',
                    description: `NFT.com profile for ${savedProfile.url}`,
                  },
                ))
          } else {
            return savedProfile
          }
        })
    })
}

export const createProfileFromEvent = async (
  chainId: string,
  owner: string,
  tokenId: BigNumber,
  repositories: db.Repository,
  profileUrl: string,
  noAvatar?: boolean,
): Promise<entity.Profile> => {
  try {
    let wallet = await repositories.wallet.findByChainAddress(chainId, ethers.utils.getAddress(owner))
    let user
    if (!wallet) {
      const chain = auth.verifyAndGetNetworkChain('ethereum', chainId)
      user = await repositories.user.findOne({
        where: {
          // defaults
          username: 'ethereum-' + ethers.utils.getAddress(owner),
        },
      })

      if (!user) {
        user = await repositories.user.save({
          // defaults
          username: 'ethereum-' + ethers.utils.getAddress(owner),
          referralId: cryptoRandomString({ length: 10, type: 'url-safe' }),
        })
      }
      wallet = await repositories.wallet.save({
        address: ethers.utils.getAddress(owner),
        network: 'ethereum',
        chainId: chainId,
        chainName: chain.name,
        userId: user.id,
      })
    }
    const ctx = {
      chain: {
        id: wallet.chainId,
        name: wallet.chainName,
      },
      network: 'Ethereum',
      repositories: repositories,
      user: null,
      wallet,
      loaders: null,
    }
    const profile = await createProfile(ctx, {
      status: defs.ProfileStatus.Owned,
      url: profileUrl,
      tokenId: tokenId.toString(),
      ownerWalletId: wallet.id,
      ownerUserId: wallet.userId,
      chainId: chainId || process.env.CHAIN_ID,
    }, noAvatar)
    logger.info('Save incentive action for CREATE_NFT_PROFILE')
    // save incentive action for CREATE_NFT_PROFILE
    const createProfileAction = await repositories.incentiveAction.findOne({
      where: {
        userId: wallet.userId,
        profileUrl,
        task: defs.ProfileTask.CREATE_NFT_PROFILE,
      },
    })
    if (!createProfileAction) {
      await repositories.incentiveAction.save({
        userId: wallet.userId,
        profileUrl,
        task: defs.ProfileTask.CREATE_NFT_PROFILE,
        point: defs.ProfileTaskPoint.CREATE_NFT_PROFILE,
      })
      logger.info('Saved incentive action for CREATE_NFT_PROFILE')
    }
    user = await repositories.user.findOne({
      where: {
        // defaults
        username: 'ethereum-' + ethers.utils.getAddress(owner),
      },
    })
    logger.info('Save incentive action for REFER_NETWORK')
    //save incentive action for REFER_NETWORK
    if (user && user.referredBy) {
      const referredInfo = user.referredBy.split('::')
      if (referredInfo && referredInfo.length === 2) {
        const userMadeReferral = await repositories.user.findById(referredInfo[0])
        const referredProfileUrl = referredInfo[1]
        if (userMadeReferral) {
          const referNetworkAction = await repositories.incentiveAction.findOne({
            where: {
              userId: userMadeReferral.id,
              profileUrl: referredProfileUrl,
              task: defs.ProfileTask.REFER_NETWORK,
            },
          })
          if (!referNetworkAction) {
            await repositories.incentiveAction.save({
              userId: userMadeReferral.id,
              profileUrl: referredProfileUrl,
              task: defs.ProfileTask.REFER_NETWORK,
              point: defs.ProfileTaskPoint.REFER_NETWORK,
            })
            logger.info('Saved incentive action for REFER_NETWORK')
          }
        }
      }
    }
    return profile
  } catch (err) {
    logger.error(`Error in createProfileFromEvent: ${err}`)
  }
}

export const saveUsersForAssociatedAddress = async (
  chainId: string,
  address: string,
  repositories: db.Repository,
): Promise<entity.Wallet> => {
  const wallet = await repositories.wallet.findByChainAddress(
    chainId,
    ethers.utils.getAddress(address),
  )
  if (!wallet) {
    const chain = auth.verifyAndGetNetworkChain('ethereum', chainId)
    let user = await repositories.user.findOne({
      where: {
        username: 'ethereum-' + ethers.utils.getAddress(address),
      },
    })

    if (!user) {
      user = await repositories.user.save({
        // defaults
        username: 'ethereum-' + ethers.utils.getAddress(address),
        referralId: cryptoRandomString({ length: 10, type: 'url-safe' }),
      })
    }
    return await repositories.wallet.save({
      address: ethers.utils.getAddress(address),
      network: 'ethereum',
      chainId: chainId,
      chainName: chain.name,
      userId: user.id,
    })
  } else return wallet
}

export const createEdge = (
  ctx: Context,
  edge: Partial<entity.Edge>,
): Promise<entity.Edge> => {
  return ctx.repositories.edge.save(edge)
}

const replaceAt = (index: number, str: string, replacement): string => {
  return str.substring(0, index) + replacement + str.substring(index + replacement.length)
}

/**
 * Generate next weight from previous weight
 * This method is always used to save new edges which are not existing on edge table.
 * If length of previous weight is bigger than 4, we cut it to 4.
 * i.e. aaaa -> aaab, aaaz -> aaba, azzz -> zaaa, aaaan -> aaab
 * @param prevWeight
 */

export const generateWeight = (prevWeight: string | undefined): string => {
  if (!prevWeight) return 'aaaa'
  const weight = prevWeight.length > 4 ? prevWeight.slice(0, 4) : prevWeight
  let order = weight
  let update = String.fromCharCode(weight.charCodeAt(3) + 1)
  if (update <= 'z') {
    order = replaceAt(3, order, update)
  } else {
    update = String.fromCharCode(weight.charCodeAt(2) + 1)
    if (update <= 'z') {
      order = replaceAt(2, order, update)
    } else {
      update = String.fromCharCode(weight.charCodeAt(1) + 1)
      if (update <= 'z') {
        order = replaceAt(1, order, update)
      } else {
        update = String.fromCharCode(weight.charCodeAt(0) + 1)
        order = replaceAt(0, order, update)
        order = replaceAt(1, order, 'a')
      }
      order = replaceAt(2, order, 'a')
    }
    order = replaceAt(3, order, 'a')
  }
  return order
}

/**
 * Generate middle weight using previous and next weight
 * This method is always used to insert weight of existing edge between two edges.
 * i.e. abcde ~ abchi -> abcf, abc ~ abchi -> abcd,
 * abhs ~ abit -> abhw, abh ~ abit -> abhn,
 * Detailed explanation for this method is below.
 * https://stackoverflow.com/questions/38923376/return-a-new-string-that-sorts-between-two-given-strings/38927158#38927158
 * @param prev
 * @param next
 */
export const midWeight = (prev: string, next: string): string => {
  let p, n, pos, str
  // find leftmost non-matching character
  for (pos = 0; p == n; pos++) {
    p = pos < prev.length ? prev.charCodeAt(pos) : 96
    n = pos < next.length ? next.charCodeAt(pos) : 123
  }
  // copy identical part of string
  str = prev.slice(0, pos - 1)
  // prev string equals beginning of next
  if (p == 96) {
    // next character is 'a'
    while (n == 97) {
      // get char from next
      n = pos < next.length ? next.charCodeAt(pos++) : 123
      // insert an 'a' to match the 'a'
      str += 'a'
    }
    // next character is 'b'
    if (n == 98) {
      // insert an 'a' to match the 'b'
      str += 'a'
      // set to end of alphabet
      n = 123
    }
  }
  // found consecutive characters
  else if (p + 1 == n) {
    // insert character from prev
    str += String.fromCharCode(p)
    // set to end of alphabet
    n = 123
    // p='z'
    while ((p = pos < prev.length ? prev.charCodeAt(pos++) : 96) == 122) {
      // insert 'z' to match 'z'
      str += 'z'
    }
  }
  // append middle character
  return str + String.fromCharCode(Math.ceil((p + n) / 2))
}

/**
 * Get the biggest weight of edges for profile NFTs
 * We may want to use this method before action to save new edges on edge table for profile NFTs
 * @param repositories
 * @param profileId
 */
export const getLastWeight = async (
  repositories: db.Repository,
  profileId: string,
): Promise<string | undefined> => {
  const edges = await repositories.edge.find({ where: {
    thisEntityType: defs.EntityType.Profile,
    thatEntityType: defs.EntityType.NFT,
    thisEntityId: profileId,
    edgeType: defs.EdgeType.Displays,
  } })
  if (!edges.length) return
  const filterEdges = edges.filter((edge) => edge.weight !== null)
  if (!filterEdges.length) return
  let biggest = filterEdges[0].weight
  for (let i = 1; i < filterEdges.length; i++) {
    if (biggest < filterEdges[i].weight)
      biggest = filterEdges[i].weight
  }
  return biggest
}

export const delay = (ms: number) : Promise<any> => new Promise(resolve => setTimeout(resolve, ms))

export const extensionFromFilename = (filename: string): string | undefined => {
  const strArray = filename.split('.')
  // if filename has no extension
  if (strArray.length < 2) return undefined
  // else return extension
  return strArray.pop()
}

export const contentTypeFromExt = (ext: string): string | undefined => {
  switch(ext.toLowerCase()) {
  case 'jpg':
    return 'image/jpeg'
  case 'jpeg':
    return 'image/jpeg'
  case 'png':
    return 'image/png'
  case 'svg':
    return 'image/svg+xml'
  case 'gif':
    return 'image/gif'
  case 'webp':
    return 'image/webp'
  case 'avif':
    return 'image/avif'
  case 'mp4':
    return 'video/mp4'
  case 'bmp':
    return 'image/bmp'
  case 'tiff':
    return 'image/tiff'
  default:
    return undefined
  }
}

export const processIPFSURL = (image: string): string => {
  let prefix
  if (!process.env.IPFS_WEB_GATEWAY) {
    prefix = 'https://cloudflare-ipfs.com/ipfs/'
  } else {
    const prefixes = process.env.IPFS_WEB_GATEWAY.split(',')
    if (!prefixes.length) {
      prefix = 'https://cloudflare-ipfs.com/ipfs/'
    } else {
      // we pick prefix randomly to avoid dependency on just one gateway
      prefix = prefixes[Math.floor(Math.random() * prefixes.length)]
      if (!prefix.startsWith('https://')) {
        prefix = 'https://cloudflare-ipfs.com/ipfs/'
      }
    }
  }

  if (image == null) {
    return null
  } else if (image.indexOf('ipfs://ipfs/') === 0) {
    return prefix + image.slice(12)
  } else if (image.indexOf('ipfs://') === 0) {
    return prefix + image.slice(7)
  } else if (image.indexOf('https://ipfs.io/ipfs/') === 0) {
    return prefix + image.slice(21)
  } else if (image.indexOf('https://ipfs.infura.io/ipfs/') === 0) {
    return prefix + image.slice(28)
  } else if (image.indexOf('https://infura-ipfs.io/ipfs/') === 0) {
    return prefix + image.slice(28)
  } else if (image.indexOf('pinata.cloud/ipfs/') !== -1) {
    const index = image.indexOf('pinata.cloud/ipfs/')
    return prefix + image.slice(index + 18)
  } else if (image.indexOf('ar://') === 0) {
    return 'https://arweave.net/' + image.slice(5)
  } else {
    return image
  }
}

export const fetchWithTimeout = async (
  resource: any,
  options: any,
): Promise<any> => {
  const { timeout = 8000 } = options
  const controller = new AbortController()
  const id = setTimeout(() => controller.abort(), timeout)
  const response = await fetch(resource, {
    ...options,
    signal: controller.signal,
  })
  clearTimeout(id)
  return response
}

export const generateSVGFromBase64String = (
  base64String: string,
): string => {
  return `<svg width="600" height="600"
  xmlns="http://www.w3.org/2000/svg">
  <image xmlns="http://www.w3.org/2000/svg" href="${base64String}" width="600" height="600"/>
</svg>`
}

export const profileActionType = (
  action: entity.IncentiveAction,
): gql.ProfileActionType => {
  if (action.task === ProfileTask.CREATE_NFT_PROFILE)
    return gql.ProfileActionType.CreateNFTProfile
  else if (action.task === ProfileTask.CUSTOMIZE_PROFILE)
    return gql.ProfileActionType.CustomizeProfile
  else if (action.task === ProfileTask.REFER_NETWORK)
    return gql.ProfileActionType.ReferNetwork
  else if (action.task === ProfileTask.BUY_NFTS)
    return gql.ProfileActionType.BuyNFTs
  else if (action.task === ProfileTask.LIST_NFTS)
    return gql.ProfileActionType.ListNFTs
  else if (action.task === ProfileTask.ISSUE_NFTS)
    return gql.ProfileActionType.IssueNFTs
}

const firstEntitiesAfter =
async <T>(entities: T[], pageInput: gql.PageInput, property: string): Promise<defs.PageableResult<T>> => {
  const index = entities.findIndex((e) => e[property] === pageInput.afterCursor) + 1
  return [
    entities.slice(index, index + pageInput.first),
    entities.length,
  ]
}

const firstEntitiesBefore =
async <T>(entities: T[], pageInput: gql.PageInput, property: string): Promise<defs.PageableResult<T>> => {
  return [
    entities.slice(0, Math.min(
      pageInput.first,
      entities.findIndex((e) => e[property] === pageInput.beforeCursor),
    )),
    entities.length,
  ]
}

const lastEntitiesAfter =
async <T>(entities: T[], pageInput: gql.PageInput, property: string): Promise<defs.PageableResult<T>> => {
  const index = entities.findIndex((e) => e[property]=== pageInput.afterCursor) + 1
  return [
    entities.slice(Math.max(index, entities.length - pageInput.last)),
    entities.length,
  ]
}

const lastEntitiesBefore =
async <T>(entities: T[], pageInput: gql.PageInput, property: string): Promise<defs.PageableResult<T>> => {
  const index = entities.findIndex((e) => e[property] === pageInput.beforeCursor)
  return [
    entities.slice(Math.max(0, index - pageInput.last), index),
    entities.length,
  ]
}

export const paginateEntityArray =
<T>(entities: T[], pageInput: gql.PageInput, cursorProp = 'id'): Promise<defs.PageableResult<T>> => {
  return pagination.resolvePage<T>(pageInput, {
    firstAfter: () => firstEntitiesAfter(entities, pageInput, cursorProp),
    firstBefore: () => firstEntitiesBefore(entities, pageInput, cursorProp),
    lastAfter: () => lastEntitiesAfter(entities, pageInput, cursorProp),
    lastBefore: () => lastEntitiesBefore(entities, pageInput, cursorProp),
  })
}

export type Call = {
  contract: string
  name: string
  params?: any[]
}

/**
 * Fetches information about pools and return as `Pair` array using multicall contract.
 * @param calls 'Call' array
 * @param abi
 * @param chainId
 * based on:
 * - https://github.com/mds1/multicall#deployments
 * - https://github.com/sushiswap/sushiswap-sdk/blob/canary/src/constants/addresses.ts#L323
 * - https://github.com/joshstevens19/ethereum-multicall#multicall-contracts
 */

export const fetchDataUsingMulticall = async (
  calls: Array<Call>,
  abi: any[],
  chainId: string,
): Promise<Array<Result | undefined>> => {
  try {
    const multicall2ABI = contracts.Multicall2ABI()
    // 1. create contract using multicall contract address and abi...
    const multicallAddress = process.env.MULTICALL_CONTRACT
    const multicallContract = new Contract(
      multicallAddress.toLowerCase(),
      multicall2ABI,
      provider.provider(Number(chainId)),
    )
    const abiInterface = new ethers.utils.Interface(abi)
    const callData = calls.map((call) => [
      call.contract.toLowerCase(),
      abiInterface.encodeFunctionData(call.name, call.params),
    ])
    // 2. get bytes array from multicall contract by process aggregate method...
    const results: { success: boolean; returnData: string }[] =
      await multicallContract.tryAggregate(false, callData)

    // 3. decode bytes array to useful data array...
    return results.map((result, i) => {
      if (result.returnData === '0x') {
        return undefined
      } else {
        return abiInterface.decodeFunctionResult(
          calls[i].name,
          result.returnData,
        )
      }
    })
  } catch (error) {
    logger.error(
      `Failed to fetch data using multicall: ${error}`,
    )
    return []
  }
}

export const sendEmailVerificationCode = async (
  email: string,
  user: entity.User,
  repositories: db.Repository,
): Promise<void> => {
  try {
    const updatedUser = await repositories.user.updateOneById(user.id, {
      email,
      confirmEmailToken: cryptoRandomString({ length: 36, type: 'url-safe' }),
      confirmEmailTokenExpiresAt: addDays(helper.toUTCDate(), 1),
    })
    await sendgrid.sendEmailVerificationCode(updatedUser)
  } catch (err) {
    logger.error(`Error in sendEmailVerificationCode: ${err}`)
  }
}

export const checkAddressIsSanctioned = async (
  address: string,
): Promise<boolean> => {
  try {
    const key = `OFAC_RESULT_${ethers.utils.getAddress(address)}`
    const cachedData = await cache.get(key)
    if (cachedData) {
      const identification = JSON.parse(cachedData) as number
      return identification !== 0
    }
    const headers = {
      'X-API-Key': process.env.OFAC_API_KEY,
      'Accept': 'application/json',
    }
    const url = `https://public.chainalysis.com/api/v1/address/${address}`
    const res = await axios.get(url, { headers })
    if (res && res?.data && res?.data?.identifications) {
      await cache.set(key, JSON.stringify(res?.data?.identifications.length), 'EX', 60 * 60 * 24 * 3) // 3 days
      return !!res?.data?.identifications.length
    } else {
      return true
    }
  } catch (err) {
    logger.error(`Error in checkAddressIsSanctioned: ${err}`)
    return true
  }
}<|MERGE_RESOLUTION|>--- conflicted
+++ resolved
@@ -549,11 +549,6 @@
   /^wineclub$/,
   /^unstoppabledomains$/,
   /^orangecomet$/,
-<<<<<<< HEAD
-  /^lostminers$/,
-  /^macroverse$/,
-=======
->>>>>>> 2e326048
   /^thealopecians$/,
   /^gogalagames$/,
   /^mirandus$/,
