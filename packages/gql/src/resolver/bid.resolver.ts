import { differenceInSeconds, isEqual } from 'date-fns'
import abi from 'ethereumjs-abi'
import { combineResolvers } from 'graphql-resolvers'
import Joi from 'joi'
import Web3 from 'web3'

import { serverConfigVar } from '@nftcom/gql/config'
import { Context, gql } from '@nftcom/gql/defs'
import { appError, mintError, profileError } from '@nftcom/gql/error'
import { auth, joi, pagination } from '@nftcom/gql/helper'
import { core, sendgrid } from '@nftcom/gql/service'
import { _logger, contracts, defs, entity, fp, helper, provider, typechain } from '@nftcom/shared'

import { blacklistBool } from '../service/core.service'

const web3 = new Web3()
const logger = _logger.Factory(_logger.Context.Bid, _logger.Context.GraphQL)

const sendBidNotifications = (
  newBid: entity.Bid,
  prevTopBidOwner: entity.User,
  newBidOwner: entity.User,
  profileURL: string,
): Promise<[boolean, boolean]> => Promise.all([
  sendgrid.sendBidConfirmEmail(newBid, newBidOwner, profileURL),
  sendgrid.sendOutbidEmail(prevTopBidOwner, profileURL),
])

const bid = (
  _: any,
  args: gql.MutationBidArgs,
  ctx: Context,
): Promise<gql.Bid> => {
  const { user, repositories, wallet } = ctx
  logger.debug('bid', { loggedInUserId: user.id, input: args.input })

  const schema = Joi.object().keys({
    nftType: Joi.string().required().valid(...Object.values(gql.NFTType)),
    price: Joi.required().custom(joi.buildBigNumber),
    profileURL: Joi.string(),
    signature: joi.buildSignatureInputSchema(),
    wallet: joi.buildWalletInputSchema(),
  })
  const { input } = args
  joi.validateSchema(schema, input)

  if (input.nftType === gql.NFTType.Profile && helper.isEmpty(input.profileURL)) {
    throw appError.buildInvalidSchema(new Error('profileURL is required'))
  }

  return core.getWallet(ctx, input.wallet)
    .then(({ id: walletId }) => {
      if (input.nftType !== gql.NFTType.Profile) {
        return { walletId, profileId: null }
      }

      // create profile if it doesn't exist
      return core.createProfile(ctx, { url: input.profileURL })
        .then(({ id }) => ({ walletId, profileId: id }))
    })
    .then(({ profileId, walletId }) => {
      if (input.nftType === gql.NFTType.GenesisKey) {
        const whitelist = helper.getGenesisKeyWhitelist()

        if (whitelist.includes(wallet.address)) {
          return repositories.bid.findOne({ where: {
            nftType: gql.NFTType.GenesisKey,
            walletId,
          } }).then((previousGKBid) => ({
            walletId,
            profileId,
            stakeWeight: null,
            existingBid: previousGKBid,
            prevTopBidOwner: null,
          }))
        } else {
          throw appError.buildForbidden(`${wallet.address} is not whitelisted`)
        }
      } else if (input.nftType !== gql.NFTType.Profile) {
        // TODO: find bid and prevTopBid for non-profile NFTs too.
        return { walletId, profileId, stakeWeight: null, existingBid: null, prevTopBidOwner: null }
      }

      // calculate stake weight seconds for Profile bids
      return repositories.bid.findRecentBidByProfileUser(profileId, user.id)
        .then((existingBid) => {
          const now = helper.toUTCDate()
          const existingUpdateTime = existingBid?.updatedAt || now
          const existingStake = existingBid?.price || 0
          const existingStakeWeight = existingBid?.stakeWeightedSeconds || 0
          const curSeconds = isEqual(now, existingUpdateTime)
            ? 0
            : differenceInSeconds(now, existingUpdateTime)
          const bigNumStake = helper.bigNumber(existingStake).div(helper.tokenDecimals)
          const stakeWeight = existingStakeWeight + curSeconds * Number(bigNumStake)
          return {
            walletId,
            profileId,
            stakeWeight,
            existingBid,
            prevTopBidOwner: repositories.bid.findTopBidByProfile(profileId)
              .then(fp.thruIfNotEmpty(
                (prevTopBid) => repositories.user.findById(prevTopBid.userId))),
          }
        })
    })
    .then(({ profileId, walletId, stakeWeight, existingBid, prevTopBidOwner }) => {
      return Promise.all([
        repositories.bid.save({
          id: existingBid?.id,
          nftType: input.nftType,
          price: helper.bigNumberToString(input.price),
          profileId,
          signature: input.signature,
          stakeWeightedSeconds: stakeWeight,
          status: gql.BidStatus.Submitted,
          userId: user.id,
          walletId,
        }),
        prevTopBidOwner,
      ])
    })
    .then(fp.tapIf(([newBid]) => newBid.nftType === defs.NFTType.Profile)(
      ([newBid, prevTopBidOwner]) =>
        sendBidNotifications(newBid, prevTopBidOwner, user, input.profileURL)),
    )
    .then(([newBid]) => newBid)
}

const getBids = (
  _: any,
  args: gql.QueryBidsArgs,
  ctx: Context,
): Promise<gql.BidsOutput> => {
  const { user, repositories } = ctx
  logger.debug('getBids', { loggedInUserId: user?.id, input: args?.input })
  const pageInput = args?.input?.pageInput

  // TODO (eddie): add support for querying all public 
  // bids for a user, given one of their wallet's details.

  return Promise.resolve(args?.input?.wallet)
    .then(fp.thruIfNotEmpty((walletInput) => {
      return repositories.wallet.findByNetworkChainAddress(
        walletInput.network,
        walletInput.chainId,
        walletInput.address,
      )
    }))
    .then((wallet: entity.Wallet) => {
      const inputFilters = {
        profileId: args?.input?.profileId,
        walletId: wallet?.id,
        nftType: args?.input?.nftType,
      }
      const filters = [helper.inputT2SafeK(inputFilters)]
      return core.paginatedEntitiesBy(
        ctx.repositories.bid,
        pageInput,
        filters,
        [], // relations
      )
    })
    .then(pagination.toPageable(pageInput))
}

const getMyBids = (
  _: any,
  args: gql.QueryMyBidsArgs,
  ctx: Context,
): Promise<gql.BidsOutput> => {
  const { user } = ctx
  logger.debug('getMyBids', { loggedInUserId: user.id, input: args?.input })
  const pageInput = args?.input?.pageInput
  const filters = [helper.inputT2SafeK<entity.Bid>({ ...args?.input, userId: user.id })]
  return core.paginatedEntitiesBy(
    ctx.repositories.bid,
    pageInput,
    filters,
    [], // relations
  )
    .then(pagination.toPageable(pageInput))
}

const signHash = (
  _: any,
  args: unknown,
  ctx: Context,
): Promise<gql.SignHashOutput> => {
  const privateKey = process.env.PUBLIC_SALE_KEY
  const { user } = ctx
  
  return ctx.repositories.wallet.findByUserId(user.id)
    .then(fp.rejectIfEmpty(
      appError.buildNotFound(
        mintError.buildWalletEmpty(),
        mintError.ErrorType.WalletEmpty,
      ),
    )).then((wallet) => {
      const hash = '0x' + abi.soliditySHA3(
        ['address', 'string'],
        [wallet[0]?.address, new Date().getTime().toString()],
      ).toString('hex')
    
      const sigObj = web3.eth.accounts.sign(hash, privateKey)
    
      return {
        hash: sigObj.messageHash,
        signature: sigObj.signature,
      }
    })
}

const signHashProfile = (
  _: any,
  args: gql.MutationSignHashProfileArgs,
  ctx: Context,
): Promise<gql.SignHashOutput> => {
  const privateKey = process.env.PUBLIC_SALE_KEY
  const { user } = ctx
<<<<<<< HEAD
=======

  const reserved = core.reservedProfiles
  const flattenedReserveList = [].concat(...Object.values(reserved))
  const resevedMap = new Map(
    flattenedReserveList.map(object => {
      return [object, true]
    }),
  )
>>>>>>> 5a15863d
  
  return ctx.repositories.wallet.findByUserId(user.id)
    .then(fp.rejectIfEmpty(
      appError.buildNotFound(
        mintError.buildWalletEmpty(),
        mintError.ErrorType.WalletEmpty,
      ),
    )).then((wallet) => {
<<<<<<< HEAD
=======
      if (resevedMap.get(args?.profileUrl?.toLowerCase())) {
        throw appError.buildExists(
          profileError.buildProfileInvalidReserveMsg(args?.profileUrl?.toLowerCase()),
          profileError.ErrorType.ProfileInvalid,
        )
      }

      if (blacklistBool(args?.profileUrl?.toLowerCase())) {
        throw appError.buildExists(
          profileError.buildProfileInvalidBlacklistMsg(args?.profileUrl?.toLowerCase()),
          profileError.ErrorType.ProfileInvalid,
        )
      }

>>>>>>> 5a15863d
      const hash = '0x' + abi.soliditySHA3(
        ['address', 'string'],
        [wallet[0]?.address, args?.profileUrl],
      ).toString('hex')
    
      const sigObj = web3.eth.accounts.sign(hash, privateKey)
    
      return {
        hash: sigObj.messageHash,
        signature: sigObj.signature,
      }
    })
}

const cancelBid = (
  _: any,
  args: gql.MutationCancelBidArgs,
  ctx: Context,
): Promise<boolean> => {
  const { user, repositories } = ctx
  logger.debug('cancelBid', { loggedInUserId: user.id, input: args })
  return repositories.bid.deleteById(args.id)
}

const getTopBids = (
  _: any,
  args: gql.QueryTopBidsArgs,
  ctx: Context,
): Promise<gql.BidsOutput> => {
  const { user } = ctx
  logger.debug('getTopBids', { loggedInUserId: user?.id, input: args?.input })
  const pageInput = args?.input?.pageInput
  const inputFilters = {
    profileId: args?.input?.profileId,
    status: args?.input?.status,
  }
  const filters = [helper.inputT2SafeK(inputFilters)]
  return core.paginatedEntitiesBy(
    ctx.repositories.bid,
    pageInput,
    filters,
    [], // relations
    'price',
  )
    .then(pagination.toPageable(pageInput, 'price'))
}

/**
 * Used for Genesis Key holders to set their Profile URI preferences.
 */
const setProfilePreferences = (
  _: any,
  args: gql.MutationSetProfilePreferencesArgs,
  ctx: Context,
): Promise<gql.Bid[]> => {
  const { user, wallet } = ctx
  logger.debug('setProfilePreferences', { loggedInUserId: user?.id, input: args?.input })

  // Verify we're accepting preferences right now
  if (serverConfigVar().activeGKPreferencePhase === -1) {
    throw appError.buildForbidden('Not accepting preferences at this time.')
  }

  // Verify they gave a valid preference array.
  // TODO (eddie): CHECK IF ANY URIs ARE DISALLOWED
  const schema = Joi.object().keys({
    urls: Joi.array().required().min(5).max(10).items(Joi.string()),
  })
  joi.validateSchema(schema, args.input)

  const phaseWeight = serverConfigVar().activeGKPreferencePhase === 1 ? 10 : 0
  const genesisKeyContract = typechain.GenesisKey__factory.connect(
    contracts.genesisKeyAddress(wallet.chainId),
    provider.provider(Number(wallet.chainId)),
  )
  return genesisKeyContract
    .balanceOf(wallet.address)
    // Verify GK ownership
    .then(fp.rejectIf((balance) => balance === 0)(appError.buildForbidden('Not a GenesisKey owner.')))
    // Find and Delete any previous preferences for this wallet.
    // TODO (eddie): skip this if we decide to collect 2 rounds of preferences
    .then(() => ctx.repositories.bid.delete({
      nftType: gql.NFTType.GenesisKeyProfile,
      walletId: wallet.id,
    }))
    // Fetch the Profiles by URLs and create Profiles that don't exist.
    .then(() => Promise.all(
      args.input.urls.map((url) =>
        core.createProfile(ctx, { url }),
      ),
    ))
    // Save the new Bids
    .then((profiles: entity.Profile[]) =>
      Promise.all(args.input.urls.map((url, index) => ctx.repositories.bid.save({
        nftType: gql.NFTType.GenesisKeyProfile,
        price: String(phaseWeight + (10 - index)),
        profileId: profiles[index].id,
        signature: {
          v: 0,
          r: '0x0000000000000000000000000000000000000000000000000000000000000000',
          s: '0x0000000000000000000000000000000000000000000000000000000000000000',
        },
        status: gql.BidStatus.Submitted,
        walletId: wallet.id,
        userId: user.id,
      }))))
}

export default {
  Query: {
    bids: getBids,
    myBids: combineResolvers(auth.isAuthenticated, getMyBids),
    topBids: getTopBids,
  },
  Mutation: {
    bid: bid,
    signHash: combineResolvers(auth.isAuthenticated, signHash),
    signHashProfile: combineResolvers(auth.isAuthenticated, signHashProfile),
    cancelBid: combineResolvers(auth.isAuthenticated, cancelBid),
    setProfilePreferences: combineResolvers(auth.isAuthenticated, setProfilePreferences),
  },
  Bid: {
    profile: core.resolveEntityById<gql.Bid, entity.Profile>(
      'profileId',
      defs.EntityType.Bid,
      defs.EntityType.Profile,
    ),
    wallet: core.resolveEntityById<gql.Bid, entity.Wallet>(
      'walletId',
      defs.EntityType.Bid,
      defs.EntityType.Wallet,
    ),
  },
}<|MERGE_RESOLUTION|>--- conflicted
+++ resolved
@@ -218,8 +218,6 @@
 ): Promise<gql.SignHashOutput> => {
   const privateKey = process.env.PUBLIC_SALE_KEY
   const { user } = ctx
-<<<<<<< HEAD
-=======
 
   const reserved = core.reservedProfiles
   const flattenedReserveList = [].concat(...Object.values(reserved))
@@ -228,7 +226,6 @@
       return [object, true]
     }),
   )
->>>>>>> 5a15863d
   
   return ctx.repositories.wallet.findByUserId(user.id)
     .then(fp.rejectIfEmpty(
@@ -237,8 +234,6 @@
         mintError.ErrorType.WalletEmpty,
       ),
     )).then((wallet) => {
-<<<<<<< HEAD
-=======
       if (resevedMap.get(args?.profileUrl?.toLowerCase())) {
         throw appError.buildExists(
           profileError.buildProfileInvalidReserveMsg(args?.profileUrl?.toLowerCase()),
@@ -253,7 +248,6 @@
         )
       }
 
->>>>>>> 5a15863d
       const hash = '0x' + abi.soliditySHA3(
         ['address', 'string'],
         [wallet[0]?.address, args?.profileUrl],
