--- conflicted
+++ resolved
@@ -9,13 +9,9 @@
 import { SharedInfraOutput, sharedOutputFileName } from './defs'
 import { createGQLServer } from './gql'
 import { createSharedInfra } from './shared'
-<<<<<<< HEAD
 import { createStreamCluster } from './stream'
 import { createSubStreamInstances, createSubStreams } from './substreams'
 import { createTypesenseCluster } from './typesense'
-=======
-import { createSubStreamInstances,createSubStreams } from './substreams'
->>>>>>> 940a6585
 
 export const sharedOutToJSONFile = (outMap: pulumi.automation.OutputMap): void => {
   const assetBucket = outMap.assetBucket.value
