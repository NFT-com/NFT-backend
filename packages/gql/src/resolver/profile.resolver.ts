import aws from 'aws-sdk'
import { utils } from 'ethers'
import { combineResolvers } from 'graphql-resolvers'
import { GraphQLUpload } from 'graphql-upload'
import { FileUpload } from 'graphql-upload'
import Joi from 'joi'
import stream from 'stream'
import Typesense from 'typesense'

import { assetBucket } from '@nftcom/gql/config'
import { Context, gql } from '@nftcom/gql/defs'
import { appError, mintError, profileError } from '@nftcom/gql/error'
import { auth, joi, pagination } from '@nftcom/gql/helper'
import { core } from '@nftcom/gql/service'
import { generateCompositeImage, getAWSConfig } from '@nftcom/gql/service/core.service'
import { _logger, contracts, defs, entity, fp, helper, provider } from '@nftcom/shared'

const logger = _logger.Factory(_logger.Context.Profile, _logger.Context.GraphQL)
const TYPESENSE_HOST = process.env.TYPESENSE_HOST
const TYPESENSE_API_KEY = process.env.TYPESENSE_API_KEY

type S3UploadStream = {
  writeStream: stream.PassThrough
  promise: Promise<aws.S3.ManagedUpload.SendData>
};

const client = new Typesense.Client({
  'nodes': [{
    'host': TYPESENSE_HOST,
    'port': 443,
    'protocol': 'https',
  }],
  'apiKey': TYPESENSE_API_KEY,
  'connectionTimeoutSeconds': 10,
})

const toProfilesOutput = (profiles: entity.Profile[]): gql.ProfilesOutput => ({
  items: profiles,
  pageInfo: null,
  totalItems: profiles.length,
})

// TODO implement pagination
const getProfilesFollowedByMe = (
  _: any,
  args: gql.QueryProfilesFollowedByMeArgs,
  ctx: Context,
): Promise<gql.ProfilesOutput> => {
  const { user } = ctx
  logger.debug('getProfilesFollowedByMe', { loggedInUserId: user.id, input: args?.input })
  const { statuses } = helper.safeObject(args?.input)
  return core.thatEntitiesOfEdgesBy<entity.Profile>(ctx, {
    collectionId: user.id,
    thatEntityType: defs.EntityType.Profile,
    edgeType: defs.EdgeType.Follows,
  })
    .then(fp.filterIfNotEmpty(statuses)((p) => statuses.includes(p.status)))
    .then(toProfilesOutput)
}

// TODO implement pagination
const getMyProfiles = (
  _: any,
  args: gql.QueryMyProfilesArgs,
  ctx: Context,
): Promise<gql.ProfilesOutput> => {
  const { user } = ctx
  logger.debug('getMyProfiles', { loggedInUserId: user.id, input: args?.input })
  const { statuses } = helper.safeObject(args?.input)
  const filter: Partial<entity.Profile> = helper.removeEmpty({
    status: helper.safeIn(statuses),
    ownerUserId: user.id,
  })
  return core.entitiesBy(ctx.repositories.profile, filter)
    .then(toProfilesOutput)
}

const buildProfileInputSchema = (profileIdKey = 'id'): Joi.ObjectSchema =>
  Joi.object().keys({
    [profileIdKey]: Joi.string().required(),
  })

// TODO implement pagination
const getProfileFollowers = (
  _: any,
  args: gql.QueryProfileFollowersArgs,
  ctx: Context,
): Promise<gql.FollowersOutput> => {
  const { user } = ctx
  logger.debug('getProfileFollowers', { loggedInUserId: user?.id, input: args.input })

  joi.validateSchema(buildProfileInputSchema('profileId'), args.input)

  return core.thisEntitiesOfEdgesBy<entity.Wallet>(ctx, {
    thatEntityId: args.input.profileId,
    thatEntityType: defs.EntityType.Profile,
    edgeType: defs.EdgeType.Follows,
  })
    .then((wallets) => ({
      items: wallets,
      pageInfo: null,
      totalItems: wallets.length,
    }))
}

const createFollowEdge = (ctx: Context) => {
  return (profile: entity.Profile): Promise<entity.Edge | boolean> => {
    const { user, wallet, repositories } = ctx
    return repositories.edge.exists({
      collectionId: user.id,
      edgeType: defs.EdgeType.Follows,
      thatEntityId: profile.id,
      thatEntityType: defs.EntityType.Profile,
      deletedAt: null,
    })
      .then(fp.thruIfFalse(() => core.createEdge(ctx,  {
        collectionId: user.id,
        thisEntityId: wallet.id,
        thisEntityType: defs.EntityType.Wallet,
        edgeType: defs.EdgeType.Follows,
        thatEntityId: profile.id,
        thatEntityType: defs.EntityType.Profile,
      })))
  }
}

const followProfile = (
  _: any,
  args: gql.MutationFollowProfileArgs,
  ctx: Context,
): Promise<gql.Profile> => {
  const { user, wallet } = ctx
  logger.debug('followProfile', { loggedInUserId: user.id, input: args, wallet })

  const schema = Joi.object().keys({ url: Joi.string() })
  joi.validateSchema(schema, args)

  const { url } = args
  return core.createProfile(ctx, { url })
    .then(fp.tapWait(createFollowEdge(ctx)))
}

const getProfile = (
  lookupVal: string,
  fbFn: (k: string) => Promise<entity.Profile>,
): Promise<entity.Profile | never> => {
  return fbFn(lookupVal)
    .then(fp.rejectIfEmpty(appError.buildNotFound(
      profileError.buildProfileNotFoundMsg(lookupVal),
      profileError.ErrorType.ProfileNotFound,
    )))
}

const unfollowProfile = (
  _: any,
  args: gql.MutationUnfollowProfileArgs,
  ctx: Context,
): Promise<gql.Profile> => {
  const { user, wallet, repositories } = ctx
  logger.debug('followProfile', { loggedInUserId: user.id, input: args, wallet })

  joi.validateSchema(buildProfileInputSchema(), args)

  return getProfile(args.id, repositories.profile.findById)
    .then(fp.tapWait((profile) => {
      return repositories.edge.delete({
        collectionId: user.id,
        edgeType: defs.EdgeType.Follows,
        thatEntityId: profile.id,
        thatEntityType: defs.EntityType.Profile,
        deletedAt: null,
      })
    }))
}

const getProfileByURLPassive = (
  _: any,
  args: gql.QueryProfileArgs,
  ctx: Context,
): Promise<gql.Profile> => {
  const { user } = ctx
  logger.debug('getProfileByURLPassive', { loggedInUserId: user?.id, input: args })
  const schema = Joi.object().keys({
    url: Joi.string().required(),
  })
  joi.validateSchema(schema, args)

  return ctx.repositories.profile.findByURL(args.url)
    .then(fp.rejectIfEmpty(appError.buildExists(
      profileError.buildProfileNotFoundMsg(args.url),
      profileError.ErrorType.ProfileNotFound,
    )))
}

const getProfileByURL = (
  _: any,
  args: gql.QueryProfileArgs,
  ctx: Context,
): Promise<gql.Profile> => {
  const { user } = ctx
  logger.debug('getProfileByURL', { loggedInUserId: user?.id, input: args })
  const schema = Joi.object().keys({
    url: Joi.string().required(),
  })
  joi.validateSchema(schema, args)

  return core.createProfile(ctx, { url: args.url })
}

const getWinningBid = (
  parent: gql.Profile,
  _: unknown,
  ctx: Context,
): Promise<gql.Bid> => {
  const { user, repositories } = ctx
  logger.debug('getWinningBid', { loggedInUserId: user?.id })
  return repositories.bid.findTopBidByProfile(parent.id)
}

const updateProfile = (
  _: any,
  args: gql.MutationUpdateProfileArgs,
  ctx: Context,
): Promise<gql.Profile> => {
  const { user, repositories } = ctx
  logger.debug('updateProfile', { loggedInUserId: user.id, input: args.input })

  const schema = Joi.object().keys({
    id: Joi.string().required(),
    bannerURL: Joi.string().uri().allow(null),
    description: Joi.string().allow(null),
    photoURL: Joi.string().uri().allow(null),
    showGallery: Joi.boolean(),
  })
  joi.validateSchema(schema, args.input)

  const notOwner = (p: entity.Profile): boolean => p.ownerUserId !== user.id
  const { id } = args.input

  return getProfile(id, repositories.profile.findById)
    .then(fp.rejectIf(notOwner)(appError.buildForbidden(
      profileError.buildProfileNotOwnedMsg(id),
      profileError.ErrorType.ProfileNotOwned,
    )))
    .then((p) => {
      p.bannerURL = args.input.bannerURL || p.bannerURL
      p.description = args.input.description || p.description
      p.photoURL = args.input.photoURL || p.photoURL
      p.showGallery = args.input.showGallery || p.showGallery
      return repositories.profile.save(p)
    })
}

const getFollowersCount = (
  parent: gql.Profile,
  _: unknown,
  ctx: Context,
): Promise<number> => {
  return core.countEdges(ctx, {
    thatEntityId: parent.id,
    edgeType: defs.EdgeType.Follows,
  })
}

const getBlockedProfileURIs = (): Promise<string[]> => {
  logger.debug('getBlockedProfiles')
  const blocklist = core.blacklistProfiles
  return Promise.resolve(Object.keys(blocklist))
}

const getInsiderReservedProfileURIs = (
  _: any,
  args: gql.QueryInsiderReservedProfilesArgs,
  ctx: Context,
): Promise<string[]> => {
  logger.debug('getInsiderReservedProfileURIs', args.input.address, ctx.user )
  const reserved = core.reservedProfiles?.[args.input.address]
  return Promise.resolve(reserved ?? [])
}

// TODO: make sure this is running on cron job -> that pull events from:
// TODO: emit MintedProfile(_owner, _profileURI, _nftTokens, claimableBlock[hash]);
const profileClaimed = (
  _: any,
  args: gql.MutationProfileClaimedArgs,
  ctx: Context,
): Promise<gql.Profile> => {
  const { repositories } = ctx
  const { profileId, walletId, txHash } = args.input
  logger.debug('profileClaimed', { profileId, walletId, txHash })

  const profileAuction = new utils.Interface(contracts.profileAuctionABI())

  return repositories.wallet.findById(walletId)
    .then((wallet: entity.Wallet) => Promise.all([
      Promise.resolve(wallet),
      repositories.profile.findById(profileId),
      provider.provider(Number(wallet.chainId)).getTransactionReceipt(txHash),
    ]))
    .then(([wallet, profile, txReceipt]) => {
      if (
        txReceipt.from !== wallet.address ||
        txReceipt.to !== contracts.profileAuctionAddress(wallet.chainId) ||
        !txReceipt.logs.some((log) => {
          try {
            const parsed = profileAuction.parseLog(log)
            return parsed?.topic === contracts.MintedProfileTopic && (parsed?.args['_val'] ?? '') === profile.url
          } catch (error) {
            // event doesn't match our definition of ProfileAuction Contract
            return false
          }
        })
      ) {
        return appError.buildInvalid(
          mintError.buildInvalidProfileClaimTransaction(),
          mintError.ErrorType.ProfileClaimTransaction,
        )
      }
      return profile
    })
    .then(fp.rejectIf((profile: entity.Profile) => profile.ownerWalletId !== walletId)(
      appError.buildInvalid(
        profileError.buildProfileNotOwnedMsg(profileId),
        profileError.ErrorType.ProfileNotOwned,
      ),
    ))
    .then((profile: entity.Profile) => {
      profile.status = defs.ProfileStatus.Owned

      const saveProfile = repositories.profile.save(profile)

      // push newly minted profile to the search engine (typesense)
      const indexProfile = []
      indexProfile.push({
        id: profile.id,
        profile: profile.url,
      })

      client.collections('profiles').documents().import(indexProfile,{ action : 'create' })
        .then(() => logger.debug('profile added to typesense index'))
        .catch((err) => logger.info('error: could not save profile in typesense: ' + err))

      return saveProfile
    })
}

const checkFileSize = async (
  createReadStream: FileUpload['createReadStream'],
  maxSize: number,
): Promise<number> =>
  new Promise((resolves, rejects) => {
    let filesize = 0
    const stream = createReadStream()
    stream.on('data', (chunk: Buffer) => {
      filesize += chunk.length
      if (filesize > maxSize) {
        rejects(filesize)
      }
    })
    stream.on('end', () =>
      resolves(filesize),
    )
    stream.on('error', rejects)
  })

const createUploadStream = (
  s3: aws.S3,
  key: string,
  bucket: string,
): S3UploadStream => {
  const pass = new stream.PassThrough()
  return {
    writeStream: pass,
    promise: s3.upload({
      Bucket: bucket,
      Key: key,
      Body: pass,
    }).promise(),
  }
}

const uploadStreamToS3 = async (
  filename: string,
  s3: aws.S3,
  stream: FileUpload['createReadStream'],
): Promise<string> => {
  try {
    const bannerKey = Date.now().toString() + '-' + filename
    const bannerUploadStream = createUploadStream(s3, bannerKey, assetBucket.name)
    stream.pipe(bannerUploadStream.writeStream)
    const result = await bannerUploadStream.promise
    return result.Location
  } catch (e) {
    logger.debug('uploadStreamToS3', e)
    throw e
  }
}

const uploadProfileImages = async (
  _: any,
  args: gql.MutationUploadProfileImagesArgs,
  ctx: Context,
): Promise<gql.Profile> => {
  const { repositories } = ctx
  const { banner, avatar, profileId, description } = args.input
  let profile = await repositories.profile.findById(profileId)
  if (!profile) {
    return Promise.reject(appError.buildNotFound(
      profileError.buildProfileNotFoundMsg(profileId),
      profileError.ErrorType.ProfileNotFound,
    ))
  }
  let bannerResponse, avatarResponse
  let bannerStream: FileUpload['createReadStream']
  let avatarStream: FileUpload['createReadStream']
  if (banner) {
    bannerResponse = await banner
    bannerStream = bannerResponse.createReadStream()
  }
  if (avatar) {
    avatarResponse = await avatar
    avatarStream = avatarResponse.createReadStream()
  }

  // 1. check banner size...
  if (bannerStream) {
    try {
      const bannerMaxSize = 5000000
      await checkFileSize(bannerStream, bannerMaxSize)
    }
    catch (e) {
      if (typeof e === 'number') {
        return Promise.reject(appError.buildInvalid(
          profileError.buildProfileBannerFileSize(),
          profileError.ErrorType.ProfileBannerFileSize,
        ))
      }
    }
  }

  // 2. check avatar file size...
  if (avatarStream) {
    try {
      const avatarMaxSize = 2000000
      await checkFileSize(avatarStream, avatarMaxSize)
    }
    catch (e) {
      if (typeof e === 'number') {
        return Promise.reject(appError.buildInvalid(
          profileError.buildProfileAvatarFileSize(),
          profileError.ErrorType.ProfileAvatarFileSize,
        ))
      }
    }
  }

  // 3. upload streams to AWS S3
  const s3 = await getAWSConfig()

  if (bannerResponse && bannerStream) {
    const bannerUrl = await uploadStreamToS3(bannerResponse.filename, s3, bannerStream)
    if (bannerUrl) {
      await repositories.profile.updateOneById(profileId, {
        bannerURL: bannerUrl,
      })
    }
  }

  if (avatarResponse && avatarStream) {
    const avatarUrl = await uploadStreamToS3(avatarResponse.filename, s3, avatarStream)
    if (avatarUrl) {
      await repositories.profile.updateOneById(profileId, {
        photoURL: avatarUrl,
      })
    }
  }

  if (description) {
    await repositories.profile.updateOneById(profileId, { description: description })
  }

  profile = await repositories.profile.findById(profileId)
  return profile
}

<<<<<<< HEAD
const createCompositeImage = async (
  _: any,
  args: gql.MutationCreateCompositeImageArgs,
  ctx: Context,
): Promise<gql.Profile> => {
  const { repositories } = ctx
  const { profileId } = args.input
  let profile = await repositories.profile.findById(profileId)
  if (!profile) {
    return Promise.reject(appError.buildNotFound(
      profileError.buildProfileNotFoundMsg(profileId),
      profileError.ErrorType.ProfileNotFound,
    ))
  }

  const imageURL = await generateCompositeImage(profile.url)
  profile = await repositories.profile.updateOneById(profileId, {
    photoURL: imageURL,
  })
  return profile
=======
const getLatestProfiles = (
  _: any,
  args: gql.QueryLatestProfilesArgs,
  ctx: Context,
): Promise<gql.ProfilesOutput> => {
  const { repositories } = ctx
  logger.debug('getLatestProfiles', { input: args?.input })
  const pageInput = args?.input.pageInput
  const filters = [helper.inputT2SafeK<entity.Profile>(args?.input)]
  return core.paginatedEntitiesBy(
    repositories.profile,
    pageInput,
    filters,
    [],
    'createdAt',
    'DESC',
  )
    .then(pagination.toPageable(pageInput))
>>>>>>> f256e903
}

export default {
  Upload: GraphQLUpload,
  Query: {
    profile: getProfileByURL,
    profilePassive: getProfileByURLPassive,
    myProfiles: combineResolvers(auth.isAuthenticated, getMyProfiles),
    profileFollowers: getProfileFollowers,
    profilesFollowedByMe: combineResolvers(auth.isAuthenticated, getProfilesFollowedByMe),
    blockedProfileURIs: getBlockedProfileURIs,
    insiderReservedProfiles: getInsiderReservedProfileURIs,
    latestProfiles: getLatestProfiles,
  },
  Mutation: {
    followProfile: combineResolvers(auth.isAuthenticated, followProfile),
    unfollowProfile: combineResolvers(auth.isAuthenticated, unfollowProfile),
    updateProfile: combineResolvers(auth.isAuthenticated, updateProfile),
    profileClaimed: combineResolvers(auth.isAuthenticated, profileClaimed),
    uploadProfileImages: combineResolvers(auth.isAuthenticated, uploadProfileImages),
    createCompositeImage: combineResolvers(auth.isAuthenticated, createCompositeImage),
  },
  Profile: {
    followersCount: getFollowersCount,
    owner: core.resolveEntityById<gql.Profile, entity.Wallet>(
      'ownerWalletId',
      defs.EntityType.Profile,
      defs.EntityType.Wallet,
    ),
    isOwnedByMe: core.resolveEntityOwnership<gql.Profile>(
      'ownerUserId',
      'user',
      defs.EntityType.Profile,
    ),
    isFollowedByMe: core.resolveEdgeOwnership<gql.Profile>(
      'wallet',
      defs.EdgeType.Follows,
    ),
    winningBid: getWinningBid,
  },
}<|MERGE_RESOLUTION|>--- conflicted
+++ resolved
@@ -483,7 +483,6 @@
   return profile
 }
 
-<<<<<<< HEAD
 const createCompositeImage = async (
   _: any,
   args: gql.MutationCreateCompositeImageArgs,
@@ -504,7 +503,8 @@
     photoURL: imageURL,
   })
   return profile
-=======
+}
+
 const getLatestProfiles = (
   _: any,
   args: gql.QueryLatestProfilesArgs,
@@ -523,7 +523,6 @@
     'DESC',
   )
     .then(pagination.toPageable(pageInput))
->>>>>>> f256e903
 }
 
 export default {
