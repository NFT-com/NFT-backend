export enum ErrorType {
  ProfileNotFound = 'PROFILE_NOT_FOUND',
  ProfileNotMinted = 'PROFILE_NOT_MINTED',
  ProfileAlreadyFollowing = 'PROFILE_ALREADY_FOLLOWING',
  ProfileNotFollowing = 'PROFILE_NOT_FOLLOWING',
  ProfileNotOwned = 'PROFILE_NOT_OWNED',
  ProfileInvalid = 'PROFILE_INVALID',
<<<<<<< HEAD
  ProfileBannerFileSize = 'PROFILE_BANNER_FILE_SIZE',
  ProfileAvatarFileSize = 'PROFILE_AVATAR_FILE_SIZE',
=======
  KeyInvalid = 'KEY_INVALID',
>>>>>>> c8618aac
}

export const buildProfileNotFoundMsg = (id: string): string => `Profile ${id} not found`

export const buildProfileFollowingMsg = (id: string): string =>
  `You are already following this profile ${id}`

export const buildProfileNotFollowingMsg = (id: string): string =>
  `You are not following this profile ${id}`

export const buildProfileNotOwnedMsg = (id: string): string =>
  `You cannot update profile ${id} because you do not own it`

export const buildKeyNotValid = (id: string): string =>
  `Key ${id} does not exist! Please try again with a key from 1 - 10000`

export const buildProfileNotMintedMsg = (id: string): string => `Profile ${id} is not minted and doesn't have a tokenId`

export const buildProfileInvalidCharMsg = (id: string): string => `Profile ${id} is not valid profile. Please use char [0-9a-z_] 1-100 characters`
export const buildProfileInvalidEthMsg = (id: string): string => `Profile ${id} is not valid profile. Please do not use an ethereum address`
export const buildProfileInvalidBlacklistMsg = (id: string): string => `Profile ${id} is a blacklisted profile. Please try another variation`

export const buildProfileBannerFileSize = (): string => 'Banner image file size should not exceed 5MB.'
export const buildProfileAvatarFileSize = (): string => 'Avatar image file size should not exceed 2MB.'<|MERGE_RESOLUTION|>--- conflicted
+++ resolved
@@ -5,12 +5,9 @@
   ProfileNotFollowing = 'PROFILE_NOT_FOLLOWING',
   ProfileNotOwned = 'PROFILE_NOT_OWNED',
   ProfileInvalid = 'PROFILE_INVALID',
-<<<<<<< HEAD
   ProfileBannerFileSize = 'PROFILE_BANNER_FILE_SIZE',
   ProfileAvatarFileSize = 'PROFILE_AVATAR_FILE_SIZE',
-=======
   KeyInvalid = 'KEY_INVALID',
->>>>>>> c8618aac
 }
 
 export const buildProfileNotFoundMsg = (id: string): string => `Profile ${id} not found`
