--- conflicted
+++ resolved
@@ -2,7 +2,6 @@
 import { EngineType } from '@pulumi/aws/types/enums/rds'
 import * as pulumi from '@pulumi/pulumi'
 
-<<<<<<< HEAD
 import { EngineType } from '@pulumi/aws/types/enums/rds';
 
 import { getResourceName, isProduction } from "../helper";
@@ -10,14 +9,7 @@
 
 export type SubstreamRDSOutput = {
     main: aws.rds.Cluster
-=======
-import { getResourceName, isProduction } from '../helper'
-import { vpcSubnets } from './index'
 
-export type SubstreamRDSOutput = {
-  main: aws.rds.Cluster
-  host: string
->>>>>>> 3abc7a46
 }
 
 //should take in an array of subnets
@@ -60,7 +52,6 @@
   const clusterInstances: aws.rds.ClusterInstance[] = []
   for (let i = 0; i < numInstances; i++) {
     clusterInstances.push(
-<<<<<<< HEAD
         new aws.rds.ClusterInstance(`substreams_main_instance_${i + 1}`, 
         {
             identifier: getResourceName(`substream-v2-${ i + 1}`),
@@ -73,19 +64,6 @@
             availabilityZone: zones[0],
 
             performanceInsightsEnabled: true,
-=======
-      new aws.rds.ClusterInstance(`substreams_main_instance_${i + 1}`, {
-        identifier: getResourceName(`substream-v2-${i + 1}`),
-        clusterIdentifier: sf_cluster.id,
-        instanceClass: 'db.t3.medium',
-        engine: engineType,
-        engineVersion: sf_cluster.engineVersion,
-        dbParameterGroupName: 'default.aurora-postgresql14',
-        dbSubnetGroupName: subnetGroup.name,
-        availabilityZone: zones[0],
->>>>>>> 3abc7a46
-
-        performanceInsightsEnabled: true,
 
         autoMinorVersionUpgrade: true,
         publiclyAccessible: true,
@@ -97,7 +75,7 @@
 }
 
 export const createSubstreamClusters = (
-<<<<<<< HEAD
+
     config: pulumi.Config,
     subnetGroups: vpcSubnets,
     securityGroup: aws.ec2.SecurityGroup,
@@ -107,15 +85,3 @@
     return { main: main}
   }
   
-=======
-  config: pulumi.Config,
-  subnetGroups: vpcSubnets,
-  securityGroup: aws.ec2.SecurityGroup,
-  zones: string[],
-): SubstreamRDSOutput => {
-  const main = createMain(config, subnetGroups, securityGroup, zones)
-  const endpoint = pulumi.interpolate`${main.endpoint}`
-  const endpointStr: string = endpoint.toString()
-  return { main: main, host: endpointStr }
-}
->>>>>>> 3abc7a46
