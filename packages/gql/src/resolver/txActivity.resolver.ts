import { BigNumber } from 'ethers'
import { combineResolvers } from 'graphql-resolvers'
import Joi from 'joi'
import * as _lodash from 'lodash'
import { In, Not, UpdateResult } from 'typeorm'

import { cache, CacheKeys } from '@nftcom/cache'
import { appError, txActivityError } from '@nftcom/error-types'
import { Context, gql } from '@nftcom/gql/defs'
import { auth, joi, pagination } from '@nftcom/gql/helper'
import { core, openseaService } from '@nftcom/gql/service'
import { paginatedResultFromIndexedArray } from '@nftcom/gql/service/core.service'
import { contracts, defs, entity, helper } from '@nftcom/shared'
import { ActivityStatus, ActivityType } from '@nftcom/shared/defs'
import * as Sentry from '@sentry/node'

type TxActivityDAO = entity.TxActivity & {
  transaction: entity.TxTransaction
}

interface UpdatedIds {
  id: string
}

// only update to fulfilled or cancelled allowed
const updateStatusByIds = async (
  _: any,
  args: gql.MutationUpdateStatusByIdsArgs,
  ctx: Context,
): Promise<gql.UpdateReadOutput> => {
  const activities: gql.UpdateReadOutput = {
    updatedIdsSuccess: [],
    idsNotFoundOrFailed: [],
  }
  const { repositories, chain, wallet } = ctx
  const { ids, status } = args

  if (!ids.length) {
    return Promise.reject(
      appError.buildInvalid(txActivityError.buildNoActivityId(), txActivityError.ErrorType.ActivityNotSet),
    )
  }

  if (!Object.keys(defs.ActivityStatus).includes(status)) {
    return Promise.reject(
      appError.buildInvalid(txActivityError.buildIncorrectStatus(status), txActivityError.ErrorType.StatusNotAllowed),
    )
  }

  if (status === defs.ActivityStatus.Valid) {
    return Promise.reject(
      appError.buildInvalid(txActivityError.buildStatusNotAllowed(status), txActivityError.ErrorType.StatusNotAllowed),
    )
  }

  let ownedActivities: entity.TxActivity[] = []

  const walletAddress: string = helper.checkSum(wallet.address)

  if (walletAddress) {
    // check ids are owned by wallet
    ownedActivities = await repositories.txActivity.find({
      where: {
        id: In(ids),
        chainId: chain.id,
        status: Not(status),
        walletAddress,
      },
    })
  }

  if (!ownedActivities.length) {
    return Promise.reject(
      appError.buildInvalid(
        txActivityError.buildNoActivitiesStatusToUpdate(),
        txActivityError.ErrorType.NoActivityToUpdate,
      ),
    )
  }

  const ownedIds: string[] = ownedActivities.map((ownedActivity: entity.TxActivity) => ownedActivity.id)

  const filters: defs.ActivityFilters = {
    walletAddress,
    chainId: chain.id,
  }
  const updatedIds: UpdateResult = await repositories.txActivity.updateActivities(ownedIds, filters, 'status', status)
  activities.updatedIdsSuccess = updatedIds?.raw?.map((item: UpdatedIds) => item.id)
  activities.idsNotFoundOrFailed = ids.filter((id: string) => !activities.updatedIdsSuccess.includes(id))
  return activities
}

/**
 * Retrieves the OpenSea signatures for the provided order hashes and updates the
 * corresponding signature field in the database.
 *
 * @param _ - Ignored root object
 * @param args - Contains input parameters: orderHashes and chainId
 * @param ctx - Context object containing repositories and wallet
 * @returns A Promise resolving to an array of updated TxOrder entities
 */
const getSeaportSignatures = async (
  _: any,
  args: gql.QueryGetSeaportSignaturesArgs,
  ctx: Context,
): Promise<entity.TxOrder[]> => {
  try {
    const { repositories, wallet } = ctx
    const orderHashes = args.input.orderHashes
    const chainId = wallet.chainId || process.env.CHAIN_ID
    auth.verifyAndGetNetworkChain('ethereum', chainId)

    // Define the input validation schema
    const schema = Joi.object({
      input: Joi.object({
        orderHashes: Joi.array().items(Joi.string()).required(),
      }).required(),
    })

    joi.validateSchema(schema, args)

    // Check if the provided order hashes exist in the database
    const orders = await repositories.txOrder.findOrdersByHashes(orderHashes, chainId)

    if (orders.length !== orderHashes.length) {
      throw new Error('Some order hashes do not exist in the database.')
    }

    // Filter orders with existing signatures
    const ordersWithSignatures = orders.filter((order) => order.protocolData.signature)

<<<<<<< HEAD
  // Filter orders with existing signatures
  const ordersWithSignatures = orders.filter(order => order.protocolData.signature)
=======
    const updatedOrders: entity.TxOrder[] = []
>>>>>>> 445b9bd5

    // Add orders with existing signatures to updatedOrders
    updatedOrders.push(...ordersWithSignatures)

    // Filter orders without signatures and prepare their payloads
    const ordersWithoutSignatures = orders.filter((order) => !order.protocolData.signature)

<<<<<<< HEAD
  // Filter orders without signatures and prepare their payloads
  const ordersWithoutSignatures = orders.filter(order => !order.protocolData.signature)

  // Prepare the payload for orders with null signatures
  const payloads: openseaService.ListingPayload[] = ordersWithoutSignatures.map(order => ({
    listing: {
      hash: order.orderHash,
      chain: chainId,
      protocol_address: contracts.openseaSeaportAddress1_4(chainId),
    },
    fulfiller: {
      address: wallet.address,
    },
  }))
=======
    // Prepare the payload for orders with null signatures
    const payloads: openseaService.ListingPayload[] = ordersWithoutSignatures
      .map((order) => ({
        listing: {
          hash: order.orderHash,
          chain: chainId === '1' ? 'ethereum' : 'goerli',
          protocol_address: contracts.openseaSeaportAddress1_4(chainId),
        },
        fulfiller: {
          address: wallet.address,
        },
      }))

    const responses = payloads?.length ? await openseaService.postListingFulfillments(payloads, chainId) : []
>>>>>>> 445b9bd5

    for (let i = 0; i < responses.length; i++) {
      const signature = responses[i].fulfillment_data.transaction.input_data.parameters.signature

      const updateResult: entity.TxOrder = await repositories.txOrder.updateOneById(orders[i].id, {
        protocolData: {
          ...orders[i].protocolData,
          signature,
        },
      })

      updatedOrders.push(updateResult)
    }

    return updatedOrders
  } catch (e) {
    throw new Error(e)
  }
}

const updateReadByIds = async (
  _: any,
  args: gql.MutationUpdateReadByIdsArgs,
  ctx: Context,
): Promise<gql.UpdateReadOutput> => {
  const activities: gql.UpdateReadOutput = {
    updatedIdsSuccess: [],
    idsNotFoundOrFailed: [],
  }
  const { repositories, chain, wallet } = ctx
  const { ids } = args

  let ownedActivities: entity.TxActivity[] = []

  const walletAddress: string = helper.checkSum(wallet.address)

  if (walletAddress) {
    // check ids are owned by wallet
    if (ids.length) {
      ownedActivities = await repositories.txActivity.find({
        where: {
          id: In(ids),
          chainId: chain.id,
          read: false,
          walletAddress,
        },
      })

      if (!ownedActivities.length) {
        return Promise.reject(
          appError.buildInvalid(
            txActivityError.buildNoActivitiesReadToUpdate(),
            txActivityError.ErrorType.NoActivityToUpdate,
          ),
        )
      }
    }
  }

  const ownedIds: string[] = ownedActivities.length
    ? ownedActivities.map((ownedActivity: entity.TxActivity) => ownedActivity.id)
    : []

  const filters: defs.ActivityFilters = {
    walletAddress,
    chainId: chain.id,
  }
  const updatedIds: UpdateResult = await repositories.txActivity.updateActivities(ownedIds, filters, 'read', true)
  activities.updatedIdsSuccess = updatedIds?.raw?.map((item: UpdatedIds) => item.id)
  activities.idsNotFoundOrFailed = ids.filter((id: string) => !activities.updatedIdsSuccess.includes(id))
  return activities
}

const getActivitiesByType = (
  _: any,
  args: gql.QueryGetActivitiesByTypeArgs,
  ctx: Context,
): Promise<entity.TxActivity[]> => {
  const { repositories } = ctx
  const activityType = defs.ActivityType[args.activityType]
  const chainId = args?.chainId || process.env.CHAIN_ID
  auth.verifyAndGetNetworkChain('ethereum', chainId)
  return repositories.txActivity.findActivitiesByType(activityType, chainId)
}

const getActivitiesByWalletAddress = (
  _: any,
  args: gql.QueryGetActivitiesByWalletAddressArgs,
  ctx: Context,
): Promise<entity.TxActivity[]> => {
  const { repositories } = ctx
  const chainId = args?.chainId || process.env.CHAIN_ID
  auth.verifyAndGetNetworkChain('ethereum', chainId)

  const walletAddress: string = helper.checkSum(args.walletAddress)
  return repositories.txActivity.findActivitiesByWalletAddress(walletAddress, chainId)
}

const getActivitiesByWalletAddressAndType = (
  _: any,
  args: gql.QueryGetActivitiesByWalletAddressAndTypeArgs,
  ctx: Context,
): Promise<entity.TxActivity[]> => {
  const { repositories } = ctx
  const activityType = defs.ActivityType[args.input.activityType]
  const chainId = args.input.chainId || process.env.CHAIN_ID
  auth.verifyAndGetNetworkChain('ethereum', chainId)

  const walletAddress: string = helper.checkSum(args.input?.walletAddress)

  return repositories.txActivity.findActivitiesByWalletAddressAndType(walletAddress, activityType, chainId)
}

const getActivities = async (_: any, args: gql.QueryGetActivitiesArgs, ctx: Context): Promise<any> => {
  const { repositories, network } = ctx

  const schema = Joi.object().keys({
    input: Joi.object()
      .required()
      .keys({
        pageInput: Joi.any().required(),
        walletAddress: Joi.string(),
        activityType: Joi.string(),
        status: Joi.string(),
        read: Joi.boolean(),
        tokenId: Joi.custom(joi.buildBigNumber),
        contract: Joi.string(),
        chainId: Joi.string(),
        skipRelations: Joi.boolean(),
        expirationType: Joi.string(),
      }),
  })

  joi.validateSchema(schema, args)

  const { pageInput, walletAddress, activityType, status, read, tokenId, contract, skipRelations, expirationType } =
    helper.safeObject(args.input)

  if (!process.env.ACTIVITY_ENDPOINTS_ENABLED) {
    return {
      items: [],
      totalItems: 0,
      pageInfo: {
        firstCursor: '',
        lastCursor: '',
      },
    }
  }

  const chainId: string = args.input?.chainId || process.env.CHAIN_ID
  const verificationNetwork: string = network || 'ethereum'
  let checksumContract: string

  auth.verifyAndGetNetworkChain(verificationNetwork, chainId)

  let filters: defs.ActivityFilters = { chainId, status: defs.ActivityStatus.Valid }

  if (walletAddress) {
    const walletAddressVerifed: string = helper.checkSum(walletAddress)
    filters = { ...filters, walletAddress: walletAddressVerifed }
  }

  if (activityType) {
    const castedActivityType: defs.ActivityType = activityType as defs.ActivityType
    if (!Object.values(defs.ActivityType).includes(castedActivityType)) {
      return Promise.reject(
        appError.buildInvalid(
          txActivityError.buildIncorrectActivity(castedActivityType),
          txActivityError.ErrorType.ActivityIncorrect,
        ),
      )
    }
    filters = {
      ...filters,
      activityType:
        castedActivityType == defs.ActivityType.Purchase
          ? defs.ActivityType.Sale // force purchase to be sale to not break tx query
          : castedActivityType,
    }
  }

  if (status && status !== defs.ActivityStatus.Valid) {
    const castedStatus: defs.ActivityStatus = status
    if (!Object.values(defs.ActivityStatus).includes(castedStatus)) {
      return Promise.reject(
        appError.buildInvalid(
          txActivityError.buildIncorrectStatus(castedStatus),
          txActivityError.ErrorType.StatusIncorrect,
        ),
      )
    }
    filters = { ...filters, status: castedStatus }
  }

  let nftId: string
  // build nft id
  if (contract) {
    checksumContract = helper.checkSum(contract)
    filters = { ...filters, nftContract: contract }
  }

  if (!contract && tokenId) {
    return Promise.reject(
      appError.buildInvalid(txActivityError.buildTokenWithNoContract(), txActivityError.ErrorType.TokenWithNoContract),
    )
  }
  if (contract && tokenId) {
    nftId = `ethereum/${checksumContract}/${BigNumber.from(tokenId).toHexString()}`
  }

  if (nftId?.length) {
    filters = { ...filters, nftId }
  }

  // by default expired items are included
  if (!expirationType || expirationType === gql.ActivityExpiration.Active) {
    filters = { ...filters, expiration: helper.moreThanDate(new Date().toString()) }
  } else if (expirationType === gql.ActivityExpiration.Expired) {
    filters = { ...filters, expiration: helper.lessThanDate(new Date().toString()) }
  }

  let safefilters
  if (read !== undefined) {
    safefilters = [{ ...helper.inputT2SafeK(filters), read }]
  } else {
    safefilters = [helper.inputT2SafeK(filters)]
  }

  if (skipRelations) {
    return core
      .paginatedEntitiesBy(repositories.txActivity, pageInput, safefilters, [], 'createdAt', 'DESC')
      .then(pagination.toPageable(pageInput, null, null, 'createdAt'))
  }

  const cacheKey = `${CacheKeys.GET_ACTIVITIES}_${activityType}_${JSON.stringify(safefilters)}`
  let indexedActivities: gql.TxActivity[] = []
  const cachedData = await cache.get(cacheKey)
  if (cachedData) {
    indexedActivities = JSON.parse(cachedData) as gql.TxActivity[]
  } else {
    // query activities
    const orderBy = <defs.OrderBy>{ ['activity.updatedAt']: 'DESC' }
    const activities = await repositories.txActivity.findActivities({
      filters: safefilters,
      orderBy,
      relations: [],
      take: 0,
    })
    let filteredActivities: gql.TxActivity[] = activities[0] as gql.TxActivity[]

    // find transaction activities for wallet address as recipient
    let asRecipientTxs: entity.TxTransaction[] = []
    if (
      safefilters[0].walletAddress &&
      (!safefilters[0].activityType ||
        (activityType as defs.ActivityType) === gql.ActivityType.Purchase ||
        safefilters[0].activityType === ActivityType.Transfer ||
        safefilters[0].activityType === ActivityType.Swap)
    ) {
      asRecipientTxs = await repositories.txTransaction.findRecipientTxs(
        safefilters[0].activityType,
        safefilters[0].walletAddress,
        ActivityStatus.Valid,
      )
    }

    asRecipientTxs.map(tx => {
      const activity = tx.activity as gql.TxActivity
      activity.activityType = gql.ActivityType.Purchase
      filteredActivities.push(activity)
    })

    if (activityType == ActivityType.Sale) {
      filteredActivities = filteredActivities.filter(activity => activity.activityType == ActivityType.Sale)
    } else if (activityType == gql.ActivityType.Purchase) {
      filteredActivities = filteredActivities.filter(activity => activity.activityType == gql.ActivityType.Purchase)
    }

    // sort and return
    const sortedActivities = _lodash.orderBy(filteredActivities, ['updatedAt'], ['desc'])
    let index = 0
    sortedActivities.map(activity => {
      indexedActivities.push({
        index,
        ...activity,
      })
      index++
    })
    await cache.set(
      cacheKey,
      JSON.stringify(indexedActivities),
      'EX',
      3 * 60, // 3 min
    )
  }
  return paginatedResultFromIndexedArray(indexedActivities, pageInput)
}

const fulfillActivitiesNFTId = async (
  _: any,
  args: gql.MutationFulfillActivitiesNFTIdArgs,
  ctx: Context,
): Promise<gql.FulfillActivitiesNFTIdOutput> => {
  const { repositories } = ctx
  try {
    const count = Math.min(Number(args?.count), 1000)
    const activities = await repositories.txActivity.findActivitiesWithEmptyNFT(defs.ActivityType.Sale)
    const slicedActivities = activities.slice(0, count)
    await Promise.allSettled(
      slicedActivities.map(async activity => {
        const activityDAO = activity as TxActivityDAO
        if (activityDAO.transaction) {
          const orderHash = activityDAO.activityTypeId.split(':')[1]
          const orderActivity = await repositories.txActivity.findOne({
            where: {
              activityTypeId: orderHash,
              activityType: defs.ActivityType.Listing,
            },
          })
          if (orderActivity) {
            await repositories.txActivity.updateOneById(activityDAO.id, {
              nftId: orderActivity.nftId,
              nftContract: orderActivity.nftContract,
            })
          }
        }
      }),
    )
    return {
      message: `Updated nftId of ${count} tx activities for NFTCOM`,
    }
  } catch (err) {
    Sentry.captureMessage(`Error in fulfillActivitiesNFTId: ${err}`)
    return err
  }
}

export default {
  Query: {
    getActivities,
    getActivitiesByType,
    getActivitiesByWalletAddress: combineResolvers(auth.isAuthenticated, getActivitiesByWalletAddress),
    getActivitiesByWalletAddressAndType: combineResolvers(auth.isAuthenticated, getActivitiesByWalletAddressAndType),
    getSeaportSignatures: combineResolvers(auth.isAuthenticated, getSeaportSignatures),
  },
  Mutation: {
    updateReadByIds: combineResolvers(auth.isAuthenticated, updateReadByIds),
    updateStatusByIds: combineResolvers(auth.isAuthenticated, updateStatusByIds),
    fulfillActivitiesNFTId: combineResolvers(auth.isAuthenticated, fulfillActivitiesNFTId),
  },
  ProtocolData: {
    __resolveType(obj) {
      if (obj.signer) {
        return 'LooksrareProtocolData'
      }

      if (obj.id) {
        return 'X2Y2ProtocolData'
      }

      if (obj.salt) {
        return 'NFTCOMProtocolData'
      }

      return 'SeaportProtocolData'
    },
  },
  TxProtocolData: {
    __resolveType(obj) {
      if (obj.signer) {
        return 'TxLooksrareProtocolData'
      }

      if (obj.currency) {
        return 'TxX2Y2ProtocolData'
      }

      if (obj.offer) {
        return 'TxSeaportProtocolData'
      }

      return 'TxNFTCOMProtocolData'
    },
  },
}<|MERGE_RESOLUTION|>--- conflicted
+++ resolved
@@ -127,37 +127,16 @@
     }
 
     // Filter orders with existing signatures
-    const ordersWithSignatures = orders.filter((order) => order.protocolData.signature)
-
-<<<<<<< HEAD
-  // Filter orders with existing signatures
-  const ordersWithSignatures = orders.filter(order => order.protocolData.signature)
-=======
+    const ordersWithSignatures = orders.filter(order => order.protocolData.signature)
+
     const updatedOrders: entity.TxOrder[] = []
->>>>>>> 445b9bd5
 
     // Add orders with existing signatures to updatedOrders
     updatedOrders.push(...ordersWithSignatures)
 
     // Filter orders without signatures and prepare their payloads
-    const ordersWithoutSignatures = orders.filter((order) => !order.protocolData.signature)
-
-<<<<<<< HEAD
-  // Filter orders without signatures and prepare their payloads
-  const ordersWithoutSignatures = orders.filter(order => !order.protocolData.signature)
-
-  // Prepare the payload for orders with null signatures
-  const payloads: openseaService.ListingPayload[] = ordersWithoutSignatures.map(order => ({
-    listing: {
-      hash: order.orderHash,
-      chain: chainId,
-      protocol_address: contracts.openseaSeaportAddress1_4(chainId),
-    },
-    fulfiller: {
-      address: wallet.address,
-    },
-  }))
-=======
+    const ordersWithoutSignatures = orders.filter(order => !order.protocolData.signature)
+
     // Prepare the payload for orders with null signatures
     const payloads: openseaService.ListingPayload[] = ordersWithoutSignatures
       .map((order) => ({
@@ -172,7 +151,6 @@
       }))
 
     const responses = payloads?.length ? await openseaService.postListingFulfillments(payloads, chainId) : []
->>>>>>> 445b9bd5
 
     for (let i = 0; i < responses.length; i++) {
       const signature = responses[i].fulfillment_data.transaction.input_data.parameters.signature
