--- conflicted
+++ resolved
@@ -2,13 +2,8 @@
 import { EngineType } from '@pulumi/aws/types/enums/rds'
 import * as pulumi from '@pulumi/pulumi'
 
-<<<<<<< HEAD
-import { getResourceName, isProduction } from "../helper";
-import { vpcSubnets } from "./index";
-=======
 import { getResourceName, isProduction } from '../helper'
 import { vpcSubnets } from './index'
->>>>>>> 55bb67e8
 
 export type SubstreamRDSOutput = {
   main: aws.rds.Cluster
@@ -76,8 +71,6 @@
 }
 
 export const createSubstreamClusters = (
-<<<<<<< HEAD
-
     config: pulumi.Config,
     subnetGroups: vpcSubnets,
     securityGroup: aws.ec2.SecurityGroup,
@@ -85,15 +78,4 @@
   ): SubstreamRDSOutput => {
     const main = createMain(config, subnetGroups, securityGroup, zones)
     return { main: main }
-  }
-  
-=======
-  config: pulumi.Config,
-  subnetGroups: vpcSubnets,
-  securityGroup: aws.ec2.SecurityGroup,
-  zones: string[],
-): SubstreamRDSOutput => {
-  const main = createMain(config, subnetGroups, securityGroup, zones)
-  return { main: main }
-}
->>>>>>> 55bb67e8
+  }