--- conflicted
+++ resolved
@@ -94,12 +94,8 @@
 
     // If expire duration is out of our expiry limit (AUTH_EXPIRE_BY_DAYS), this request should be rejected
     const difference = differenceInCalendarDays(nowDate, expireDate)
-<<<<<<< HEAD
     if (Number(expireDate) - Number(nowDate) < 0 || difference > authExpireDuration) {
-=======
-    if (difference > authExpireDuration) {
       logger.error({ req, connection }, 'Auth failed for request')
->>>>>>> fb856c67
       return Promise.reject(userError.buildAuthOutOfExpireDuration(nowDate, expireDate, authExpireDuration, difference))
     }
     // If auth header is out of expire duration, this request should be rejected
