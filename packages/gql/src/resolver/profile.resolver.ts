--- conflicted
+++ resolved
@@ -689,13 +689,9 @@
       profileError.buildProfileNotOwnedMsg(profileId),
       profileError.ErrorType.ProfileNotOwned,
     )))
-<<<<<<< HEAD
     .then((p: entity.Profile) =>
       updateNFTsOrder(profileId, updates).then(() => p),
     )
-=======
-    .then(fp.tapWait((profile) => updateNFTsOrder(profile.id, updates)))
->>>>>>> 1dab3bc4
 }
 
 export default {
