import axios from 'axios'
import cryptoRandomString from 'crypto-random-string'
import { addDays } from 'date-fns'
import { BigNumber, ethers } from 'ethers'
import imageToBase64 from 'image-to-base64'
import { isNil } from 'lodash'
import fetch from 'node-fetch'
import { FindManyOptions, FindOptionsOrder, IsNull } from 'typeorm'

import { S3Client } from '@aws-sdk/client-s3'
import { AssumeRoleRequest,STS } from '@aws-sdk/client-sts'
import { Upload } from '@aws-sdk/lib-storage'
import { Result } from '@ethersproject/abi'
import { Contract } from '@ethersproject/contracts'
import { cache } from '@nftcom/cache'
import { appError, profileError, walletError } from '@nftcom/error-types'
import { assetBucket } from '@nftcom/gql/config'
import { Context, gql, Pageable } from '@nftcom/gql/defs'
import { auth, pagination } from '@nftcom/gql/helper'
import { safeInput } from '@nftcom/gql/helper/pagination'
import { sendgrid } from '@nftcom/gql/service'
import { generateSVG } from '@nftcom/gql/service/generateSVG.service'
import { nullPhotoBase64 } from '@nftcom/gql/service/nullPhoto.base64'
import { _logger, contracts, db, defs, entity, fp, helper, provider, repository } from '@nftcom/shared'
import { ProfileTask } from '@nftcom/shared/defs'
import * as Sentry from '@sentry/node'

const logger = _logger.Factory(_logger.Context.General, _logger.Context.GraphQL)
export const DEFAULT_NFT_IMAGE = 'https://cdn.nft.com/Medallion.jpg'
// TODO implement cache using data loader otherwise
//  some of these functions will have too many db calls

const getDefaultOrFindById = <T>(
  obj: T,
  id: string,
  findFn: (id: string) => Promise<T>,
  key = 'id',
): Promise<T> => {
  if (helper.isEmpty(id) || obj?.[key] === id) {
    return Promise.resolve(obj)
  }
  return findFn(id)
}

export const getWallet = (
  ctx: Context,
  input: gql.WalletInput,
): Promise<entity.Wallet> => {
  const { network, chainId, address } = input
  const { user, repositories } = ctx
  logger.debug('getWallet', { loggedInUserId: user?.id, input })

  return repositories.wallet
    .findByNetworkChainAddress(network, chainId, address)
    .then(fp.rejectIfEmpty(appError.buildExists(
      walletError.buildAddressNotFoundMsg(),
      walletError.ErrorType.AddressNotFound,
    )))
}

// TODO can we use generics instead of any?
export const entityById = (
  ctx: Context,
  id: string,
  entityType: defs.EntityType,
): Promise<any> => {
  const { repositories, user, wallet } = ctx

  switch (entityType) {
  case defs.EntityType.Approval:
    return repositories.approval.findById(id)
  case defs.EntityType.Bid:
    return repositories.bid.findById(id)
  case defs.EntityType.Curation:
    return repositories.curation.findById(id)
  case defs.EntityType.Collection:
    return repositories.collection.findById(id)
  case defs.EntityType.Edge:
    return repositories.edge.findById(id)
  case defs.EntityType.NFT:
    return repositories.nft.findById(id)
  case defs.EntityType.Profile:
    return repositories.profile.findById(id)
  case defs.EntityType.User:
    return getDefaultOrFindById(user, id, repositories.user.findById)
  case defs.EntityType.Wallet:
    return getDefaultOrFindById(wallet, id, repositories.wallet.findById)
  default:
    throw new Error(`Cannot resolve entityType: ${entityType}`)
  }
}

export const resolveEntityFromContext = <T>(key: string) => {
  return (parent: unknown, _: unknown, ctx: Context): Promise<T> => {
    return ctx?.[key]
  }
}

export const getCollection = (
  ctx: Context,
  contractAddress: string,
): Promise<any> => {
  const { user, repositories } = ctx
  logger.debug('getCollection', { loggedInUserId: user?.id, contractAddress })

  return repositories.collection
    .findOne({ where: { contract: contractAddress } })
    .then(fp.rejectIfEmpty(appError.buildCustom(`collection ${contractAddress} not found`)))
}

export const resolveCollectionById = <T, K>(
  key: string,
  parentType: defs.EntityType,
) => {
  return (parent: T, args: unknown, ctx: Context): Promise<K> => {
    return entityById(ctx, parent?.['id'], parentType)
      .then((p) => {
        if (helper.isEmpty(p?.[key])) {
          return null
        }
        return getCollection(ctx, p?.[key])
      })
  }
}

export const resolveEntityById = <T, K>(
  key: string,
  parentType: defs.EntityType,
  resolvingType: defs.EntityType,
) => {
  return (parent: T, args: unknown, ctx: Context): Promise<K> => {
    return entityById(ctx, parent?.['id'], parentType)
      .then((p) => {
        if (helper.isEmpty(p?.[key])) {
          return null
        }
        return entityById(ctx, p?.[key], resolvingType)
      })
  }
}

export const resolveEntityOwnership = <T>(
  key: string,
  ctxKey: string,
  parentType: defs.EntityType,
) => {
  return (parent: T, _: unknown, ctx: Context): Promise<boolean> => {
    const ctxObj = ctx[ctxKey]
    return entityById(ctx, parent?.['id'], parentType)
      .then((p) => ctxObj?.['id'] === p?.[key])
  }
}

export const resolveEdgeOwnership = <T>(ctxKey: string, edgeType: defs.EdgeType) => {
  return (parent: T, _: unknown, ctx: Context): Promise<boolean> => {
    const ctxObj = ctx[ctxKey]
    const { repositories } = ctx
    return repositories.edge.exists({
      edgeType,
      thisEntityId: ctxObj?.['id'],
      thatEntityId: parent?.['id'],
      deletedAt: IsNull(),
    })
  }
}

export const entitiesBy = <T>(
  // ctx: Context,
  repo: repository.BaseRepository<any>,
  filter: Partial<T>,
  orderBy: FindOptionsOrder<any> = { createdAt: 'DESC' },
): Promise<T[]> => {
  // const { user } = ctx
  // logger.debug('entitiesBy', { loggedInUserId: user.id })
  return repo.find({ where: { ...filter, deletedAt: IsNull() }, order: orderBy })
}

/**
 * Cursor based pagination and by default it is sorted based on time desc
 * "before" and "after" in page terms refers to "later" and "earlier" respectively
 *
 *                                cursor
 *               |<-- last n before | first n after -->|
 * 12pm  11am  10am  9am  8am  7am  6am  5am  4am  3am  2am  1am
 */
export const paginatedEntitiesBy = <T>(
  repo: repository.BaseRepository<T>,
  pageInput: gql.PageInput,
  filters: Partial<T>[],
  relations: string[],
  orderKey= 'createdAt',
  orderDirection = 'DESC',
): Promise<defs.PageableResult<T>> => {
  const pageableFilters = pagination.toPageableFilters(pageInput, filters, orderKey)
  const orderBy = <FindOptionsOrder<any>>{ [orderKey]: orderDirection }
  const reversedOrderDirection = orderDirection === 'DESC' ? 'ASC' : 'DESC'
  const reversedOrderBy = <FindOptionsOrder<any>>{ [orderKey]: reversedOrderDirection }

  return pagination.resolvePage<T>(pageInput, {
    firstAfter: () => repo.findPageable({
      where: pageableFilters,
      relations: relations,
      order: orderBy,
      take: pageInput.first,
    } as FindManyOptions<T>),
    firstBefore: () => repo.findPageable({
      where: pageableFilters,
      relations: relations,
      order: orderBy,
      take: pageInput.first,
    } as FindManyOptions<T>),
    lastAfter: () => repo.findPageable({
      where: pageableFilters,
      relations: relations,
      order: reversedOrderBy,
      take: pageInput.last,
    } as FindManyOptions<T>).then(pagination.reverseResult),
    lastBefore: () => repo.findPageable({
      where: pageableFilters,
      relations: relations,
      order: reversedOrderBy,
      take: pageInput.last,
    } as FindManyOptions<T>).then(pagination.reverseResult),
  })
}

export const paginatedResultFromIndexedArray = (
  array: Array<any>,
  pageInput: gql.PageInput,
): Pageable<any> => {
  let paginatedArray: Array<any>
  let defaultCursor
  if (!pagination.hasAfter(pageInput) && !pagination.hasBefore(pageInput)) {
    defaultCursor = pagination.hasFirst(pageInput) ? { beforeCursor: '-1' } :
      { afterCursor: array.length.toString() }
  }

  const safePageInput = safeInput(pageInput, defaultCursor)

  let totalItems
  if (pagination.hasFirst(safePageInput)) {
    const cursor = pagination.hasAfter(safePageInput) ?
      safePageInput.afterCursor : safePageInput.beforeCursor
    paginatedArray = array.filter((item) => item.index > Number(cursor))
    totalItems = paginatedArray.length
    paginatedArray = paginatedArray.slice(0, safePageInput.first)
  } else {
    const cursor = pagination.hasAfter(safePageInput) ?
      safePageInput.afterCursor : safePageInput.beforeCursor
    paginatedArray = array.filter((item) => item.index < Number(cursor))
    totalItems = paginatedArray.length
    paginatedArray =
      paginatedArray.slice(paginatedArray.length - safePageInput.last)
  }

  return pagination.toPageable(
    pageInput,
    paginatedArray[0],
    paginatedArray[paginatedArray.length - 1],
    'index',
  )([paginatedArray, totalItems])
}

const entitiesOfEdges = <T>(
  ctx: Context,
  edges: entity.Edge[],
  mapper: <T>(ctx: Context, edge: entity.Edge) => Promise<T>,
): Promise<T[]> => {
  return fp.promiseMap<entity.Edge, T>((edge) => mapper<T>(ctx, edge))(edges)
}

export const thisEntityOfEdge = <T>(ctx: Context, edge: entity.Edge): Promise<T> => {
  return entityById(ctx, edge.thisEntityId, edge.thisEntityType)
}

export const thisEntitiesOfEdges = <T>(ctx: Context) => {
  return (edges: entity.Edge[]): Promise<T[]> => {
    return entitiesOfEdges<T>(ctx, edges, thisEntityOfEdge)
  }
}

export const thisEntitiesOfEdgesBy = <T>(
  ctx: Context,
  filter: Partial<entity.Edge>,
): Promise<T[]> => {
  const { repositories } = ctx
  return entitiesBy(repositories.edge, filter)
    .then(thisEntitiesOfEdges<T>(ctx))
}

export const thatEntityOfEdge = <T>(ctx: Context, edge: entity.Edge): Promise<T> => {
  return entityById(ctx, edge.thatEntityId, edge.thatEntityType)
}

export const thatEntitiesOfEdges = <T>(ctx: Context) => {
  return (edges: entity.Edge[]): Promise<T[]> => {
    return entitiesOfEdges<T>(ctx, edges, thatEntityOfEdge)
  }
}

export const stringifyTraits = (
  nft: entity.NFT,
): entity.NFT => {
  if (nft.metadata && nft.metadata?.traits && nft.metadata.traits?.length) {
    for ( let i = 0; i < nft.metadata.traits.length; i ++) {
      if (nft.metadata.traits[i].value) {
        if (typeof nft.metadata.traits[i].value !== 'string')
          nft.metadata.traits[i].value = JSON.stringify(nft.metadata.traits[i].value)
      }

      // if trait rarity exists
      if (nft.metadata.traits[i].rarity) {
        if (typeof nft.metadata.traits[i].rarity !== 'string')
          nft.metadata.traits[i].rarity = JSON.stringify(nft.metadata.traits[i].rarity)
      }
    }
  }
  return nft
}

export const paginatedThatEntitiesOfEdgesBy = <T>(
  ctx: Context,
  repo: repository.BaseRepository<any>,
  filter: Partial<entity.Edge>,
  pageInput: gql.PageInput,
  orderKey= 'createdAt',
  orderDirection = 'DESC',
  chainId: string,
  entityName?: string,
  entityFilter?: Partial<any>,
): Promise<any> => {
  const { repositories } = ctx
  return paginatedEntitiesBy(
    repositories.edge,
    pageInput,
    [{ ...filter }],
    [],
    orderKey,
    orderDirection,
  ).then((result: defs.PageableResult<entity.Edge>) => {
    const edges = result[0] as entity.Edge[]
    if (entityName === 'NFT') {
      return Promise.all(
        edges.map((edge: entity.Edge) => {
          return entityFilter ?
            repositories.nft.findOne({ where: { id: edge.thatEntityId, ...entityFilter } }) :
            repositories.nft.findOne({ where: { id: edge.thatEntityId } })
              .then(fp.thruIfNotEmpty((entry: entity.NFT) => {
                // fix (short-term) : trait value
                const updatedEntry = stringifyTraits(entry)
                // include visibility to entry
                const newEntry = {
                  ...updatedEntry,
                  isHide: edge.hide,
                }
                return repositories.collection.findOne({ where: {
                  contract: entry.contract,
                  isSpam: false,
                  chainId,
                } })
                  .then(fp.thruIfNotEmpty(() => newEntry))
              } ))
        }),
      ).then((entries: T[]) => {
        const filteredEntries = entries.filter((entry) => !isNil(entry))
        return [filteredEntries, result[1]]
      }).then(pagination.toPageable(pageInput, edges[0], edges[edges.length - 1], orderKey))
    } else {
      return Promise.all(
        edges.map((edge: entity.Edge) => {
          return entityFilter ?
            repo.findOne({ where: { id: edge.thatEntityId, ...entityFilter } }) :
            repo.findOne({ where: { id: edge.thatEntityId } })
              .then(fp.thruIfNotEmpty((entry: T) => entry,
              ))
        }),
      ).then((entries: T[]) => {
        const filteredEntries = entries.filter((entry) => entry !== undefined)
        return [filteredEntries, result[1]]
      }).then(pagination.toPageable(pageInput, edges[0], edges[edges.length - 1], orderKey))
    }
  })
}

export const thatEntitiesOfEdgesBy = <T>(
  ctx: Context,
  filter: Partial<entity.Edge>,
): Promise<T[]> => {
  const { repositories } = ctx
  return entitiesBy(repositories.edge, filter)
    .then(thatEntitiesOfEdges(ctx))
}
// TODO use EdgeStats table

export const countEdges = (ctx: Context, filter: Partial<any>): Promise<number> => {
  const { repositories } = ctx
  return repositories.edge.count({ ...filter, deletedAt: IsNull() })
}

// global object for blacklist profiles

export const blacklistProfilePatterns = [
  // final ban list:
  /^.*ch1ld_p0rn.*$/,
  /^.*ch1ldp0rn.*$/,
  /^.*ch1ldporn.*$/,
  /^.*ch1nk.*$/,
  /^.*child_p0rn.*$/,
  /^.*child_porn.*$/,
  /^.*childp0rn.*$/,
  /^.*childporn.*$/,
  /^.*chink.*$/,
  /^.*fag.*$/,
  /^.*fagg0t.*$/,
  /^.*faggot.*$/,
  /^.*g00k.*$/,
  /^.*g0ok.*$/,
  /^.*go0k.*$/,
  /^.*gook.*$/,
  /^.*gook.*$/,
  /^.*hitler.*$/,
  /^.*k1ddyp0rn.*$/,
  /^.*k1ddyporn.*$/,
  /^.*k1dp0rn.*$/,
  /^.*k1dporn.*$/,
  /^.*k1dyp0rn.*$/,
  /^.*kiddie_porn.*$/,
  /^.*kidp0rn.*$/,
  /^.*n1gr.*$/,
  /^.*nazi.*$/,
  /^.*nazis.*$/,
  /^.*nigga.*$/,
  /^.*niggar.*$/,
  /^.*nigger.*$/,
  /^.*niggor.*$/,
  /^.*niggur.*$/,
  /^.*nigur.*$/,
  /^.*niiger.*$/,
  /^.*niigr.*$/,
  /^.*packi.*$/,
  /^.*packie.*$/,
  /^.*packy.*$/,
  /^.*pakie.*$/,
  /^.*swastica.*$/,
  /^.*swastika.*$/,
  /^amcik$/,
  /^andskota$/,
  /^ayir$/,
  /^cp$/,
  /^feg$/,
  /^injun$/,
  /^kike$/,
  /^paki$/,
  /^paky$/,
  /^wop$/,
  // "reserved" list
  /^anonymice$/,
  /^fees$/,
  /^app$/,
  /^whitelist$/,
  /^dao$/,
  /^announcements$/,
  /^bus$/,
  /^discord$/,
  /^hasu$/,
  /^kevinrose$/,
  /^moonbirds$/,
  /^gmoney$/,
  /^j1mmy$/,
  /^snoopdogg$/ ,
  /^farokh$/,
  /^beeple$/,
  /^deezefi$/,
  /^realmissnft$/,
  /^ohhshiny$/,
  /^charlielee$/,
  /^alexbecker$/,
  /^pranksy$/,
  /^pussyriot$/,
  /^cozomo$/,
  /^planb$/ ,
  /^naval$/,
  /^sushiswap$/,
  /^uniswap$/,
  /^erikvoorhees$/,
  /^cdixon$/,
  /^jrnycrypto$/ ,
  /^nickszabo$/,
  /^deeze$/ ,
  /^elliotrades$/,
  /^dcinvestor$/,
  /^brycent$/,
  /^andreas$/,
  /^gmoney$/,
  /^andrewwang$/,
  /^rogerver$/,
  /^crediblecrypto$/,
  /^ericksnowfro$/,
  /^girlgonecrypto$/,
  /^worldofwomen$/,
  /^womenincrypto$/,
  /^bossbabesnft$/,
  /^bossbeautiesnft$/,
  /^mybff$/,
  /^womenrisenft$/,
  /^cryptocoven$/,
  /^samczsun$/,
  /^mdudas$/,
  /^6529$/,
  /^jackmallers$/,
  /^4156$/,
  /^flur$/,
  /^pak$/,
  /^loom$/,
  /^cryptofinally$/,
  /^thecryptomist$/,
  /^lopp$/,
  /^danheld$/,
  /^ljxie$/,
  /^arjunblj$/,
  /^mevcollector$/ ,
  /^wil$/,
  /^brettmalinowski$/,
  /^cantino$/,
  /^beanie$/,
  /^nftcomofficial$/,
  /^nftdotcom$/,
  /^nftcom$/,
  /^nftdotcomoffcial$/,
  /^ethernity$/,
  /^pussyriot$/,
  /^pussyrrriot$/,
  /^pplpleasr$/,
  /^wolfofwallstreet$/,
  /^officialwolfofwallstreet$/,
  /^officialwolfofwallst$/,
  /^officialjordanbelfort$/,
  /^jordanbelfortofficial$/,
  /^cryptohayes$/,
  /^garyv$/,
  /^veefriends$/,
  /^loreal$/,
  /^rocnation$/,
  /^cockpunch$/,
  /^timferriss$/,
  /^udp$/,
  /^premintxyz$/,
  /^nftwineclub$/,
  /^wineclub$/,
  /^unstoppabledomains$/,
  /^orangecomet$/,
  /^thealopecians$/,
  /^gogalagames$/,
  /^mirandus$/,
  /^superior$/,
  /^townstar$/,
  /^goldmasksociety$/,
  /^goldmask$/,
  /^hooligansfc$/,
  /^hooligans$/,
  /^pacers$/,
  /^landvault$/,
  /^lildurk$/,
  /^NXTG3NZ$/,
  /^mattjames$/,
  /^neotokyocode$/,
  /^pac12$/,
  /^pac12conference$/,
  /^miafest$/,
  /^miafestival$/,
  /^madeinamerica$/,
  /^officialmiguel$/,
  /^thisismiguel$/,
  /^s1c$/,
]

// global object of reserved profiles mapped to the insider address.
export const reservedProfiles = {
  // final insider reserved list:
  '0xA06B01381c267318f2D65F05bE343c7A2e224713': ['miami', 'miamimind'],
  '0x6430B6b425657C3823683948638fe24431946efF': ['alec', 'eth'],
  '0xCd514eaE987A5A619e7F7EAf7D143fAAAe7fd289': ['guy', 'dude'],
  '0xCDD6a63FeC8c5Dab5f10a139761aa5aCf729317E': ['alex', 'ross'],
  '0xce6489bb151a73Fe82999443e8Ba6AF1571C28c9': ['wizards', 'earth'],
  '0x78C5Fa233Eb07486333B91aCA0A6CFa198B24459': ['a', 'am'],
  '0x7fEE3D50AE036F3E72071dDBa811F58472995Edc': ['z', 'nfts'],
  '0x731ce77e9940e346DDDED2De1219c0F910d1Ff1d': ['anthony', 'radian'],
  '0x38a55929d4047aC9192De1bE35f9a957E4D03FA7': ['soccer', 'universal'],
  '0x12F37431468eb75c2a825e2Cf8Fde773aD94c8EA': ['ar', 'electricfeel'],
  '0x9f0d3E5aA86c242DbAB469486Fa4C2Ec04974A9a': ['nftgrails', 'averyandon'],
  '0xc2D558E4556B09519649749DC702D804E1F71FD4': ['lovewatts', 'knowgood'],
  '0x5257B8a48Ff01182617f2Fd25E9C1dB0b2dD6475': ['balajis', '1729'],
  '0x54D1F8745aB57c29d0Cec4877e75028Fe37689f1': ['bengreenfield', 'bengreenfieldlife'],
  '0x5aEfCB0F364AdbAFC197f91c8496a488bA90C3d1': ['fitness', 'longevity'],
  '0x2e50870053A015409269d9f9e26D3A6869887020': ['ben', 'tiktok'],
  '0xAe51b702Ee60279307437b13734D27078EF108AA': ['billy', 'newyork'],
  '0x577C0eEDccEbF9E0eeD9F64962535C56692e9FC1': ['hodl', 'p2e'],
  '0xcDe8B26f837A77A22d95bA2701c68D3E96351287': ['sex', '0'],
  '0xaCCc711035b1D2EBE8B184d4798AcF434f549103': ['brock', 'pierce'],
  '0x615E4c654Ba4a81970d9c3Ff25A3F602bB384045': ['artpartner', 'art_partner'],
  '0x3F99345b567054BC89950Cb96e189FaF7e1bd0d4': ['chris', 'tesla'],
  '0xCe90a7949bb78892F159F428D0dC23a8E3584d75': ['cozomomedici', 'cozomo'],
  '0xd5B94091505B8D578B154BE895D060fB1615ea84': ['crystal', 'unicorn'],
  '0x1e75E1c7e430b9a6863B531cfe6b3820d82b42f8': ['meta', 'pepsi'],
  '0x4C88FE50000606F1E61fE3F6Fa501423e2f60553': ['daniel', '2lads'],
  '0x68e750DD425d962f255D3a10Ea649F52be58fe18': ['don', 'donald'],
  '0xF6c3c3621F42Ec1F1CD1207Bb1571d93646Ab29A': ['voskcoin', 'vosk'],
  '0x46E83273B865829CBE193642741ae46cC65463e0': ['art', 'drue'],
  '0x86C8203Fe8F7d60Afaa0bddA4d92cc5abd901578': ['kim', 'matt'],
  '0xd83B7Af20636b7e1A0d62b5600B5ABf8d49D4C96': ['buddy', 'towner'],
  '0x56a065dFEB4616f89aD733003914A8e11dB6CEdD': ['fergal', 'fernando_galarcio'],
  '0x2a2E938eC0b8E2bD534795dE09AE722b78f46a3e': ['decentralized', 'sharemyart'],
  '0x8cb377959625E693986c6AdeF82fFF01d4d91aF8': ['fungibles', 'probablynothing'],
  '0x916D113ca8FbF529ab2565B2D528eF979b8f8004': ['gareb', 'shamus'],
  '0xe5660Eb0fB9BBF7B7Aa9736f521099CDA3fB21D6': ['cars', 'rentals'],
  '0xb56E74b28CFa1C4e4d30591227a02B5879155BAF': ['cryptosrus', 'mint'],
  '0xA593C8F83f8Ddaa378Fb9450B9dd29413069E420': ['crypto_tech_women', 'ctw'],
  '0x3B883B85Fd41b81Ef23B6041248bC6AC0b1C04A7': ['happy', 'david'],
  '0xB367697500a8C69439E9fC50908316C7a9E32DfA': ['eep', 'stories'],
  '0x491853781E02F974d6Fa18d8A2186bb4a4ca6977': ['nike', 'gucci'],
  '0xadA2f10a38B513c550F08DC4C8FEAEa3909F1a1B': ['porn', 'tokenmetrics'],
  '0x09726B46170FD47AC945912a6C0d69454f6445AA': ['fifa', 'nhl'],
  '0x37a3549d89a881b66529e82164bab42235981693': ['jakepaul', 'boxing'],
  '0xaa4629DfA35955FE83770c2e4c670152dbB25970': ['jamesandrews', 'djrichcacao'],
  '0x3C312Db5bC3af511e20Dcc8b256Ca887dfa9BF1C': ['playstation', 'trump'],
  '0xBc74c3Adc2aa6A85bda3Eca5b0E235CA08532772': ['genart', 'artnome'],
  '0xA25A8C2658E0b3a0649811A47Ed3bBfdcAB5Cf71': ['jason', 'jb'],
  '0xC345420194D9Bac1a4b8f698507Fda9ecB2E3005': ['jasonliu19920126', 'jasonliu1992'],
  '0x3D50F0ec1a0825365CF3E6BBA90a67C37D08B77f': ['jv', 'jasonve'],
  '0xFda1e9cd11BA632005838f48367fc9e38E2B8EFB': ['faceflower', 'photography'],
  '0xe333681e63Ac0a4b063B0576DEC14dFf894bF8f0': ['music', 'money'],
  '0x1e82eDe518Dad3e385cFC0AD52203911D254bc91': ['jeff', 'antiques'],
  '0x8952D923F4D957725F699603afD44Da6Bdc748A5': ['detroit', 'chicago'],
  '0x58d0f3dA9C97dE3c39f481e146f3568081d328a2': ['computers', 'business'],
  '0xaC72e2fa06f52De2352F1548F00858E81C6d39C0': ['entertainment', 'shopping'],
  '0x5c09f8b380140E40A4ADc744F9B199a9383553F9': ['joey', 'jp'],
  '0xAf68eFa7F52DF54C6888b53bD4AC66803Dc92A5b': ['nft', 'crypto'],
  '0xA0493410c8EAb06CbE48418021DcbacDB04303Ab': ['johngeiger', 'geiger'],
  '0xC9d4f1d9CAc71AE773dab932d01138f04Fc9e01f': ['stoopidbuddy', 'harvatine'],
  '0x78908a90A5e8AB9Fd0DbcA58E7aDE532Cf2c8667': ['lgbt', 'john'],
  '0x7F04084166e1F2478B8f7a99FafBA4238c7dDA83': ['real_estate', 'watches'],
  '0xa4e2367CF24a1AC4E06b4D94B9660730e6d35a25': ['wolfofwallst', 'jordanbelfort'],
  '0xc97F36837e25C150a22A9a5FBDd2445366F11245': ['j', 'jordan'],
  '0x5ABD046d91D8610D1BD2Bed6b4CA56Dde1a23AbF': ['nifty', 'onestop'],
  '0x6b0591697B8CFc114738B77F13dDDD2f013E2681': ['cryptoprofit', 'cryptoprofityt'],
  '0x0448fb5d1E640eED801e7b98c26624834AaEb89b': ['sports', 'metamoney'],
  '0x7F8B5bdd5Cf38C425E93c54a9D8b924fD16a0a1F': ['jchains', 'cryptojchains'],
  '0x6AC9e51CA18B78307Fe7DF2A01CD3b871F6348D0': ['ijustine', 'jpig'],
  '0x5b4245dC95831B0a10868aC09559b92cF36C8d8D': ['blizzardentertainment', 'fromsoftware'],
  '0xC857283243E3367dA2c79e6127B25B8f96e276ff': ['me', 'king'],
  '0x0d23B68cD7fBc3afA097f14ba047Ca2C1da64349': ['km', 'makishima'],
  '0x7a3a08f41fa1a97e23783C04ff1095598ce0132c': ['kevincage', 'kevincageofficial'],
  '0xF45B6966E588c5286D4397256B74bb9bfCf24296': ['mrwonderful', 'kevinoleary'],
  '0xf9142440D22CE022b5d88062a0b0dce0149e5F65': ['khurram', 'logic'],
  '0xa18376780EB719bA2d2abb02D1c6e4B8689329e0': ['k', 's'],
  '0x321dF32c66A18D4e085705d50325040a7dC9d76A': ['cryptozombie', 'zombie'],
  '0x0088601C5F3E3D4ea452FBbC181Ed2d333a81460': ['larryantoine', 'larry'],
  '0xdc36F82FC3C6331975fB20C74d01B378f1d0EB78': ['gallery', 'lighthouse'],
  '0xb74F011dac5862822FdF29Fb73dcdE7bCFDaBa7a': ['loganpaul', 'originals'],
  '0x4a5978Ba7C240347280Cdfb5dfaFbb1E87d25af8': ['metagirl', 'andersen'],
  '0x4c4c22c0C670607F5fd519d78c89925158f5Fe59': ['superbuddy', 'wizmatts'],
  '0xe95455414169FD5C89FAC460412a81A1daEe452e': ['amazon', 'irl'],
  '0xD26812Bb71b7455B4837461c5FbB9BACCF6E938C': ['shoes', 'sneakers'],
  '0x738dF6bFd711d04416dAA15B10E309Fdf5Dd5945': ['nickyads', 'nickadler'],
  '0x89CA82624F453647ED6e9Ce5Ca5b25aB8F7f0Bf6': ['ninachanel', 'jet'],
  '0xC55f9f7F8662f7c0Da4643d1105D84Ad3Ac8dcF8': ['pilpeled', 'israel'],
  '0xb5AEddc7336a1aA2D18D6De315931972bEc2901B': ['byblood', 'x'],
  '0x88fd66ee0Da6B621290070E3d4CaB71907DB02B6': ['busyjordy', 'crypto_corner'],
  '0xf4615A18A0AC709D07d3EDc7a295fdAAfa6aBe1C': ['fomo', 'fomosapiens'],
  '0x56a9D77b41A80f0f499f56DFb8Cc2Bcf17c66CC8': ['rice', 'ricetvx'],
  '0xE86a716D6D3C4B85bF4cdD5c1BDe24C9865e5eC4': ['rogerrai007', 'mmp'],
  '0xbC828Cb03771DF942B79DaAF7d36266357A902f8': ['metaverse', 'play'],
  '0x1BD05549fD62785fE6fF7a4f7c4678c6b7025964': ['cryptofiend', 'crypto_fiend'],
  '0xDB10C51DdC6bCFced9Eb0e17D1020a006e9063BD': ['elonmusk', 'punk'],
  '0xEDbD2C0a9a813789ba6F2eD5427f6c0bb9D2e906': ['seth', 'sethgreen'],
  '0xB83145BE4164C42A28800BCeB056a4A1e58d2844': ['apple', 'alphabet'],
  '0x714610543F367F6c12390Fcfd40608DF4e9567C7': ['shonduras', 'notshonduras'],
  '0x4911E3049a846A2495C2474d45a4d578AbDeAEAB': ['gaming', 'cryptostache'],
  '0x67bF9c5a79C676A6D446cC391DB632704EB0f020': ['shiralazar', 'shira'],
  '0x67Ff9934c797DD104F86F6FAcc7feF23D8a6f9e3': ['twiitch', 'twiitchcreative'],
  '0xE98E91c49F26eCE72770a34554CA696F9043e7d8': ['zahira', 'hiphop'],
  '0xA9Fe952EdD2958aB7Dea126c6d8B4413AfD3E771': ['todd', 'picasso'],
  '0xc5B746bDe254F5B88f4F906AafbD788EB282c760': ['nba', 'pfp'],
  '0x9E3508a1dE57a459835a2DFDc451afa7677962DD': ['trading', 'tomcrown'],
  '0x05AE0683d8B39D13950c053E70538f5810737bC5': ['philosophy', 'conspiracy'],
  '0x3651c09BfAEccc9D03EB8f7181Ce58082377DA25': ['spirituality', 'metaphysics'],
  '0x8Dbbca57Ea56290Efa14D835bBfd34fAF1d89753': ['vonmises', 'vmvault'],
  '0xE0Ae80592E0be32f899A448FA927929530FCf2c5': ['fruit', 'vegetable'],
  '0xfA3ccA6a31E30Bf9A0133a679d33357bb282c995': ['yale', 'y'],
  '0x1Bd8814B90372cc92e7FE0785948c981618cAa78': ['web3_plaza', 'pantherpunks'],
  '0xAd5B657416fbA43CAF6C65Ec8e8DD847d6700286': ['oscars', 'cokecola'],
  '0xdc7B03E4F3a7B85F7A20e594D14a59B072000dfb': ['upperdeck', 'worldseries'],
  '0x6F41a9ab54f7665314768Ebd72AF6bB97c6D85dA': ['bearbrick', 'happydad'],
  '0x1623e9C3dE4D23e6dDF408Dcfa895AD64a63b6c4': ['baltimoreravens', 'livenation'],
  '0x7C594337490Fab2f846b87E4016ECc8893A0659c': ['wme', 'wrestling'],
  '0xB807D0789E5086bDf7D0A66d12406dB40fc8Bc90': ['mezcal', 'basel'],
  '0xD1ac1e553E029f5dE5732C041DfC9f8CEd937A20': ['venice', 'venicemusic'],
  '0x1598535C9e05E2130F9F239B2F23215166Bb41a7': ['scottdonnell', 'heromaker'],
  '0x54D07CFa91F05Fe3B45d8810feF05705117AFe53': ['wiseadvice', 'moneyguru'],
  '0x367721b332F4697d440EBBe6780262411Fd03409': ['mooncatmoments'],
  '0xb8C11BEda7142ae7986726247f548Eb0C3CDE474': ['mooncatpop'],
  '0x09C61c41C8C5D378CAd80523044C065648Eaa654': ['mooncatpopvm'],
  '0x1e9385eE28c5C7d33F3472f732Fb08CE3ceBce1F': ['lootprintsformc'],
  '0x9A7364b902557850ed11cAb9eF4C61710fc51692': ['nftviking'],
  '0x89f862f870de542c2d91095CCBbCE86cA112A72a': ['supernormal', 'zipcy', 'andrewchoi'],
  '0xd75aB5D7B1F65eEFc8B6A08EDF08e6FFbB014408': ['neocitizens', 'neoidentities'],
  '0xd2E2E23b9f82e1351cB38987DA181c22D0492AAB': ['deadheads', 'saintrobotica'],
  '0xdf2E60Af57C411F848B1eA12B10a404d194bce27': ['mooncats'],
  '0xbef4Eb89D92c198E2d02F36989fEb4EB12f0d0c8': ['cryptodads', 'cryptomoms'],
  '0x16BAcD96aA34857cCbC676910985CC319865cCC8': ['dogepound', 'johnlemon'],
  '0x433e8B0b56c25Cb43099dFF2Ee6a626325654014': ['unstoppableeth', 'udpolygon', 'ud', 'udeth'],
  '0xC46ba8aeA15674D31f1300ED8d4C199D0AA1a8b8': ['allurebridals', 'nftdress', 'bridal', 'weddingdresses'],
  '0x738e3f60c8F476C067d49f25B21580f88eBea81A': ['macroverse', 'deadtown', 'bushidos', 'gsa'],
  '0x05B05b131b76Cc4b09f2689Bb567c48132934Bf4': ['lostminers', 'blockpax', 'wonders'],
}

export const OFAC = {
  '0x8576aCC5C05D6Ce88f4e49bf65BdF0C62F91353C': true,
  '0x67d40EE1A85bf4a4Bb7Ffae16De985e8427B6b45': true,
  '0x6F1cA141A28907F78Ebaa64fb83A9088b02A8352': true,
  '0x6aCDFBA02D390b97Ac2b2d42A63E85293BCc160e': true,
  '0x48549A34AE37b12F6a30566245176994e17C6b4A': true,
  '0x5512d943eD1f7c8a43F3435C85F7aB68b30121b0': true,
  '0xC455f7fd3e0e12afd51fba5c106909934D8A0e4a': true,
  '0x1da5821544e25c636c1417Ba96Ade4Cf6D2f9B5A': true,
  '0x7Db418b5D567A4e0E8c59Ad71BE1FcE48f3E6107': true,
  '0x72a5843cc08275C8171E582972Aa4fDa8C397B2A': true,
  '0x7F19720A857F834887FC9A7bC0a0fBe7Fc7f8102': true,
  '0x7FF9cFad3877F21d41Da833E2F775dB0569eE3D9': true,
  '0xd882cFc20F52f2599D84b8e8D58C7FB62cfE344b': true,
  '0x901bb9583b24D97e995513C6778dc6888AB6870e': true,
  '0xA7e5d5A720f06526557c513402f2e6B5fA20b008': true,
  '0xfEC8A60023265364D066a1212fDE3930F6Ae8da7': true,
  '0x7F367cC41522cE07553e823bf3be79A889DEbe1B': true,
  '0x9F4cda013E354b8fC285BF4b9A60460cEe7f7Ea9': true,
  '0x3CBdeD43EFdAf0FC77b9C55F6fC9988fCC9b757d': true,
  '0x2f389cE8bD8ff92De3402FFCe4691d17fC4f6535': true,
  '0xe7aa314c77F4233C18C6CC84384A9247c0cf367B': true,
  '0x308eD4B7b49797e1A98D3818bFF6fe5385410370': true,
  '0x19Aa5Fe80D33a56D56c78e82eA5E50E5d80b4Dff': true,
  '0x098B716B8Aaf21512996dC57EB0615e2383E2f96': true,
  '0xa0e1c89Ef1a489c9C7dE96311eD5Ce5D32c20E4B': true,
  '0x3Cffd56B47B7b41c56258D9C7731ABaDc360E073': true,
  '0x53b6936513e738f44FB50d2b9476730C0Ab3Bfc1': true,
}

const ethereumRegex = /^(0x)[0-9A-Fa-f]{40}$/
const validProfileRegex = /^[0-9a-z_]{1,100}$/
export const blacklistBool = (inputUrl: string, blockReserved: boolean): boolean => {
  const blacklisted = blacklistProfilePatterns.find((pattern) => pattern.test(inputUrl)) != null
  if (!blockReserved) {
    return blacklisted
  }
  const reserved = Object.keys(reservedProfiles)
    .find((address) => reservedProfiles[address].includes(inputUrl)) != null
  return blacklisted || reserved
}

let cachedSTS: STS = null
const getSTS = (): STS => {
  if (helper.isEmpty(cachedSTS)) {
    cachedSTS = new STS({ region: process.env.AWS_REGION })
  }
  return cachedSTS
}

export const convertEthAddressToEns = async (
  ethAddress: string,
): Promise<string> => {
  try {
    const ens = await provider.provider().lookupAddress(ethAddress)
    return ens
  } catch (e) {
    Sentry.captureException(e)
    Sentry.captureMessage(`error converting eth address to ens: ${JSON.stringify(e)}`)
    return `error converting eth address to ens: ${JSON.stringify(e)}`
  }
}

export const convertEnsToEthAddress = async (
  ensAddress: string,
): Promise<string> => {
  try {
    const address = await provider.provider().resolveName(ensAddress?.toLowerCase())
    return address
  } catch (e) {
    Sentry.captureException(e)
    Sentry.captureMessage(`error converting ens to eth address: ${JSON.stringify(e)}`)
    return `error converting ens to eth address: ${JSON.stringify(e)}`
  }
}

export const getAWSConfig = async (): Promise<S3Client> => {
  const sessionName = `upload-file-to-asset-bucket-${helper.toTimestamp()}`
  const params: AssumeRoleRequest = {
    RoleArn: assetBucket.role,
    RoleSessionName: sessionName,
  }
  const response = await getSTS().assumeRole(params)
  const accessKeyId = response.Credentials.AccessKeyId
  const secretAccessKey = response.Credentials.SecretAccessKey
  const sessionToken = response.Credentials.SessionToken

  return new S3Client({ credentials: { accessKeyId,secretAccessKey,sessionToken } })
}

export const s3ToCdn = (s3URL: string): string => {
  if (s3URL.indexOf('nftcom-dev-assets') > -1) {
    return s3URL.replace('https://nftcom-dev-assets.s3.amazonaws.com/', 'https://cdn.nft.com/dev/')
  } else if (s3URL.indexOf('nftcom-staging-assets') > -1) {
    return s3URL.replace('https://nftcom-staging-assets.s3.amazonaws.com/', 'https://cdn.nft.com/staging/')
  } else if (s3URL.indexOf('nftcom-prod-assets') > -1) {
    return s3URL.replace('https://nftcom-prod-assets.s3.amazonaws.com/', 'https://cdn.nft.com/')
  } else {
    return s3URL
  }
}

export const generateCompositeImage = async (
  profileURL: string,
  defaultImagePath: string,
): Promise<string> => {
  const url = profileURL.length > 14 ? profileURL.slice(0, 12).concat('...') : profileURL
  // 1. generate placeholder image buffer with profile url...
  let buffer
  if (defaultImagePath === DEFAULT_NFT_IMAGE) {
    buffer = generateSVG(url.toUpperCase(), nullPhotoBase64)
  } else {
    try {
      const base64String = await imageToBase64(defaultImagePath)
      buffer = generateSVG(url.toUpperCase(), base64String)
    } catch (e) {
      Sentry.captureException(e)
      Sentry.captureMessage(`Error while svg generation: ${e}`)
      throw e
    }
  }
  // 2. upload buffer to s3...
  const s3config = await getAWSConfig()
  const imageKey = 'profiles/' + Date.now().toString() + '-' + profileURL + '.svg'
  try {
    const upload = new Upload({
      client: s3config,
      params: {
        Bucket: assetBucket.name,
        Key: imageKey,
        Body: buffer,
        ContentType: 'image/svg+xml',
      },
    })
    upload.done()

    return s3ToCdn(`https://${assetBucket.name}.s3.amazonaws.com/${imageKey}`)
  } catch (e) {
    logger.debug('generateCompositeImage', e)
    Sentry.captureException(e)
    Sentry.captureMessage(`Error while uploading svg to S3: ${e}`)
    throw e
  }
}

export const sendSlackMessage = (
  channel: string,
  text: string,
): Promise<void> => {
  const url = 'https://slack.com/api/chat.postMessage'
  try {
    // only in prod
    if (process.env.ASSET_BUCKET == 'nftcom-prod-assets') {
      fetch(url, {
        method: 'POST',
        headers: {
          'Content-Type': 'application/json',
          Authorization: `Bearer ${process.env.SLACK_TOKEN}`,
        },
        body: JSON.stringify({
          channel,
          text,
          username: 'NFT.com Bot',
          pretty: 1,
          mrkdwn: true,
        }),
      })
    }
    return
  } catch (err) {
    logger.error('error in sendSlackMessage: ', err)
    return
  }
}

export type Call = {
  contract: string
  name: string
  params?: any[]
}

/**
 * Fetches information about pools and return as `Pair` array using multicall contract.
 * @param calls 'Call' array
 * @param abi
 * @param chainId
 * based on:
 * - https://github.com/mds1/multicall#deployments
 * - https://github.com/sushiswap/sushiswap-sdk/blob/canary/src/constants/addresses.ts#L323
 * - https://github.com/joshstevens19/ethereum-multicall#multicall-contracts
 */

export const fetchDataUsingMulticall = async (
  calls: Array<Call>,
  abi: any[],
  chainId: string,
): Promise<Array<Result | undefined>> => {
  try {
    const multicall2ABI = contracts.Multicall2ABI()
    // 1. create contract using multicall contract address and abi...
    const multicallAddress = process.env.MULTICALL_CONTRACT
    const multicallContract = new Contract(
      multicallAddress.toLowerCase(),
      multicall2ABI,
      provider.provider(Number(chainId)),
    )
    const abiInterface = new ethers.utils.Interface(abi)
    const callData = calls.map((call) => [
      call.contract.toLowerCase(),
      abiInterface.encodeFunctionData(call.name, call.params),
    ])
    // 2. get bytes array from multicall contract by process aggregate method...
    const results: { success: boolean; returnData: string }[] =
      await multicallContract.tryAggregate(false, callData)

    // 3. decode bytes array to useful data array...
    return results.map((result, i) => {
      if (result.returnData === '0x') {
        return undefined
      } else {
        return abiInterface.decodeFunctionResult(
          calls[i].name,
          result.returnData,
        )
      }
    })
  } catch (error) {
    logger.error(
      `Failed to fetch data using multicall: ${error}`,
    )
    return []
  }
}

const toCGId = (symbol: string): string => {
  return {
    'ETH': 'ethereum',
    'WETH': 'weth',
    'USDC': 'usdc-coin',
  }[symbol]
}

const toCBSymbol = (symbol: string): string => {
  return symbol === 'WETH' ? 'ETH' : symbol
}

export const getSymbolInUsd = async (symbol: string): Promise<number> => {
  try {
    const key = `CACHED_${symbol}_USD`
    const cachedData = await cache.get(key)
    if (cachedData) {
      return Number(cachedData)
    } else {
      const cgResponse = await fetch(`https://api.coingecko.com/api/v3/simple/price?ids=${toCGId(symbol)}&vs_currencies=usd`)
      const cgResult = await cgResponse.json()
      const cgEthUsd = cgResult?.data?.['ethereum']?.['usd']

      if (cgEthUsd) {
        await cache.set(key, cgEthUsd, 'EX', 60 * 5) // 5 min
        return Number(cgEthUsd)
      } else {
        const cbResopnse = await fetch(`https://api.coinbase.com/v2/prices/${toCBSymbol(symbol)}-USD/spot`)
        const cbResult = await cbResopnse.json()
        const cbEthUsd = cbResult?.data?.['amount']
        await cache.set(key, cbEthUsd, 'EX', 60 * 10) // 10 min
        return Number(cbEthUsd)
      }
    }
  } catch (err) {
    logger.error('error: ', err)
    return 0
  }
}

const getDurationFromNow = (unixTimestamp: number): string => {
  const now = new Date().getTime() / 1000
  const diff = unixTimestamp - now

  if (diff < 0) {
    return 'in the past'
  }

  const seconds = Math.floor(diff % 60)
  const minutes = Math.floor((diff / 60) % 60)
  const hours = Math.floor((diff / 3600) % 24)
  const days = Math.floor(diff / (3600 * 24) % 365)
  const years = Math.floor(diff / (3600 * 24 * 365))

  const yearStr = years > 0 ? `${years} year${years > 1 ? 's' : ''}` : ''
  const dayStr = days > 0 ? `${days} day${days > 1 ? 's' : ''}` : ''
  const hourStr = hours > 0 ? `${hours} hour${hours > 1 ? 's' : ''}` : ''
  const minuteStr = minutes > 0 ? `${minutes} minute${minutes > 1 ? 's' : ''}` : ''
  const secondStr = seconds > 0 ? `${seconds} second${seconds > 1 ? 's' : ''}` : ''

  const timeArr = [yearStr, dayStr, hourStr, minuteStr, secondStr].filter((str) => str !== '')
  const timeStr = timeArr.slice(0, 2).join(', ') + ' and ' + timeArr.slice(2).join(', ')

  return `in ${timeStr}`
}

export const createProfile = (
  ctx: Context,
  profile: Partial<entity.Profile>,
): Promise<entity.Profile> => {
  return ctx.repositories.profile.findOne({ where: { url: profile.url, chainId: profile.chainId } })
    .then(fp.thruIfEmpty(() => {
      return Promise.all([
        fp.rejectIf((profile: Partial<entity.Profile>) => !validProfileRegex.test(profile.url))(
          appError.buildExists(
            profileError.buildProfileInvalidCharMsg(profile.url),
            profileError.ErrorType.ProfileInvalid,
          )),
        fp.rejectIf((profile: Partial<entity.Profile>) => ethereumRegex.test(profile.url))(
          appError.buildExists(
            profileError.buildProfileInvalidEthMsg(profile.url),
            profileError.ErrorType.ProfileInvalid,
          )),
        fp.rejectIf((profile: Partial<entity.Profile>) => blacklistBool(profile.url, false))(
          appError.buildExists(
            profileError.buildProfileInvalidBlacklistMsg(profile.url),
            profileError.ErrorType.ProfileInvalid,
          )),
      ])
    }))
    .then(() => {
      return ctx.repositories.profile.save(profile)
        .then(async (savedProfile: entity.Profile) => {
          try {
            const abi = contracts.NftProfileABI()
            const calls = [{
              contract: contracts.nftProfileAddress(process.env.CHAIN_ID),
              name: 'getExpiryTimeline',
              params: [[profile.url]],
            }]
            const res = await fetchDataUsingMulticall(calls, abi, process.env.CHAIN_ID)
            const timestamp = Number(res[0][0][0])
            sendSlackMessage('sub-nftdotcom-analytics', `New profile minted: https://www.nft.com/${profile.url}${timestamp ? `, expires ${getDurationFromNow(timestamp)}` : `, res: ${JSON.stringify(res)}`}`)
          } catch (err) {
            logger.error('error while creating profile and sending message: ', err)
          }
          
          if (!savedProfile.photoURL) {
            const imageURL = await generateCompositeImage(savedProfile.url, DEFAULT_NFT_IMAGE)
            return ctx.repositories.profile.updateOneById(
              savedProfile.id,
              {
                photoURL: imageURL,
                bannerURL: 'https://cdn.nft.com/profile-banner-default-logo-key.png',
                description: `NFT.com profile for ${savedProfile.url}`,
              },
            )
          }

          return savedProfile
        })
    })
}

export const createProfileFromEvent = async (
  chainId: string,
  owner: string,
  tokenId: BigNumber,
  repositories: db.Repository,
  profileUrl: string,
): Promise<entity.Profile> => {
  try {
    let wallet = await repositories.wallet.findByChainAddress(chainId, ethers.utils.getAddress(owner))
    let user
    if (!wallet) {
      logger.log('createProfileFromEvent: wallet not found, creating new wallet and user: ', owner, chainId)
      const chain = auth.verifyAndGetNetworkChain('ethereum', chainId)
      user = await repositories.user.findOne({
        where: {
          // defaults
          username: 'ethereum-' + ethers.utils.getAddress(owner),
        },
      })

      if (!user) {
        logger.log('createProfileFromEvent: user not found, creating new user: ', owner, chainId)
        user = await repositories.user.save({
          // defaults
          username: 'ethereum-' + ethers.utils.getAddress(owner),
          referralId: cryptoRandomString({ length: 10, type: 'url-safe' }),
        })
      }
      wallet = await repositories.wallet.save({
        address: ethers.utils.getAddress(owner),
        network: 'ethereum',
        chainId: chainId,
        chainName: chain.name,
        userId: user.id,
      })
    }
    const ctx = {
      chain: {
        id: wallet.chainId,
        name: wallet.chainName,
      },
      network: 'Ethereum',
      repositories: repositories,
      user: null,
      wallet,
      loaders: null,
    }
    const profile = await createProfile(ctx, {
      status: defs.ProfileStatus.Owned,
      url: profileUrl,
      tokenId: tokenId.toString(),
      ownerWalletId: wallet.id,
      ownerUserId: wallet.userId,
      chainId: chainId || process.env.CHAIN_ID,
    })
    logger.log('Save incentive action for CREATE_NFT_PROFILE')
    // save incentive action for CREATE_NFT_PROFILE
    const createProfileAction = await repositories.incentiveAction.findOne({
      where: {
        userId: wallet.userId,
        profileUrl,
        task: defs.ProfileTask.CREATE_NFT_PROFILE,
      },
    })
    if (!createProfileAction) {
      await repositories.incentiveAction.save({
        userId: wallet.userId,
        profileUrl,
        task: defs.ProfileTask.CREATE_NFT_PROFILE,
        point: defs.ProfileTaskPoint.CREATE_NFT_PROFILE,
      })
      logger.log('Saved incentive action for CREATE_NFT_PROFILE')
    }
    user = await repositories.user.findOne({
      where: {
        // defaults
        username: 'ethereum-' + ethers.utils.getAddress(owner),
      },
    })
    logger.log('Save incentive action for REFER_NETWORK')
    //save incentive action for REFER_NETWORK
    if (user && user.referredBy) {
      const referredInfo = user.referredBy.split('::')
      if (referredInfo && referredInfo.length === 2) {
        const userMadeReferral = await repositories.user.findById(referredInfo[0])
        const referredProfileUrl = referredInfo[1]
        if (userMadeReferral) {
          const referNetworkAction = await repositories.incentiveAction.findOne({
            where: {
              userId: userMadeReferral.id,
              profileUrl: referredProfileUrl,
              task: defs.ProfileTask.REFER_NETWORK,
            },
          })
          if (!referNetworkAction) {
            await repositories.incentiveAction.save({
              userId: userMadeReferral.id,
              profileUrl: referredProfileUrl,
              task: defs.ProfileTask.REFER_NETWORK,
              point: defs.ProfileTaskPoint.REFER_NETWORK,
            })
            logger.log('Saved incentive action for REFER_NETWORK')
          }
        }
      }
    }
    return profile
  } catch (err) {
    logger.error(`Error in createProfileFromEvent: ${err}`)
  }
}

export const saveUsersForAssociatedAddress = async (
  chainId: string,
  address: string,
  repositories: db.Repository,
): Promise<entity.Wallet> => {
  const wallet = await repositories.wallet.findByChainAddress(
    chainId,
    ethers.utils.getAddress(address),
  )
  if (!wallet) {
    const chain = auth.verifyAndGetNetworkChain('ethereum', chainId)
    let user = await repositories.user.findOne({
      where: {
        username: 'ethereum-' + ethers.utils.getAddress(address),
      },
    })

    if (!user) {
      user = await repositories.user.save({
        // defaults
        username: 'ethereum-' + ethers.utils.getAddress(address),
        referralId: cryptoRandomString({ length: 10, type: 'url-safe' }),
      })
    }
    return await repositories.wallet.save({
      address: ethers.utils.getAddress(address),
      network: 'ethereum',
      chainId: chainId,
      chainName: chain.name,
      userId: user.id,
    })
  } else return wallet
}

export const createEdge = (
  ctx: Context,
  edge: Partial<entity.Edge>,
): Promise<entity.Edge> => {
  return ctx.repositories.edge.save(edge)
}

const replaceAt = (index: number, str: string, replacement): string => {
  return str.substring(0, index) + replacement + str.substring(index + replacement.length)
}

/**
 * Generate next weight from previous weight
 * This method is always used to save new edges which are not existing on edge table.
 * If length of previous weight is bigger than 4, we cut it to 4.
 * i.e. aaaa -> aaab, aaaz -> aaba, azzz -> zaaa, aaaan -> aaab
 * @param prevWeight
 */

export const generateWeight = (prevWeight: string | undefined): string => {
  if (!prevWeight) return 'aaaa'
  const weight = prevWeight.length > 4 ? prevWeight.slice(0, 4) : prevWeight
  let order = weight
  let update = String.fromCharCode(weight.charCodeAt(3) + 1)
  if (update <= 'z') {
    order = replaceAt(3, order, update)
  } else {
    update = String.fromCharCode(weight.charCodeAt(2) + 1)
    if (update <= 'z') {
      order = replaceAt(2, order, update)
    } else {
      update = String.fromCharCode(weight.charCodeAt(1) + 1)
      if (update <= 'z') {
        order = replaceAt(1, order, update)
      } else {
        update = String.fromCharCode(weight.charCodeAt(0) + 1)
        order = replaceAt(0, order, update)
        order = replaceAt(1, order, 'a')
      }
      order = replaceAt(2, order, 'a')
    }
    order = replaceAt(3, order, 'a')
  }
  return order
}

/**
 * Generate middle weight using previous and next weight
 * This method is always used to insert weight of existing edge between two edges.
 * i.e. abcde ~ abchi -> abcf, abc ~ abchi -> abcd,
 * abhs ~ abit -> abhw, abh ~ abit -> abhn,
 * Detailed explanation for this method is below.
 * https://stackoverflow.com/questions/38923376/return-a-new-string-that-sorts-between-two-given-strings/38927158#38927158
 * @param prev
 * @param next
 */
export const midWeight = (prev: string, next: string): string => {
  let p, n, pos, str
  // find leftmost non-matching character
  for (pos = 0; p == n; pos++) {
    p = pos < prev.length ? prev.charCodeAt(pos) : 96
    n = pos < next.length ? next.charCodeAt(pos) : 123
  }
  // copy identical part of string
  str = prev.slice(0, pos - 1)
  // prev string equals beginning of next
  if (p == 96) {
    // next character is 'a'
    while (n == 97) {
      // get char from next
      n = pos < next.length ? next.charCodeAt(pos++) : 123
      // insert an 'a' to match the 'a'
      str += 'a'
    }
    // next character is 'b'
    if (n == 98) {
      // insert an 'a' to match the 'b'
      str += 'a'
      // set to end of alphabet
      n = 123
    }
  }
  // found consecutive characters
  else if (p + 1 == n) {
    // insert character from prev
    str += String.fromCharCode(p)
    // set to end of alphabet
    n = 123
    // p='z'
    while ((p = pos < prev.length ? prev.charCodeAt(pos++) : 96) == 122) {
      // insert 'z' to match 'z'
      str += 'z'
    }
  }
  // append middle character
  return str + String.fromCharCode(Math.ceil((p + n) / 2))
}

/**
 * Get the biggest weight of edges for profile NFTs
 * We may want to use this method before action to save new edges on edge table for profile NFTs
 * @param repositories
 * @param profileId
 */
export const getLastWeight = async (
  repositories: db.Repository,
  profileId: string,
): Promise<string | undefined> => {
  const edges = await repositories.edge.find({ where: {
    thisEntityType: defs.EntityType.Profile,
    thatEntityType: defs.EntityType.NFT,
    thisEntityId: profileId,
    edgeType: defs.EdgeType.Displays,
  } })
  if (!edges.length) return
  const filterEdges = edges.filter((edge) => edge.weight !== null)
  if (!filterEdges.length) return
  let biggest = filterEdges[0].weight
  for (let i = 1; i < filterEdges.length; i++) {
    if (biggest < filterEdges[i].weight)
      biggest = filterEdges[i].weight
  }
  return biggest
}

export const delay = (ms: number) : Promise<any> => new Promise(resolve => setTimeout(resolve, ms))

export const extensionFromFilename = (filename: string): string | undefined => {
  const strArray = filename.split('.')
  // if filename has no extension
  if (strArray.length < 2) return undefined
  // else return extension
  return strArray.pop()
}

export const contentTypeFromExt = (ext: string): string | undefined => {
  switch(ext.toLowerCase()) {
  case 'jpg':
    return 'image/jpeg'
  case 'jpeg':
    return 'image/jpeg'
  case 'png':
    return 'image/png'
  case 'svg':
    return 'image/svg+xml'
  case 'gif':
    return 'image/gif'
  case 'webp':
    return 'image/webp'
  case 'avif':
    return 'image/avif'
  case 'mp4':
    return 'video/mp4'
  case 'bmp':
    return 'image/bmp'
  case 'tiff':
    return 'image/tiff'
  default:
    return undefined
  }
}

export const processIPFSURL = (image: string): string => {
  let prefix
  if (!process.env.IPFS_WEB_GATEWAY) {
    prefix = 'https://cloudflare-ipfs.com/ipfs/'
  } else {
    const prefixes = process.env.IPFS_WEB_GATEWAY.split(',')
    if (!prefixes.length) {
      prefix = 'https://cloudflare-ipfs.com/ipfs/'
    } else {
      // we pick prefix randomly to avoid dependency on just one gateway
      prefix = prefixes[Math.floor(Math.random() * prefixes.length)]
      if (!prefix.startsWith('https://')) {
        prefix = 'https://cloudflare-ipfs.com/ipfs/'
      }
    }
  }

  if (image == null) {
    return null
  } else if (image.indexOf('ipfs://ipfs/') === 0) {
    return prefix + image.slice(12)
  } else if (image.indexOf('ipfs://') === 0) {
    return prefix + image.slice(7)
  } else if (image.indexOf('https://ipfs.io/ipfs/') === 0) {
    return prefix + image.slice(21)
  } else if (image.indexOf('https://ipfs.infura.io/ipfs/') === 0) {
    return prefix + image.slice(28)
  } else if (image.indexOf('https://infura-ipfs.io/ipfs/') === 0) {
    return prefix + image.slice(28)
  } else if (image.indexOf('pinata.cloud/ipfs/') !== -1) {
    const index = image.indexOf('pinata.cloud/ipfs/')
    return prefix + image.slice(index + 18)
  } else if (image.indexOf('ar://') === 0) {
    return 'https://arweave.net/' + image.slice(5)
  } else {
    return image
  }
}

export const fetchWithTimeout = async (
  resource: any,
  options: any,
): Promise<any> => {
  const { timeout = 8000 } = options
  const controller = new AbortController()
  const id = setTimeout(() => controller.abort(), timeout)
  const response = await fetch(resource, {
    ...options,
    signal: controller.signal,
  })
  clearTimeout(id)
  return response
}

export const generateSVGFromBase64String = (
  base64String: string,
): string => {
  return `<svg width="600" height="600"
  xmlns="http://www.w3.org/2000/svg">
  <image xmlns="http://www.w3.org/2000/svg" href="${base64String}" width="600" height="600"/>
</svg>`
}

export const profileActionType = (
  action: entity.IncentiveAction,
): gql.ProfileActionType => {
  if (action.task === ProfileTask.CREATE_NFT_PROFILE)
    return gql.ProfileActionType.CreateNFTProfile
  else if (action.task === ProfileTask.CUSTOMIZE_PROFILE)
    return gql.ProfileActionType.CustomizeProfile
  else if (action.task === ProfileTask.REFER_NETWORK)
    return gql.ProfileActionType.ReferNetwork
  else if (action.task === ProfileTask.BUY_NFTS)
    return gql.ProfileActionType.BuyNFTs
  else if (action.task === ProfileTask.LIST_NFTS)
    return gql.ProfileActionType.ListNFTs
  else if (action.task === ProfileTask.ISSUE_NFTS)
    return gql.ProfileActionType.IssueNFTs
}

const firstEntitiesAfter =
async <T>(entities: T[], pageInput: gql.PageInput, property: string): Promise<defs.PageableResult<T>> => {
  const index = entities.findIndex((e) => e[property] === pageInput.afterCursor) + 1
  return [
    entities.slice(index, index + pageInput.first),
    entities.length,
  ]
}

const firstEntitiesBefore =
async <T>(entities: T[], pageInput: gql.PageInput, property: string): Promise<defs.PageableResult<T>> => {
  return [
    entities.slice(0, Math.min(
      pageInput.first,
      entities.findIndex((e) => e[property] === pageInput.beforeCursor),
    )),
    entities.length,
  ]
}

const lastEntitiesAfter =
async <T>(entities: T[], pageInput: gql.PageInput, property: string): Promise<defs.PageableResult<T>> => {
  const index = entities.findIndex((e) => e[property]=== pageInput.afterCursor) + 1
  return [
    entities.slice(Math.max(index, entities.length - pageInput.last)),
    entities.length,
  ]
}

const lastEntitiesBefore =
async <T>(entities: T[], pageInput: gql.PageInput, property: string): Promise<defs.PageableResult<T>> => {
  const index = entities.findIndex((e) => e[property] === pageInput.beforeCursor)
  return [
    entities.slice(Math.max(0, index - pageInput.last), index),
    entities.length,
  ]
}

export const paginateEntityArray =
<T>(entities: T[], pageInput: gql.PageInput, cursorProp = 'id'): Promise<defs.PageableResult<T>> => {
  return pagination.resolvePage<T>(pageInput, {
    firstAfter: () => firstEntitiesAfter(entities, pageInput, cursorProp),
    firstBefore: () => firstEntitiesBefore(entities, pageInput, cursorProp),
    lastAfter: () => lastEntitiesAfter(entities, pageInput, cursorProp),
    lastBefore: () => lastEntitiesBefore(entities, pageInput, cursorProp),
  })
}

<<<<<<< HEAD
export type Call = {
  contract: string
  name: string
  params?: any[]
}

export interface MulticallResponse {
  success: boolean
  returnData: string
}
/**
 * Fetches information about pools and return as `Pair` array using multicall contract.
 * @param calls 'Call' array
 * @param abi
 * @param chainId
 * based on:
 * - https://github.com/mds1/multicall#deployments
 * - https://github.com/sushiswap/sushiswap-sdk/blob/canary/src/constants/addresses.ts#L323
 * - https://github.com/joshstevens19/ethereum-multicall#multicall-contracts
 */

export const fetchDataUsingMulticall = async (
  calls: Array<Call>,
  abi: any[],
  chainId: string,
  returnRawResults?: boolean,
): Promise<Array<Result | MulticallResponse |undefined>> => {
  try {
    const multicall2ABI = contracts.Multicall2ABI()
    // 1. create contract using multicall contract address and abi...
    const multicallAddress = process.env.MULTICALL_CONTRACT
    const multicallContract = new Contract(
      multicallAddress.toLowerCase(),
      multicall2ABI,
      provider.provider(Number(chainId)),
    )
    const abiInterface = new ethers.utils.Interface(abi)
    const callData = calls.map((call) => [
      call.contract.toLowerCase(),
      abiInterface.encodeFunctionData(call.name, call.params),
    ])
    // 2. get bytes array from multicall contract by process aggregate method...
    const results: { success: boolean; returnData: string }[] =
      await multicallContract.tryAggregate(false, callData)

    if (returnRawResults) {
      return results
    }

    // 3. decode bytes array to useful data array...
    return results.map((result, i) => {
      if (result.returnData === '0x') {
        return undefined
      } else {
        return abiInterface.decodeFunctionResult(
          calls[i].name,
          result.returnData,
        )
      }
    })
  } catch (error) {
    logger.error(
      `Failed to fetch data using multicall: ${error}`,
    )
    return []
  }
}

=======
>>>>>>> 4e5e0fbd
export const sendEmailVerificationCode = async (
  email: string,
  user: entity.User,
  repositories: db.Repository,
): Promise<void> => {
  try {
    const updatedUser = await repositories.user.updateOneById(user.id, {
      email,
      confirmEmailToken: cryptoRandomString({ length: 36, type: 'url-safe' }),
      confirmEmailTokenExpiresAt: addDays(helper.toUTCDate(), 1),
    })
    await sendgrid.sendEmailVerificationCode(updatedUser)
  } catch (err) {
    logger.error(`Error in sendEmailVerificationCode: ${err}`)
  }
}

export const checkAddressIsSanctioned = async (
  address: string,
): Promise<boolean> => {
  try {
    const key = `OFAC_RESULT_${ethers.utils.getAddress(address)}`
    const cachedData = await cache.get(key)
    if (cachedData) {
      const identification = JSON.parse(cachedData) as number
      return identification !== 0
    }
    const headers = {
      'X-API-Key': process.env.OFAC_API_KEY,
      'Accept': 'application/json',
    }
    const url = `https://public.chainalysis.com/api/v1/address/${address}`
    const res = await axios.get(url, { headers })
    if (res && res?.data && res?.data?.identifications) {
      await cache.set(key, JSON.stringify(res?.data?.identifications.length), 'EX', 60 * 60 * 24 * 3) // 3 days
      return !!res?.data?.identifications.length
    } else {
      return true
    }
  } catch (err) {
    logger.error(`Error in checkAddressIsSanctioned: ${err}`)
    return true
  }
}

export const findDuplicatesByProperty = <T>(arr: T[], property: string): T[] => {
  const hash: {[key: string]: boolean} = {}
  const duplicates: T[] = []

  for (let i = 0; i < arr.length; i++) {
    if (hash[arr[i][property]]) {
      duplicates.push(arr[i])
    } else {
      hash[arr[i][property]] = true
    }
  }

  return duplicates
}<|MERGE_RESOLUTION|>--- conflicted
+++ resolved
@@ -1508,77 +1508,6 @@
   })
 }
 
-<<<<<<< HEAD
-export type Call = {
-  contract: string
-  name: string
-  params?: any[]
-}
-
-export interface MulticallResponse {
-  success: boolean
-  returnData: string
-}
-/**
- * Fetches information about pools and return as `Pair` array using multicall contract.
- * @param calls 'Call' array
- * @param abi
- * @param chainId
- * based on:
- * - https://github.com/mds1/multicall#deployments
- * - https://github.com/sushiswap/sushiswap-sdk/blob/canary/src/constants/addresses.ts#L323
- * - https://github.com/joshstevens19/ethereum-multicall#multicall-contracts
- */
-
-export const fetchDataUsingMulticall = async (
-  calls: Array<Call>,
-  abi: any[],
-  chainId: string,
-  returnRawResults?: boolean,
-): Promise<Array<Result | MulticallResponse |undefined>> => {
-  try {
-    const multicall2ABI = contracts.Multicall2ABI()
-    // 1. create contract using multicall contract address and abi...
-    const multicallAddress = process.env.MULTICALL_CONTRACT
-    const multicallContract = new Contract(
-      multicallAddress.toLowerCase(),
-      multicall2ABI,
-      provider.provider(Number(chainId)),
-    )
-    const abiInterface = new ethers.utils.Interface(abi)
-    const callData = calls.map((call) => [
-      call.contract.toLowerCase(),
-      abiInterface.encodeFunctionData(call.name, call.params),
-    ])
-    // 2. get bytes array from multicall contract by process aggregate method...
-    const results: { success: boolean; returnData: string }[] =
-      await multicallContract.tryAggregate(false, callData)
-
-    if (returnRawResults) {
-      return results
-    }
-
-    // 3. decode bytes array to useful data array...
-    return results.map((result, i) => {
-      if (result.returnData === '0x') {
-        return undefined
-      } else {
-        return abiInterface.decodeFunctionResult(
-          calls[i].name,
-          result.returnData,
-        )
-      }
-    })
-  } catch (error) {
-    logger.error(
-      `Failed to fetch data using multicall: ${error}`,
-    )
-    return []
-  }
-}
-
-=======
->>>>>>> 4e5e0fbd
 export const sendEmailVerificationCode = async (
   email: string,
   user: entity.User,
