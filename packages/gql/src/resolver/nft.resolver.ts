--- conflicted
+++ resolved
@@ -30,15 +30,8 @@
   getNFTActivities,
   getUserWalletFromNFT,
   initiateWeb3,
-<<<<<<< HEAD
-  saveNewNFT, saveNFTMetadataImageToS3, updateCollectionForAssociatedContract,
+  saveNewNFT, updateCollectionForAssociatedContract,
   updateNFTMetadata, updateNFTOwnershipAndMetadata, updateNFTsForAssociatedAddresses,
-=======
-  removeEdgesForNonassociatedAddresses, saveNewNFT,
-  syncEdgesWithNFTs,
-  updateEdgesWeightForProfile, updateNFTMetadata, updateNFTOwnershipAndMetadata,
-  updateNFTsForAssociatedWallet,
->>>>>>> ca9ed0a2
   updateWalletNFTs,
 } from '@nftcom/gql/service/nft.service'
 import { createSeaportListing } from '@nftcom/gql/service/opensea.service'
@@ -672,10 +665,10 @@
       return Promise.resolve({ items: [] })
     }
 
-    const recentlyRefreshed: string = await cache.zscore(`${CacheKeys.UPDATED_NFTS_PROFILE}_${chainId}`, `${profile.id}`)
+    const recentlyRefreshed: string = await cache.zscore(`${CacheKeys.UPDATED_NFTS_PROFILE}_${chainId}`, profile.id)
     if (!recentlyRefreshed) {
       // add to cache list
-      await cache.zadd(`${CacheKeys.UPDATE_NFTS_PROFILE}_${chainId}`, 'INCR', 1, `${profile.id}`)
+      await cache.zadd(`${CacheKeys.UPDATE_NFTS_PROFILE}_${chainId}`, 'INCR', 1, profile.id)
     }
 
     const filter: Partial<entity.Edge> = helper.removeEmpty({
