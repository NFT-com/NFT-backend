--- conflicted
+++ resolved
@@ -376,7 +376,7 @@
       return undefined
 
     const sourceReceipt = await tx.wait()
-    const abi = contracts.marketplaceABIJSON()
+    const abi = contracts.marketplaceEventABI()
     const iface = new ethers.utils.Interface(abi)
     let eventEmitted = false
     let buyNowTaker = null
@@ -449,7 +449,7 @@
         buyNowTaker: buyNowTaker,
       } as BuyNowInfo
     }
-    else  return undefined
+    else return undefined
   } catch (e) {
     logger.debug(`${txHash} is not valid`, e)
     return undefined
@@ -485,7 +485,6 @@
                     where: {
                       txHash: args?.input.txHash,
                       marketAsk: ask,
-<<<<<<< HEAD
                     },
                   })
                     .then(fp.rejectIfNotEmpty(appError.buildExists(
@@ -498,32 +497,20 @@
                         blockNumber: buyNowInfo.block.toFixed(),
                         marketAsk: ask,
                       }).then((swap: entity.MarketSwap) =>
-                        repositories.marketAsk.updateOneById(ask.id, {
-                          marketSwapId: swap.id,
-                          buyNowTaker: buyNowInfo.buyNowTaker,
-                        }).then(() => swap)))
+                        blockNumberToTimestamp(Number(buyNowInfo.block.toFixed()), ask.chainId)
+                          .then((time) => repositories.marketAsk.updateOneById(ask.id, {
+                            marketSwapId: swap.id,
+                            offerAcceptedAt: new Date(time),
+                            buyNowTaker: buyNowInfo.buyNowTaker,
+                          }).then(() => swap)),
+                      ))
                 } else {
                   return Promise.reject(appError.buildInvalid(
-                    marketAskError.buildMissingBuyNowInfoMsg(args?.input.txHash),
-                    marketAskError.ErrorType.MissingBuyNowInfo,
+                    marketAskError.buildTxHashInvalidMsg(args?.input.txHash),
+                    marketAskError.ErrorType.TxHashInvalid,
                   ))
                 }
-=======
-                    }).then((swap: entity.MarketSwap) =>
-                      blockNumberToTimestamp(blockNumber, ask.chainId)
-                        .then((time) => repositories.marketAsk.updateOneById(ask.id, {
-                          marketSwapId: swap.id,
-                          offerAcceptedAt: new Date(time),
-                        }).then(() => swap)),
-                    ))
->>>>>>> 56ea6baf
-              } else {
-                return Promise.reject(appError.buildInvalid(
-                  marketAskError.buildTxHashInvalidMsg(args?.input.txHash),
-                  marketAskError.ErrorType.TxHashInvalid,
-                ))
-              }
-            })
+              }})
         } else {
           return Promise.reject(appError.buildInvalid(
             marketAskError.buildMarketAskBoughtMsg(),
