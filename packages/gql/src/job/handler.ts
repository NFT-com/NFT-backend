import { Job } from 'bull'
import { getAddressesBalances } from 'eth-balance-checker/lib/ethers'
import { Contract, ethers, Wallet } from 'ethers'

import { _logger, contracts, db, defs, entity, fp, provider } from '@nftcom/shared'

import HederaConsensusService from '../service/hedera.service'

const logger = _logger.Factory(_logger.Context.Misc, _logger.Context.GraphQL)

const repositories = db.newRepositories()

// TODO: migrate to Typechain
const getContract = (chainId: number): Contract => {
  const signer = Wallet.fromMnemonic(contracts.getProfileAuctionMnemonic(chainId))
    .connect(provider.provider(Number(chainId)))

  return new ethers.Contract(
    contracts.profileAuctionAddress(chainId),
    contracts.profileAuctionABI(),
    signer,
  )
}

const onlyUnique = (value, index, self: any[]): boolean => {
  return self.indexOf(value) === index
}

// includes bids for profiles and genesis keys
const filterLiveBids = (bids: entity.Bid[]): Promise<entity.Bid[]> => {
  return Promise.all([
    bids,
    repositories.profile.find({ where: { status: defs.ProfileStatus.Available } })
      .then(profiles => profiles.map((profile: entity.Profile) => profile.id)
        .reduce(function(map, item) {
          map[item] = true
          return map
        }, {})), // returns mapping for constant lookup
  ]).then(([bids, availableProfilesIds]: [entity.Bid[], string[]]) => {
    return bids.filter(  // second promise filters all remaining valid bids
      (bid: entity.Bid) =>
        (bid.nftType == defs.NFTType.Profile && availableProfilesIds[bid.profileId]) ||
        bid.nftType == defs.NFTType.GenesisKey,
    ) // filter only non-executed bids for available handles and genesis keys
  })
}

// size of each array for balances for NFT and WETH
// 450 is chosen as 450 x 2 (balance query for NFT and WETH) = 900
// 900 balanceOf queries maxes sits comfortably below the 1000 maximum size limit on Ethereum
// the size limit is mostly due to gas limits per ethereum call.
// 
// Even though balanceOf is a view function, it has to conform to size limits on calls via the
// ethereum nodes
const perChunk = 450

const getAddressBalanceMapping = (bids: entity.Bid[], walletIdAddressMapping: any, chainId: number):
[entity.Bid[], entity.Bid[], any, any] => {
  const splitAddressArrays: any = Object.values(walletIdAddressMapping)
    .reduce((resultArray, item, index) => {
      const chunkIndex = Math.floor(index/perChunk)
  
      if (!resultArray[chunkIndex]) {
        resultArray[chunkIndex] = [] // start a new chunk
      }
  
      resultArray[chunkIndex].push(item)
  
      return resultArray
    }, [])

  const profileBids = bids.filter((bid: entity.Bid) => bid.nftType == defs.NFTType.Profile)
  const genesisKeyBids = bids.filter((bid: entity.Bid) => bid.nftType == defs.NFTType.GenesisKey)
  const addressBalanceMapping = splitAddressArrays.map(
    splitArray => getAddressesBalances( // returns balances in object, need Object.assign to combine into one single object
      provider.provider(Number(chainId)),
      splitArray,
      [contracts.nftTokenAddress(chainId), contracts.wethAddress(chainId)],
      contracts.multiBalance(chainId),
    ),
  )

  return [profileBids, genesisKeyBids, walletIdAddressMapping, addressBalanceMapping]
}

// validates live balances for all the filtered bids
const validateLiveBalances = (bids: entity.Bid[], chainId: number): Promise<boolean> => {
  try {
    return Promise.all([
      bids,
      bids
        .map(bid => bid.walletId)
        .filter(onlyUnique).map((walletId: string) => { return { id: walletId }}),
    ]).then(
      ([bids, uniqueWalletIds]:
      [entity.Bid[], Array<{ id: string }>]) => {
        return Promise.all([
          bids,
          repositories.wallet.find({ where: uniqueWalletIds }).then((wallets: entity.Wallet[]) =>  {
            // create mapping of walletId => address
            return wallets.reduce((map, walletEntity) =>
              (map[walletEntity.id] = walletEntity.address, map), {})
          }),
        ])
      }).then(
      ([
        bids,
        walletIdAddressMapping,
      ]: [entity.Bid[], any]) => getAddressBalanceMapping(bids, walletIdAddressMapping, chainId))
      .then(
        ([
          profileBids,
          genesisKeyBids,
          walletIdAddressMapping,
          addressBalanceMapping,
        ]: [entity.Bid[], entity.Bid[], any, any]) => {
          return Promise.all([
            profileBids.map((bid: entity.Bid) => {
              const balanceObj =  addressBalanceMapping[0][walletIdAddressMapping[bid.walletId]]
              const nftBalance = Number(balanceObj[contracts.nftTokenAddress(chainId)]) ?? 0
                
              if (nftBalance < Number(bid.price)) {
                logger.debug('softDeleteProfileBid', { type: bid.nftType, bidAmount: Number(bid.price), nftBalance })
                repositories.bid.deleteById(bid.id)
              }
            }),
            genesisKeyBids.map((bid: entity.Bid) => {
              const balanceObj =  addressBalanceMapping[0][walletIdAddressMapping[bid.walletId]]
              const wethBalance = Number(balanceObj[contracts.wethAddress(chainId)]) ?? 0
                
              if (wethBalance < Number(bid.price)) {
                logger.debug('softDeleteGenesisBid', { type: bid.nftType, bidAmount: Number(bid.price), wethBalance })
                repositories.bid.deleteById(bid.id)
              }
            }),
          ])
        },
      ).then(() => true)
  } catch (err) {
    console.log('error while validateLiveBalances: ', err)
  }
}

export const getEthereumEvents = (job: Job): Promise<any> => {
  try {
    const { chainId } = job.data
    const contract = getContract(chainId)

    // go through all bids and determine which ones are valid
    // valid bids:
    //  * have enough NFT tokens under address if for profile
    //  * have enough WETH tokens under address for genesis key
    //  * are bids for an available profile (search profiles for urls for status)

    const filter = { address: contract.address }

    return repositories.bid.find({
      where: [{
        nftType: defs.NFTType.GenesisKey,
        status: defs.BidStatus.Submitted,
      },
      {
        nftType: defs.NFTType.Profile,
        status: defs.BidStatus.Submitted,
      }],
    }).then((bids: entity.Bid[]) => Promise.all([
      filterLiveBids(bids),
      contract.queryFilter(filter),
    ])).then(([filteredBids, events]: [entity.Bid[], any[]]) => {
      logger.debug('filterLiveBids', { filteredBids })

      return Promise.all([
        validateLiveBalances(filteredBids, chainId),
        events.map((evt) => {
        // console.log(`Found event ${evt.event} with chainId: ${chainId}`)
          const [owner,, profileUrl,,] = evt.args

          switch (evt.event) {
          case 'NewClaimableProfile':
            return repositories.event.exists({
              chainId,
              txHash: evt.transactionHash,
            }).then(existsBool => {
              if (!existsBool) {
                console.log('no event profile: ', profileUrl)
                // find and mark profile status as minted
                return repositories.profile.findByURL(profileUrl)
                  .then(fp.thruIfNotEmpty(async (profile) => {
                    profile.status = defs.ProfileStatus.Owned
                    repositories.profile.save(profile)

<<<<<<< HEAD
                    // log to HCS that profile was minted
                    await HederaConsensusService.submitMessage(`Profile ${ profileUrl } was minted by address ${ owner }`)
=======
                    Promise.all([
                      HederaConsensusService.submitMessage(`Profile ${ profileUrl } was minted by address ${ owner }`),
                    ])
>>>>>>> 2330e9df
      
                    return repositories.event.save(
                      {
                        chainId,
                        contract: contract.address,
                        eventName: evt.event,
                        txHash: evt.transactionHash,
                        ownerAddress: owner,
                        profileUrl: profileUrl,
                      },
                    )
                  },
                  ))
              }
            })
          default:
            return
          }
        }),
      ])
    })
  } catch (err) {
    console.log('error: ', err)
  }
}<|MERGE_RESOLUTION|>--- conflicted
+++ resolved
@@ -189,14 +189,9 @@
                     profile.status = defs.ProfileStatus.Owned
                     repositories.profile.save(profile)
 
-<<<<<<< HEAD
-                    // log to HCS that profile was minted
-                    await HederaConsensusService.submitMessage(`Profile ${ profileUrl } was minted by address ${ owner }`)
-=======
                     Promise.all([
                       HederaConsensusService.submitMessage(`Profile ${ profileUrl } was minted by address ${ owner }`),
                     ])
->>>>>>> 2330e9df
       
                     return repositories.event.save(
                       {
