--- conflicted
+++ resolved
@@ -341,7 +341,6 @@
   }
 }
 
-<<<<<<< HEAD
 const getExternalListings = async (
   _: any,
   args: gql.QueryExternalListingsArgs,
@@ -361,7 +360,7 @@
     const sellOrders = await retrieveOrdersOpensea(args?.contract, args?.tokenId, args?.chainId, 1)
 
     let bestOffer = undefined
-    if (buyOrders.length) {
+    if (buyOrders && buyOrders.length) {
       bestOffer = buyOrders[0]
       for (let i = 1; i < buyOrders.length; i++) {
         if (BigNumber.from(bestOffer.current_price) < BigNumber.from(buyOrders[i].current_price))
@@ -370,14 +369,14 @@
     }
 
     let createdDate, expiration
-    if (sellOrders.length) {
+    if (sellOrders && sellOrders.length) {
       createdDate = new Date(sellOrders[0].created_date)
       expiration = new Date(sellOrders[0].expiration_time * 1000)
     }
     const opensea = {
-      url: sellOrders.length ? sellOrders[0].asset.permalink : null,
+      url: sellOrders && sellOrders.length ? sellOrders[0].asset.permalink : null,
       exchange: gql.SupportedExternalExchange.Opensea,
-      price: sellOrders.length ? sellOrders[0].current_price : null,
+      price: sellOrders && sellOrders.length ? sellOrders[0].current_price : null,
       highestOffer: bestOffer ? bestOffer.current_price : null,
       expiration: createdDate ?? null,
       creation: expiration ?? null,
@@ -388,7 +387,8 @@
     Sentry.captureException(err)
     Sentry.captureMessage(`Error in getExternalListings: ${err}`)
   }
-=======
+}
+
 export const refreshNft = (
   _: any,
   args: gql.MutationRefreshNFTArgs,
@@ -407,7 +407,6 @@
       return repositories.wallet.findById(nft.walletId)
         .then((wallet) => updateWalletNFTs(nft.userId, nft.walletId, wallet.address))
     }))
->>>>>>> 8c55e1d9
 }
 
 export default {
