import { Job } from 'bull'
import { DeepPartial } from 'typeorm'

import { nftExternalOrdersOnDemand } from '@nftcom/gql/job/nft.job'
import * as cacheService from '@nftcom/gql/service/cache.service'
import * as looksrareService from '@nftcom/gql/service/looksare.service'
import * as openseaService from '@nftcom/gql/service/opensea.service'
import { entity } from '@nftcom/shared/db'

jest.mock('@nftcom/gql/service/cache.service', () => ({
  cache: {
    zrevrangebyscore: jest.fn().mockReturnValue(['contract:1']),
    zscore: jest.fn().mockReturnValue(0),
  },
  CacheKeys: {
    REFRESH_NFT_ORDERS_EXT: 'refresh_nft_orders_ext_test',
    REFRESHED_NFT_ORDERS_EXT: 'refreshed_nft_orders_ext_test',
  },
  createCacheConnection: jest.fn(),
  removeExpiredTimestampedZsetMembers: jest.fn().mockImplementation(
    () => Promise.resolve(null),
  ),

}))

jest.mock('@nftcom/gql/job/profile.job', () => {
  return {
    repositories: {
      nft: {
        find: () => {
          return Promise.resolve()},
        updateOneById: (id: string, nft: DeepPartial<entity.NFT>) =>{
          return Promise.resolve({ id, ...nft })},
      },
    },
  }
})

const FETCH_EXTERNAL_ORDERS_ON_DEMAND = 'FETCH_EXTERNAL_ORDERS_ON_DEMAND'
<<<<<<< HEAD
=======
// const GENERATE_NFTS_PREVIEW_LINK = 'GENERATE_PREVIEW_LINK_FOR_NFTS'
>>>>>>> fa6b7c1f

describe('nft job', () => {
  afterAll(() => {
    jest.clearAllMocks()
  })
  describe('external order on demand', () => {
    it('executes retrieveMulitpleOpenseaOrders and retrieveLooksrareMultipleOrders', async () => {
      const cacheExpSpy = jest.spyOn(cacheService, 'removeExpiredTimestampedZsetMembers')

      const osOrdersSpy = jest.spyOn(openseaService, 'retrieveMultipleOrdersOpensea')
        .mockImplementationOnce(
          () => Promise.resolve({
            listings: [],
            offers: [],
          }),
        )
      const lrSpy = jest.spyOn(looksrareService, 'retrieveMultipleOrdersLooksrare')
        .mockImplementationOnce(
          () => Promise.resolve({
            listings: [],
            offers: [],
          }),
        )
      await nftExternalOrdersOnDemand({ id: 'test-job-id', data: { FETCH_EXTERNAL_ORDERS_ON_DEMAND,
        chainId: process.env.CHAIN_ID } } as Job)

      expect(cacheExpSpy).toHaveBeenCalledTimes(1)
      expect(osOrdersSpy).toHaveBeenCalledTimes(1)
      expect(lrSpy).toHaveBeenCalledTimes(1)
    })
  })
})<|MERGE_RESOLUTION|>--- conflicted
+++ resolved
@@ -37,10 +37,7 @@
 })
 
 const FETCH_EXTERNAL_ORDERS_ON_DEMAND = 'FETCH_EXTERNAL_ORDERS_ON_DEMAND'
-<<<<<<< HEAD
-=======
 // const GENERATE_NFTS_PREVIEW_LINK = 'GENERATE_PREVIEW_LINK_FOR_NFTS'
->>>>>>> fa6b7c1f
 
 describe('nft job', () => {
   afterAll(() => {
