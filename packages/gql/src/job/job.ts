--- conflicted
+++ resolved
@@ -79,25 +79,15 @@
       return queues[PROFILE_SYNC_JOB].add({ chainId: PROFILE_SYNC_JOB.split(':')?.[1] }, {
         removeOnComplete: true,
         removeOnFail: true,
-<<<<<<< HEAD
-        // repeat every 2 minutes for nft collection job
-        repeat: { every: 60000 * 1 },
-=======
         // repeat every 2 minutes for nft profile job
         repeat: { every: 60000 * 2 },
->>>>>>> e0e513ce
       })
     case MARKETPLACE_SYNC_JOB:
       return queues[MARKETPLACE_SYNC_JOB].add({ chainId: MARKETPLACE_SYNC_JOB.split(':')?.[1] }, {
         removeOnComplete: true,
         removeOnFail: true,
-<<<<<<< HEAD
-        // repeat every 5 minutes for nft collection job
-        repeat: { every: 60000 * 10 },
-=======
         // repeat every 1 minute for nft marketplace job
         repeat: { every: 60000 * 1 },
->>>>>>> e0e513ce
       })
     default:
       return queues[chainId].add({ chainId }, {
