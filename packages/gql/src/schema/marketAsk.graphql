enum AssetClass {
  ETH
  ERC20
  ERC721
  ERC1155
}

<<<<<<< HEAD
=======
enum AuctionType {
  FixedPrice
  English
  Decreasing
}

>>>>>>> 9546a649
type GetMarketAsk {
  items: [MarketAsk!]
  pageInfo: PageInfo
  totalItems: Int
}

type AssetType {
  assetClass: String!
  bytes: String!
  contractAddress: String!
  tokenId: Uint256!
  allowAll: Boolean!
}

type MarketplaceAsset {
  standard: AssetType!
  bytes: String!
  value: Uint256!
  minimumBid: Uint256!
}

type MarketAsk {
  structHash: String!
<<<<<<< HEAD
=======
  nonce: Int!
>>>>>>> 9546a649
  signature: Signature!
  makerAddress: Address!
  makeAsset: [MarketplaceAsset!]
  takerAddress: Address!
  takeAsset: [MarketplaceAsset!]
  start: String!
  end: String!
  salt: Int!
  offerAcceptedAt: DateTime
  chainId: String!
}

input AsksInput {
  makerAddress: Address
  pageInput: PageInput
}

input AssetTypeInput {
  assetClass: AssetClass!
  bytes: String!
  contractAddress: String!
  tokenId: Uint256!
  allowAll: Boolean!
}

input MarketplaceAssetInput {
  standard: AssetTypeInput!
  bytes: String!
  value: Uint256!
  minimumBid: Uint256!
}

input CreateAskInput {
  structHash: String!
<<<<<<< HEAD
=======
  nonce: Int!
  auctionType: AuctionType!
>>>>>>> 9546a649
  signature: SignatureInput!
  makerAddress: Address!
  makeAsset: [MarketplaceAssetInput!]
  takerAddress: Address!
  takeAsset: [MarketplaceAssetInput!]
  start: String!
  end: String!
  salt: Int!
  chainId: String!
}

extend type Query {
  getAsks(input: AsksInput!): GetMarketAsk!
}

extend type Mutation {
  createAsk(input: CreateAskInput!): MarketAsk!
}<|MERGE_RESOLUTION|>--- conflicted
+++ resolved
@@ -5,15 +5,12 @@
   ERC1155
 }
 
-<<<<<<< HEAD
-=======
 enum AuctionType {
   FixedPrice
   English
   Decreasing
 }
 
->>>>>>> 9546a649
 type GetMarketAsk {
   items: [MarketAsk!]
   pageInfo: PageInfo
@@ -37,10 +34,7 @@
 
 type MarketAsk {
   structHash: String!
-<<<<<<< HEAD
-=======
   nonce: Int!
->>>>>>> 9546a649
   signature: Signature!
   makerAddress: Address!
   makeAsset: [MarketplaceAsset!]
@@ -75,11 +69,8 @@
 
 input CreateAskInput {
   structHash: String!
-<<<<<<< HEAD
-=======
   nonce: Int!
   auctionType: AuctionType!
->>>>>>> 9546a649
   signature: SignatureInput!
   makerAddress: Address!
   makeAsset: [MarketplaceAssetInput!]
