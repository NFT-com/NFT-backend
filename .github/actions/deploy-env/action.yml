--- conflicted
+++ resolved
@@ -84,15 +84,10 @@
         TEST_DB_PORT: ${{ fromJSON(inputs.secrets).TEST_DB_PORT }}
         TEST_DB_PASSWORD: ${{ fromJSON(inputs.secrets).TEST_DB_PASSWORD }}
         TEST_DB_USE_SSL: ${{ fromJSON(inputs.secrets).TEST_DB_USE_SSL }}
-<<<<<<< HEAD
         ACTIVITY_ENDPOINTS_ENABLED: ${{ fromJSON(inputs.secrets).ACTIVITY_ENDPOINTS_ENABLED}}
         NFTPORT_KEY: ${{ fromJSON(inputs.secrets).NFTPORT_KEY}}
         REFRESH_NFT_DURATION: ${{ fromJSON(inputs.secrets).REFRESH_NFT_DURATION}}
-=======
-        ACTIVITY_ENDPOINTS_ENABLED: ${{ fromJSON(inputs.secrets).ACTIVITY_ENDPOINTS_ENABLED }}
-        NFTPORT_KEY: ${{ fromJSON(inputs.secrets).NFTPORT_KEY }}
         IPFS_WEB_GATEWAY: ${{ fromJSON(inputs.secrets).IPFS_WEB_GATEWAY }}
->>>>>>> 60eb28e1
       run: npm run build:gql:env
     - name: Build and Push GQL Image
       shell: bash
