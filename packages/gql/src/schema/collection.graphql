--- conflicted
+++ resolved
@@ -78,11 +78,8 @@
   stats: NFTPortStatistics
   likeCount: Int
   isLikedByUser: Boolean
-<<<<<<< HEAD
   slug: String
-=======
   isLikedBy(likedById: ID!): Boolean
->>>>>>> 7be53218
 }
 
 type NFTPortResults {
