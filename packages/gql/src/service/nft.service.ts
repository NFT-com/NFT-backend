--- conflicted
+++ resolved
@@ -17,14 +17,10 @@
   generateWeight,
   getAWSConfig,
   getLastWeight,
-<<<<<<< HEAD
-  midWeight, processIPFSURL, s3ToCdn, saveUsersForAssociatedAddress,
-=======
   midWeight,
   processIPFSURL,
   s3ToCdn,
   saveUsersForAssociatedAddress,
->>>>>>> 60eb28e1
 } from '@nftcom/gql/service/core.service'
 import { retrieveNFTDetailsNFTPort } from '@nftcom/gql/service/nftport.service'
 import { SearchEngineService } from '@nftcom/gql/service/searchEngine.service'
