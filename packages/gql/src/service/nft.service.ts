import axios,  { AxiosError, AxiosInstance, AxiosResponse } from 'axios'
import axiosRetry, { IAxiosRetryConfig } from 'axios-retry'
import { BigNumber, ethers } from 'ethers'
import { differenceBy } from 'lodash'
import QueryStream from 'pg-query-stream'
import { Writable } from 'stream'
import * as typeorm from 'typeorm'

import { Upload } from '@aws-sdk/lib-storage'
import { cache, CacheKeys } from '@nftcom/cache'
import { assetBucket } from '@nftcom/gql/config'
import { gql, Pageable } from '@nftcom/gql/defs'
import { Context } from '@nftcom/gql/defs'
import { pagination } from '@nftcom/gql/helper'
import { getCollectionDeployer } from '@nftcom/gql/service/alchemy.service'
import {
  contentTypeFromExt,
  extensionFromFilename,
  fetchWithTimeout,
  findDuplicatesByProperty,
  generateSVGFromBase64String,
  generateWeight,
  getAWSConfig,
  getLastWeight,
  midWeight,
  processIPFSURL,
  s3ToCdn, saveUsersForAssociatedAddress,
} from '@nftcom/gql/service/core.service'
import { NFTPortRarityAttributes } from '@nftcom/gql/service/nftport.service'
import { retrieveNFTDetailsNFTPort } from '@nftcom/gql/service/nftport.service'
import { SearchEngineService } from '@nftcom/gql/service/searchEngine.service'
import { paginatedActivitiesBy } from '@nftcom/gql/service/txActivity.service'
import { _logger, contracts, db, defs, entity, helper, provider, typechain } from '@nftcom/shared'
import * as Sentry from '@sentry/node'

import { nft as nftLoader } from '../dataloader'

const repositories = db.newRepositories()
const logger = _logger.Factory(_logger.Context.Misc, _logger.Context.GraphQL)
const seService = SearchEngineService()

const CRYPTOPUNK = '0xb47e3cd837ddf8e4c57f05d70ab865de6e193bbb'
const ALCHEMY_API_URL = process.env.ALCHEMY_API_URL
const ALCHEMY_API_URL_GOERLI = process.env.ALCHEMY_API_URL_GOERLI
const MAX_SAVE_COUNTS = 500
const exceptionBannerUrlRegex = /https:\/\/cdn.nft.com\/collections\/1\/.*banner\.*/
const TEST_WALLET_ID = 'test'

let alchemyUrl: string
let chainId = process.env.CHAIN_ID

interface OwnedNFT {
  contract: {
    address: string
  }
  id: {
    tokenId: string
    tokenMetadata?: any
  }
  title?: string
  metadata?: any
}

interface ContractMetaDataResponse {
  address: string
  contractMetadata: {
    name: string
    symbol: string
    totalSupply: string
    tokenType: string
    openSea: {
      floorPrice: number
      collectionName: string
      imageUrl: string
      safelistRequestStatus: string
    }
  }
}

interface NFTMetaDataResponse {
  contract: {
    address: string
  }
  id: {
    tokenId: string
    tokenMetadata?: {
      tokenType?: string
    }
  }
  title: string
  description: string
  media?: {
    uri?: {
      raw: string
      gateway: string
    }
  }
  metadata?: {
    image?: string
    attributes?: Array<Record<string, any>>
  }
  timeLastUpdated: string
}

type EdgeWithWeight = {
  id: string
  weight?: string
  hide?: boolean
}

type NFTOrder = {
  nftId: string
  newIndex: number
}

type NFTMetaData = {
  type: defs.NFTType
  name: string
  description: string
  image: string
  traits: defs.Trait[]
}

const checkSumOwner = (owner: string): string | undefined => {
  try {
    return helper.checkSum(owner)
  } catch (err) {
    logger.error(err, `Unable to checkSum owner: ${owner}`)
  }
  return
}

export const initiateWeb3 = (cid?: string): void => {
  chainId = cid || process.env.CHAIN_ID // attach default value
  alchemyUrl = Number(chainId) == 1 ? ALCHEMY_API_URL : ALCHEMY_API_URL_GOERLI
}

export const getAlchemyInterceptor = (
  chainId: string,
): AxiosInstance => {
  const alchemyInstance = axios.create({
    baseURL: Number(chainId || process.env.CHAIN_ID) == 1 ? ALCHEMY_API_URL : ALCHEMY_API_URL_GOERLI,
    headers: {
      'Accept': 'application/json',
      'Content-Type': 'application/json',
    },
  })
  // retry logic with exponential backoff
  const retryOptions: IAxiosRetryConfig= { retries: 3,
    retryCondition: (err: AxiosError<any>) => {
      if (err.response.status === 429) {
        logger.error(err, '[alchemy-interceptor] Alchemy Rate Limit')
      }
      return (
        axiosRetry.isNetworkOrIdempotentRequestError(err) ||
          err.response.status === 429
      )
    },
    retryDelay: (retryCount: number, err: AxiosError<any>) => {
      if (err.response) {
        const retry_after = Number(err.response.headers['retry-after'])
        if (retry_after) {
          return retry_after
        }
      }
      return axiosRetry.exponentialDelay(retryCount)
    },
  }
  axiosRetry(alchemyInstance,  retryOptions)
  return alchemyInstance
}

export const getNFTsFromAlchemyPage = async (
  owner: string,
  { contracts, withMetadata = true, pageKey }: {
    contracts?: string[]
    withMetadata?: boolean
    pageKey?: string
  } = {},
): Promise<[OwnedNFT[], string | undefined]> => {
  try {
    const alchemyInstance: AxiosInstance = await getAlchemyInterceptor(chainId)
    let queryParams = `owner=${owner}`

    if (contracts) {
      queryParams += `&contractAddresses[]=${contracts}`
    }

    if (withMetadata) {
      queryParams += `&withMetadata=${withMetadata}`
    }

    if (pageKey) {
      queryParams += `&pageKey=${pageKey}`
    }

    const response: AxiosResponse = await alchemyInstance.get(`/getNFTs?${queryParams}`)

    if (response?.data?.ownedNfts) {
      return [response.data.ownedNfts as OwnedNFT[], response.data.pageKey]
    } else {
      return [[], undefined]
    }
  } catch (err) {
    logger.error(err, 'Error in getNFTsFromAlchemyPage')
    Sentry.captureMessage(`Error in getNFTsFromAlchemyPage: ${err}`)
    throw err
  }
}

export const getOwnersForNFT = async (
  nft: typeorm.DeepPartial<entity.NFT>,
): Promise<string[]> => {
  try {
    initiateWeb3(nft.chainId)
    const contract = ethers.utils.getAddress(nft.contract)

    const baseUrl = `${alchemyUrl}/getOwnersForToken?contractAddress=${contract}&tokenId=${nft.tokenId}`
    const response = await axios.get(baseUrl)

    if (response && response?.data && response.data?.owners) {
      return response.data.owners as string[]
    } else {
      return Promise.reject(`No owners for NFT contract ${contract} tokenId ${nft.tokenId} on chain ${nft.chainId}`)
    }
  } catch (err) {
    logger.error(err, 'Error in getOwnersForNFT')
    Sentry.captureMessage(`Error in getOwnersForNFT: ${err}`)
    throw err
  }
}

const getNFTMetaDataFromAlchemy = async (
  contractAddress: string,
  tokenId: string,
  // optionalWeb3: (AlchemyWeb3 | undefined) = undefined,
): Promise<NFTMetaDataResponse | undefined> => {
  try {
    const alchemyInstance: AxiosInstance = await getAlchemyInterceptor(chainId)
    const queryParams = `contractAddress=${contractAddress}&tokenId=${tokenId}`
    const response: AxiosResponse = await alchemyInstance.get(`/getNFTMetadata?${queryParams}`)

    return response.data as NFTMetaDataResponse
  } catch (err) {
    Sentry.captureMessage(`Error in getNFTMetaDataFromAlchemy: ${err}`)
    return undefined
  }
}

export const getContractMetaDataFromAlchemy = async (
  contractAddress: string,
): Promise<ContractMetaDataResponse | undefined> => {
  try {
    const key = `getContractMetaDataFromAlchemy${alchemyUrl}_${ethers.utils.getAddress(contractAddress)}`
    const cachedContractMetadata: string = await cache.get(key)

    if (cachedContractMetadata) {
      return JSON.parse(cachedContractMetadata)
    } else {
      const baseUrl = `${alchemyUrl}/getContractMetadata/?contractAddress=${contractAddress}`
      const response = await axios.get(baseUrl)

      if (response && response?.data) {
        await cache.set(key, JSON.stringify(response.data), 'EX', 60 * 60) // 1 hour
        return response.data
      } else {
        return undefined
      }
    }
  } catch (err) {
    Sentry.captureMessage(`Error in getContractMetaDataFromAlchemy: ${err}`)
    return undefined
  }
}

export const getCollectionNameFromContract = (
  contractAddress: string,
  chainId: string,
  type:  defs.NFTType,
): Promise<string> => {
  try {
    if (type === defs.NFTType.ERC721) {
      const tokenContract = typechain.ERC721__factory.connect(
        contractAddress,
        provider.provider(Number(chainId)),
      )
      return tokenContract.name().catch(() => Promise.resolve('Unknown Name'))
    } else if (type === defs.NFTType.ERC1155 || type === defs.NFTType.UNKNOWN) {
      const tokenContract = typechain.ERC1155__factory.connect(
        contractAddress,
        provider.provider(Number(chainId)),
      )
      return tokenContract.name().catch(() => Promise.resolve('Unknown Name'))
    } else {
      logger.error('Token type not ERC721, ERC1155, nor UNKNOWN', type)
      return Promise.resolve('Unknown Name')
    }
  } catch (error) {
    logger.error(error, 'ethers failed')
    Sentry.captureException(error)
    Sentry.captureMessage(`Error in getCollectionNameFromContract: ${error}`)
    return Promise.resolve('Unknown Name')
  }
}

export const getNFTsForCollection = async (
  contractAddress: string,
): Promise<any> => {
  try {
    const key = `getNFTsForCollection${alchemyUrl}_${ethers.utils.getAddress(contractAddress)}`
    const cachedContractMetadata: string = await cache.get(key)

    const nfts = []
    if (cachedContractMetadata) {
      return JSON.parse(cachedContractMetadata)
    } else {
      const baseUrl = `${alchemyUrl}/getNFTsForCollection/?contractAddress=${contractAddress}&withMetadata=true`
      const response = await axios.get(baseUrl)

      if (response && response?.data) {
        if (response?.data?.nfts && response?.data?.nfts?.length) {
          nfts.push(...response.data.nfts)
          await cache.set(key, JSON.stringify(nfts), 'EX', 60 * 10) // 10 minutes
          return nfts
        } else {
          return undefined
        }
      }
    }
  } catch (err) {
    Sentry.captureMessage(`Error in getNFTsForCollection: ${err}`)
    return undefined
  }
}

export const getCollectionNameFromDataProvider = async (
  contract: string,
  chainId: string,
  type:  defs.NFTType,
): Promise<string> => {
  try {
    const contractDetails: ContractMetaDataResponse = await getContractMetaDataFromAlchemy(contract)

    // priority to OS Collection Name from Alchemy before fetching name from contract
    if (contractDetails?.contractMetadata?.openSea?.collectionName) {
      return contractDetails?.contractMetadata?.openSea?.collectionName
    }

    if (contractDetails?.contractMetadata?.name) {
      return contractDetails?.contractMetadata?.name
    }
  } catch (error) {
    logger.error(error, 'Error in getCollectionNameFromDataProvider')
    Sentry.captureException(error)
    Sentry.captureMessage(`Error in getCollectionNameFromDataProvider: ${error}`)
  }

  const nameFromContract: string = await getCollectionNameFromContract(
    contract,
    chainId,
    type,
  )

  return nameFromContract
}

export const updateCollectionForNFTs = async (
  nfts: Array<entity.NFT>,
): Promise<void> => {
  try {
    const seen = {}
    const nonDuplicates: Array<entity.NFT> = []
    nfts.map((nft: entity.NFT) => {
      const key = ethers.utils.getAddress(nft.contract)
      if (!seen[key]) {
        nonDuplicates.push(nft)
        seen[key] = true
      }
    })
    // save collections...
    let collections = []

    await Promise.allSettled(
      nonDuplicates.map(async (nft: entity.NFT) => {
        const collection = await repositories.collection.findOne({
          where: { contract: ethers.utils.getAddress(nft.contract) },
        })
        if (!collection) {
          const collectionName = await getCollectionNameFromDataProvider(
            nft.contract,
            nft.chainId,
            nft.type,
          )
          const collectionDeployer = await getCollectionDeployer(nft.contract, nft.chainId)
          logger.debug('new collection', { collectionName, contract: nft.contract, collectionDeployer })

          collections.push({
            contract: ethers.utils.getAddress(nft.contract),
            chainId: nft?.chainId || process.env.CHAIN_ID,
            name: collectionName,
            deployer: collectionDeployer,
          })
        }
      }),
    )
    collections = await repositories.collection.saveMany(collections, { chunk: MAX_SAVE_COUNTS })
    await seService.indexCollections(collections)

    // save edges for collection and nfts...
    const edges = []
    await Promise.allSettled(
      nfts.map(async (nft) => {
        const collection = await repositories.collection.findOne({
          where: { contract: ethers.utils.getAddress(nft.contract) },
        })
        if (collection) {
          const edgeVals = {
            thisEntityType: defs.EntityType.Collection,
            thatEntityType: defs.EntityType.NFT,
            thisEntityId: collection.id,
            thatEntityId: nft.id,
            edgeType: defs.EdgeType.Includes,
          }
          const edge = await repositories.edge.findOne({ where: edgeVals })
          if (!edge) edges.push(edgeVals)
        }
      }),
    )
    await repositories.edge.saveMany(edges, { chunk: MAX_SAVE_COUNTS })
  } catch (err) {
    Sentry.captureMessage(`Error in updateCollectionForNFTs: ${err}`)
    return err
  }
}

// traits with rarity
export const nftTraitBuilder = (
  nftAttributes: defs.Trait[],
  rarityAttributes: NFTPortRarityAttributes[],
): defs.Trait[] => {
  const traits: defs.Trait[] = []
  if (nftAttributes.length) {
    for (const attribute of nftAttributes) {
      const traitExists: NFTPortRarityAttributes = rarityAttributes.find(
        (rarityAttribute: NFTPortRarityAttributes) => {
          if (rarityAttribute?.trait_type === attribute?.type
            && String(rarityAttribute?.value|| '').trim() === String(attribute?.value || '').trim()) {
            return rarityAttribute
          }
        },
      )
      let traitsToBePushed: defs.Trait = {
        ...attribute,
      }

      if (traitExists) {
        traitsToBePushed = {
          ...traitsToBePushed,
          type: traitExists?.trait_type || attribute?.type || '',
          value: traitExists?.value || attribute?.value|| '',
        }
        if (traitExists?.statistics?.prevalence) {
          traitsToBePushed = {
            ...traitsToBePushed,
            rarity: String(traitExists.statistics.prevalence || '0'),
          }
        }
      }

      traits.push(
        traitsToBePushed,
      )
    }
  }
  return traits
}

// helper function to get traits for metadata, nftPort optional
export const getMetadata = (metadata: any, nftPortDetails: any = undefined): Array<defs.Trait> => {
  const traits: Array<defs.Trait> = []

  if (Array.isArray(metadata?.attributes)) {
    metadata?.attributes.map((trait) => {
      let value = trait?.value || trait?.trait_value
      value = typeof value === 'string' ? value : JSON.stringify(value)
      traits.push(({
        type: trait?.trait_type,
        value,
      }))
    })
  } else if (Array.isArray(metadata?.message?.attributes)) { // edge case for alchemy
    metadata?.message?.attributes.map((trait) => {
      let value = trait?.value || trait?.trait_value
      value = typeof value === 'string' ? value : JSON.stringify(value)
      traits.push(({
        type: trait?.trait_type,
        value,
      }))
    })
  } else if (Array.isArray(metadata?.enhanced_cattributes)) {
    metadata?.enhanced_cattributes.map((trait) => {
      let value = trait?.description
      value = typeof value === 'string' ? value : JSON.stringify(value)
      traits.push(({
        type: trait?.type,
        value,
      }))
    })
  } else if (Array.isArray(nftPortDetails?.nft?.metadata?.attributes)) { // nftport fallback
    nftPortDetails?.nft?.metadata?.attributes.map((trait) => {
      let value = trait?.value || trait?.trait_value
      value = typeof value === 'string' ? value : JSON.stringify(value)
      traits.push(({
        type: trait?.trait_type,
        value,
      }))
    })
  } else if (Array.isArray(nftPortDetails?.metadata?.traits)) { // nft port collection nft metadata import in streams
    nftPortDetails?.metadata?.traits.map((trait) => {
      let value = trait?.value
      value = typeof value === 'string' ? value : JSON.stringify(value)
      traits.push(({
        type: trait?.trait_type,
        value,
      }))
    })
  } else {
    if (metadata?.attributes) {
      Object.keys(metadata?.attributes).map(keys => {
        let value = metadata?.attributes?.[keys]
        value = typeof value === 'string' ? value : JSON.stringify(value)
        traits.push(({
          type: keys,
          value,
        }))
      })
    }
  }

  if(Array.isArray(nftPortDetails?.nft?.attributes)) {
    return nftTraitBuilder(traits, nftPortDetails?.nft?.attributes)
  }

  return traits
}

export const getNftName = (
  nftMetadata: any,
  nftPortDetails: any = undefined,
  contractMetadata: any = undefined,
  tokenId: string = undefined,
): string => {
  return nftPortDetails?.nft?.contract_address?.toLowerCase() == CRYPTOPUNK
    ? nftPortDetails?.nft?.metadata?.name
    : nftMetadata?.title
    || nftPortDetails?.nft?.metadata?.name
    || (tokenId
      ? [`${contractMetadata?.contractMetadata?.name || contractMetadata?.contractMetadata?.openSea?.collectionName}`, BigNumber.from(tokenId).toString()].join(' ')
      : '')
}

export const getNftDescription = (
  nftMetadata: any,
  nftPortDetails: any = undefined,
): string => {
  return nftMetadata?.description || nftMetadata?.metadata?.bio || nftPortDetails?.nft?.metadata?.description
}

const FALLBACK_IMAGE_URL = process.env.FALLBACK_IMAGE_URL || 'https://cdn.nft.com/optimizedLoader2.webp'
export const getNftImage = (
  metadata: any,
  nftPortDetails: any = undefined,
): string => {
  return (metadata?.image?.indexOf('copebear') >= 0 || nftPortDetails?.nft?.contract_address?.toLowerCase() == CRYPTOPUNK)
    ? nftPortDetails?.nft?.cached_file_url
    : metadata?.image || metadata?.image_url || metadata?.image_url_cdn || metadata?.tokenUri?.gateway ||
      metadata?.tokenUri?.raw || nftPortDetails?.nft?.cached_file_url ||
        (metadata?.image_data ? generateSVGFromBase64String(metadata?.image_data) : FALLBACK_IMAGE_URL)
}

export const getNftType = (
  nftMetadata: any,
  nftPortDetails: any = undefined,
): defs.NFTType | undefined => {
  if (nftPortDetails?.contract?.type == 'CRYPTO_PUNKS' || nftPortDetails?.contract_address?.toLowerCase() == CRYPTOPUNK) {
    return defs.NFTType.CRYPTO_PUNKS
  } else if ((nftMetadata?.id?.tokenMetadata?.tokenType || nftPortDetails?.contract?.type) === 'ERC721') {
    return defs.NFTType.ERC721
  } else if ((nftMetadata?.id?.tokenMetadata?.tokenType || nftPortDetails?.contract?.type) === 'ERC1155') {
    return defs.NFTType.ERC1155
  } else if (nftMetadata?.title?.endsWith('.eth') || nftPortDetails?.nft?.metadata?.name.endsWith('.eth')) { // if token is ENS token...
    return defs.NFTType.UNKNOWN
  } else {
    logger.error({ nftMetadata, nftPortDetails }, 'Unknown NFT type')
    return undefined
  }
}

const getNFTMetaData = async (
  contract: string,
  tokenId: string,
  chainId: string,
  refreshMetadata = true,
): Promise<NFTMetaData | undefined> => {
  try {
    const nftMetadata: NFTMetaDataResponse = await getNFTMetaDataFromAlchemy(
      contract,
      tokenId,
    )

    const nftPortDetails = await retrieveNFTDetailsNFTPort(
      contract,
      tokenId,
      chainId || process.env.CHAIN_ID,
      refreshMetadata,
    )

    if (!nftMetadata) return

    const contractMetadata = await getContractMetaDataFromAlchemy(contract)

    const metadata = nftMetadata?.metadata as any

    const name = getNftName(nftMetadata, nftPortDetails, contractMetadata, tokenId)

    // For CryptoKitties, their metadata response format is different from original one
    const description = getNftDescription(nftMetadata, nftPortDetails)

    const image = getNftImage(metadata, nftPortDetails)

    const type: defs.NFTType = getNftType(nftMetadata, nftPortDetails)
    if (!type) {
      // If it's missing NFT token type, we should throw error
      logger.error(`token type of NFT is wrong for contract ${contract} and tokenId ${tokenId}`)
      return Promise.reject(`token type of NFT is wrong for contract ${contract} and tokenId ${tokenId}`)
    }
    const traits: Array<defs.Trait> = getMetadata(metadata, nftPortDetails)

    return {
      type,
      name,
      description,
      image,
      traits,
    }
  } catch (err) {
    logger.error(err, 'Error in getNFTMetaData')
    Sentry.captureMessage(`Error in getNFTMetaData: ${err}`)
    throw err
  }
}

/**
 * Upload buffer from external image url to our S3 and return CDN path
 * @param imageUrl
 * @param filename
 * @param chainId
 * @param contract
 * @param uploadPath
 */

const uploadImageToS3 = async (
  imageUrl: string,
  filename: string,
  chainId: string,
  contract: string,
  uploadPath: string,
): Promise<string | undefined> => {
  try {
    let buffer
    let ext
    let imageKey
    if (!imageUrl) return undefined
    // We skip previewLink generation for SVG, GIF, MP4 and MP3
    if (imageUrl.indexOf('data:image/svg+xml') === 0) {
      // File Format not acceptable
      logger.log(`File format not acceptable for ${imageUrl}`)
      return null
    } else {
      imageUrl = processIPFSURL(imageUrl)
      ext = extensionFromFilename(filename)

      if (!ext) {
        if (imageUrl.includes('https://metadata.ens.domains/')) {
          // this image is svg so we skip it
          logger.log(`ENS file format not acceptable for ${imageUrl}`)
          return null
        } else if (imageUrl.includes('https://arweave.net/')) {
          // AR images are mp4 format, so we don't save as preview link
          logger.log(`Arweave file format is unacceptable for ${imageUrl}`)
          return null
        } else {
          ext = 'png'
          imageKey = uploadPath + Date.now() + '-' + filename + '.png'
        }
      } else {
        if (ext === 'mp4' || ext === 'gif' || ext === 'svg' || ext === 'mp3') {
          logger.log(`File format is unacceptable for ${imageUrl}`)
          return null
        } else {
          imageKey = uploadPath + Date.now() + '-' + filename
        }
      }

      // get buffer from imageURL, timeout is set to 60 seconds
      const res = await fetchWithTimeout(imageUrl, { timeout: 1000 * 60 })
      buffer = await res.buffer()
    }

    if (!buffer) return undefined

    const contentType = contentTypeFromExt(ext)
    if (!contentType) return undefined
    const s3config = await getAWSConfig()
    const upload = new Upload({
      client: s3config,
      params: {
        Bucket: assetBucket.name,
        Key: imageKey,
        Body: buffer,
        ContentType: contentType,
      },
    })
    await upload.done()

    logger.info(`finished uploading in uploadImageToS3: ${imageUrl}`)
    return s3ToCdn(`https://${assetBucket.name}.s3.amazonaws.com/${imageKey}`)
  } catch (err) {
    logger.error(`Error in uploadImageToS3 ${err}`)
    Sentry.captureMessage(`Error in uploadImageToS3 ${err}`)

    // error should not be thrown, just logged
    return null
  }
}

const parseNFTMetadata = async (
  nft: OwnedNFT,
  chainId: string,
): Promise<{ type: defs.NFTType; name: string; description: string; image: string; traits: any[] }> => {
  try {
    let type, name, description, image
    let traits = []
    if (nft.id.tokenMetadata && nft.id.tokenMetadata?.tokenType) {
      if (nft.contract.address.toLowerCase() === CRYPTOPUNK) {
        type = defs.NFTType.CRYPTO_PUNKS
      } else if (nft.id.tokenMetadata?.tokenType === 'ERC721') {
        type = defs.NFTType.ERC721
      } else if (nft.id.tokenMetadata?.tokenType === 'ERC1155') {
        type = defs.NFTType.ERC1155
      } else if (nft.title && nft.title?.endsWith('.eth')) {
        // if token is ENS token...
        type = defs.NFTType.UNKNOWN
      }
    }

    if (nft.metadata) {
      if (nft.metadata?.name) name = nft.metadata?.name
      if (nft.metadata?.image) image = nft.metadata?.image
      if (nft.metadata?.description) description = nft.metadata?.description
      if (nft.metadata?.attributes && Array.isArray(nft.metadata?.attributes)) {
        nft.metadata?.attributes.map((trait) => {
          let value = trait?.value || trait?.trait_value
          let rarity = trait?.rarity
          value = typeof value === 'string' ? value : JSON.stringify(value)
          rarity = typeof rarity === 'string' ? rarity : JSON.stringify(rarity)
          traits.push(({
            type: trait?.trait_type,
            value,
            rarity,
          }))
        })
      }
    }
    // if we are not available to get nft metadata from getNFTs api,
    // we try to get information from getNFTMetadata or NFTPort
    if (!type || !name || !description || !image || !traits.length) {
      const metadata = await getNFTMetaData(nft.contract.address, nft.id.tokenId, chainId)
      if (!metadata) return undefined
      type = metadata.type
      name = metadata.name
      description = metadata.description
      image = metadata.image
      traits = metadata.traits
    }
    return { type, name, description, image, traits }
  } catch (err) {
    logger.error(err, '[parseNFTMetadata] error')
    Sentry.captureMessage(`[parseNFTMetadata] error: ${err}`)
    throw err
  }
}

const updateOwnerOfNFT = async (
  nft: entity.NFT,
  wallet: entity.Wallet,
  type: defs.NFTType,
  name: string,
  description: string,
  image: string,
  traits: any[],
): Promise<entity.NFT> => {
  try {
    // we remove edge of previous profile
    await repositories.edge.hardDelete({ thatEntityId: nft.id, edgeType: defs.EdgeType.Displays } )

    // if this NFT is a profile NFT...
    if (ethers.utils.getAddress(nft.contract) ==
      ethers.utils.getAddress(contracts.nftProfileAddress(chainId))) {
      const previousWallet = await repositories.wallet.findById(nft.walletId)

      if (previousWallet) {
        const profile = await repositories.profile.findOne({ where: {
          tokenId: BigNumber.from(nft.tokenId).toString(),
          ownerWalletId: previousWallet.id,
          ownerUserId: previousWallet.userId,
        } })
        // if this NFT was previous owner's preferred profile...
        if (profile && profile?.id === previousWallet.profileId) {
          await repositories.wallet.updateOneById(previousWallet.id, {
            profileId: null,
          })
        }
      } else {
        logger.info(`[updateOwnerOfNFT]: Previous wallet for existing NFT ${nft.id} is undefined`)
      }
    }

    const csOwner = checkSumOwner(wallet.address)
    return await repositories.nft.updateOneById(nft.id, {
      userId: wallet.userId,
      walletId: wallet.id,
      owner: csOwner,
      type,
      profileId: null,
      metadata: {
        name,
        description,
        imageURL: image,
        traits: traits,
      },
    })
  } catch (err) {
    logger.error(err, '[updateOwnerOfNFT] error')
    Sentry.captureMessage(`[updateOwnerOfNFT] error: ${err}`)
    throw err
  }
}

/**
 * If specific NFT from alchemy is existing in our DB, we try to update metadata or ownership
 * Or else, we just save it
 * @param nft
 * @param userId
 * @param wallet
 * @param chainId
 */
export const updateNFTOwnershipAndMetadata = async (
  nft: OwnedNFT,
  userId: string,
  wallet: entity.Wallet,
  chainId: string,
): Promise<entity.NFT | undefined> => {
  try {
    const existingNFT = await repositories.nft.findOne({
      where: {
        contract: ethers.utils.getAddress(nft.contract.address),
        tokenId: BigNumber.from(nft.id.tokenId).toHexString(),
        chainId: chainId,
      },
    })
    const walletChainId =  wallet?.chainId || process.env.CHAIN_ID
    const { type, name, description, image, traits } = await parseNFTMetadata(nft, walletChainId)

    // if this NFT is not existing on our db, we save it...
    if (!existingNFT) {
      const csOwner = checkSumOwner(wallet.address)
      return await repositories.nft.save({
        chainId: walletChainId,
        userId,
        walletId: wallet.id,
        owner: csOwner,
        contract: ethers.utils.getAddress(nft.contract.address),
        tokenId: BigNumber.from(nft.id.tokenId).toHexString(),
        type,
        metadata: {
          name,
          description,
          imageURL: image,
          traits: traits,
        },
      })
    } else {
      // if this NFT is existing and owner changed, we change its ownership...
      if (existingNFT.userId !== userId || existingNFT.walletId !== wallet.id) {
        return await updateOwnerOfNFT(existingNFT, wallet, type, name, description, image, traits)
      } else {
        // if ownership's not changed and just metadata changed, we update only metadata...
        const isTraitSame = (existingNFT.metadata.traits.length == traits.length) &&
          existingNFT.metadata.traits.every(function(element, index) {
            return element.type === traits[index].type && element.value === traits[index].value
          })
        if (existingNFT.type !== type ||
          existingNFT.metadata.name !== name ||
          existingNFT.metadata.description !== description ||
          existingNFT.metadata.imageURL !== image ||
          !isTraitSame
        ) {
          const csOwner = checkSumOwner(wallet.address)
          return await repositories.nft.updateOneById(existingNFT.id, {
            userId,
            walletId: wallet.id,
            owner: csOwner,
            type,
            metadata: {
              name,
              description,
              imageURL: image,
              traits: traits,
            },
          })
        } else {
          logger.info(`[updateNFTOwnershipAndMetadata]: No need to update owner and metadata for NFT contract: ${existingNFT.contract} tokenId: ${existingNFT.tokenId}`)
          return undefined
        }
      }
    }
  } catch (err) {
    logger.error(err, '[updateNFTOwnershipAndMetadata] error')
    Sentry.captureMessage(`[updateNFTOwnershipAndMetadata] error: ${err}`)
    return undefined
  }
}

export const indexNFTsOnSearchEngine = async (
  nfts: Array<entity.NFT>,
): Promise<void> => {
  try {
    await seService.indexNFTs(nfts)
  } catch (err) {
    logger.error(err, 'Error in indexNFTsOnSearchEngine')
    Sentry.captureMessage(`Error in indexNFTsOnSearchEngine: ${err}`)
    throw err
  }
}

export const indexCollectionsOnSearchEngine = async (
  collections: Array<entity.Collection>,
): Promise<void> => {
  try {
    await seService.indexCollections(collections)
  } catch (err) {
    logger.error(err, 'Error in indexCollectionsOnSearchEngine')
    Sentry.captureMessage(`Error in indexCollectionsOnSearchEngine: ${err}`)
    throw err
  }
}

/**
 * Update owner of NFTs which their owner has been changed
 * @param nfts
 * @param wallet
 */
export const updateOwnerForTransferredNFTs = async (
  nfts: entity.NFT[],
  wallet: entity.Wallet,
): Promise<void> => {
  if (!nfts.length) {
    logger.info(`[updateOwnerForTransferredNFTs]: No wallet NFTs to update new owner for wallet ${wallet.id}`)
  }
  try {
    logger.info(`[updateOwnerForTransferredNFTs]: Owner of ${nfts.length} NFTs should be updated or removed for wallet ${wallet.id}`)
    const newOwnerNFTs = new Map()
    await Promise.allSettled(
      nfts.map(async (nft) => {
        try {
          await repositories.edge.hardDelete({ thatEntityId: nft?.id, edgeType: defs.EdgeType.Displays } )
          // Find new owner of db NFT entry
          const owners = await getOwnersForNFT(nft)
          if (owners.length) {
            if (owners.length > 1) {
              // This is ERC1155 token with multiple owners, so we don't update owner for now and delete NFT
              await repositories.edge.hardDelete({ thatEntityId: nft?.id } )
                .then(() => repositories.nft.hardDelete({
                  id: nft?.id,
                }))
              await seService.deleteNFT(nft?.id)
            } else {
              const newOwner = owners[0]
              newOwnerNFTs.has(newOwner)
                ? newOwnerNFTs.get(newOwner).push(nft)
                : newOwnerNFTs.set(newOwner, [nft])
            }
          }
        } catch (err) {
          logger.error(err, '[updateOwnerForTransferredNFTs] error')
          Sentry.captureMessage(`[updateOwnerForTransferredNFTs] error: ${err}`)
        }
      }),
    )

    // For db NFTs which their owner's been changed, we update their ownership
    let amount = 0
    for (const [owner, nftsToUpdate] of newOwnerNFTs) {
      const csOwner = checkSumOwner(owner)
      const newWallet = await repositories.wallet.findByChainAddress(nftsToUpdate[0].chainId, csOwner)
      await Promise.allSettled(
        nftsToUpdate.map(async (nft) => {
          if (nft.id) {
            await repositories.nft.updateOneById(nft.id, {
              userId: newWallet?.userId || null, // null if user has not been created yet by connecting to NFT.com
              walletId: newWallet?.id || null, // null if wallet has not been connected to NFT.com
              owner: csOwner,
            })
            amount++
          }
        }),
      )
      await seService.indexNFTs(nftsToUpdate)
    }
    logger.info(`[updateOwnerForTransferredNFTs]: Updated owner of ${amount} NFTs for wallet ${wallet.id}`)
  } catch (err) {
    logger.error(err, '[updateOwnerForTransferredNFTs] error 2')
    Sentry.captureMessage(`[updateOwnerForTransferredNFTs] error 2: ${err}`)
    throw err
  }
}

/**
 * update wallet NFTs using information ( metadata and so on) from alchemy api
 * @param userId
 * @param wallet
 * @param chainId
 */
export const updateWalletNFTs = async (
  userId: string,
  wallet: entity.Wallet,
  chainId: string,
): Promise<void> => {
  try {
    logger.info(`[updateWalletNFTs] Updating wallet NFTs for ${wallet.address}, ${userId}`)
    let pageKey = undefined
    const withMetadata = true
    const dbNFTs = await repositories.nft.find({ where: {
      userId: userId,
      walletId: wallet.id,
      chainId: chainId,
    } })
    const existing = {}
    do {
      try {
        const [ownedNFTs, nextPageKey] = await getNFTsFromAlchemyPage(
          ethers.utils.getAddress(wallet.address),
          { withMetadata, pageKey },
        )
        logger.info(`[updateWalletNFTs]: ${ownedNFTs.length} ownedNFTs ${nextPageKey} pageKey`)
        pageKey = nextPageKey

        ownedNFTs.map((nft) => {
          const key = `${ethers.utils.getAddress(nft.contract.address)}-${BigNumber.from(nft.id.tokenId).toHexString()}`
          existing[key] = true
        })
        const savedNFTs: entity.NFT[] = []
        try {
          await Promise.allSettled(
            ownedNFTs.map(async (nft) => {
              const savedNFT = await updateNFTOwnershipAndMetadata(nft, userId, wallet, chainId)
              if (savedNFT) savedNFTs.push(savedNFT)
            }),
          )
        } catch (err) {
          logger.error({ err, totalOwnedNFTs: ownedNFTs.length, userId, wallet }, `[updateWalletNFTs] error 1: ${err}`)
          Sentry.captureMessage(`[updateWalletNFTs] error 1: ${err}`)
        }
        if (savedNFTs.length) {
          logger.info(`[updateWalletNFTs]: Updating collection and Syncing search index for wallet ${wallet.address} savedNFTSize: ${savedNFTs.length}`)
          await updateCollectionForNFTs(savedNFTs)
          await indexNFTsOnSearchEngine(savedNFTs)
        }
      } catch (err) {
        logger.error(err, '[updateWalletNFTs] error 2')
      }
    } while (pageKey)
<<<<<<< HEAD
    // Update owner of db NFTs which are not owned by this wallet
    const toUpdateOwner: entity.NFT[] = []
    dbNFTs.map((nft) => {
=======
  } catch (err) {
    logger.error(`[updateWalletNFTs] error 2: ${err}`)
    Sentry.captureMessage(`[updateWalletNFTs] error 2: ${err}`)
  }
}

const batchFilterNFTsWithAlchemy = async (nfts, walletAddress): Promise<void> => {
  const nftsChunks: entity.NFT[][] = chunk(
    nfts,
    100,
  )
  await Promise.allSettled(
    nftsChunks.map(async (nftChunk: entity.NFT[]) => {
>>>>>>> 4a6227b7
      try {
        const key = `${ethers.utils.getAddress(nft.contract)}-${BigNumber.from(nft.tokenId).toHexString()}`
        if (!existing[key]) {
          toUpdateOwner.push(nft)
        }
      } catch (err) {
        logger.error(err, '[updateWalletNFTs] error 3')
      }
    })
    await updateOwnerForTransferredNFTs(toUpdateOwner, wallet)
  } catch (err) {
    logger.error(err, '[updateWalletNFTs] error 4')
    Sentry.captureMessage(`[updateWalletNFTs] error 4: ${err}`)
  }
}

export const refreshNFTMetadata = async (
  nft: entity.NFT,
): Promise<entity.NFT> => {
  try {
    // hard refresh for now
    // until Alchemy SDK incorporates this
    // TODO: remove in future
    const alchemy_api_url = nft.chainId === '1' ? process.env.ALCHEMY_API_URL : process.env.ALCHEMY_API_URL_GOERLI
    await axios.get(`${alchemy_api_url}/getNFTMetadata?contractAddress=${nft.contract}&tokenId=${BigNumber.from(nft.tokenId).toString()}&tokenType=${nft.type == defs.NFTType.ERC1155 ? 'erc1155' : 'erc721'}&refreshCache=true`)

    const metadata = await getNFTMetaData(
      nft.contract,
      BigNumber.from(nft.tokenId).toString(),
      nft.chainId || process.env.CHAIN_ID,
    )
    if (!metadata) {
      logger.debug(`No metadata found for contract ${nft.contract} and tokenId ${nft.tokenId}`)
      return nft
    }
    const { type, name, description, image, traits } = metadata
    const isTraitSame = (nft.metadata.traits.length == traits.length) &&
      nft.metadata.traits.every(function(element, index) {
        return element.type === traits[index].type && element.value === traits[index].value
      })
    // if metadata changed, we update metadata...
    if (nft.type !== type ||
      nft.metadata.name !== name ||
      nft.metadata.description !== description ||
      nft.metadata.imageURL !== image ||
      !isTraitSame
    ) {
      return await repositories.nft.updateOneById(nft.id, {
        type,
        metadata: {
          name,
          description,
          imageURL: image,
          traits: traits,
        },
      })
    }
    return nft
  } catch (err) {
    logger.error(err, 'Error in refreshNFTMetadata')
    Sentry.captureMessage(`Error in refreshNFTMetadata: ${err}`)
    throw err
  }
}

export const getOwnersOfGenesisKeys = async (
  chainId: string,
): Promise<object> => {
  const contract = contracts.genesisKeyAddress(chainId)
  if (chainId !== '1' && chainId !== '5') return []
  try {
    const key = `${CacheKeys.GENESIS_KEY_OWNERS}_${chainId}`
    const cachedData = await cache.get(key)
    if (cachedData) {
      return JSON.parse(cachedData) as object
    }
    // until Alchemy SDK incorporates this
    // TODO: remove in future
    const alchemy_api_url = chainId === '1' ? process.env.ALCHEMY_API_URL : process.env.ALCHEMY_API_URL_GOERLI
    const res = await axios.get(`${alchemy_api_url}/getOwnersForCollection?contractAddress=${contract}`)
    if (res && res?.data && res.data?.ownerAddresses) {
      const gkOwners = res.data.ownerAddresses as string[]
      const gkOwnersObj = gkOwners.reduce((acc, curr) => {
        acc[checkSumOwner(curr)] = true
        return acc
      }, {})
      await cache.set(key, JSON.stringify(gkOwnersObj), 'EX', 60)
      return gkOwnersObj
    } else {
      return Promise.reject(`No owner found for genesis key on chain ${chainId}`)
    }
  } catch (err) {
    logger.error(err, 'Error in getOwnersOfGenesisKeys')
    Sentry.captureMessage(`Error in getOwnersOfGenesisKeys: ${err}`)
    throw err
  }
}

export const executeUpdateNFTsForProfile = async (
  profileId: string,
  chainId: string,
): Promise<void> => {
  try {
    const recentlyRefreshed: string = await cache.zscore(`${CacheKeys.UPDATED_NFTS_PROFILE}_${chainId}`, profileId)
    if (recentlyRefreshed) {
      // remove profile from cache which store recently refreshed
      await cache.zrem(`${CacheKeys.UPDATED_NFTS_PROFILE}_${chainId}`, [profileId])
    }
    const inProgress = await cache.zscore(`${CacheKeys.PROFILES_IN_PROGRESS}_${chainId}`, profileId)
    if (inProgress) {
      await cache.zrem(`${CacheKeys.PROFILES_IN_PROGRESS}_${chainId}`, [profileId])
    }
    const inQueue = await cache.zscore(`${CacheKeys.UPDATE_NFTS_PROFILE}_${chainId}`, profileId)
    if (!inQueue) {
      // add to NFT cache list
      await cache.zadd(`${CacheKeys.UPDATE_NFTS_PROFILE}_${chainId}`, 'INCR', 1, profileId)
    }
  } catch (err) {
    logger.error(err, 'Error in executeUpdateNFTsForProfile')
    Sentry.captureMessage(`Error in executeUpdateNFTsForProfile: ${err}`)
    throw err
  }
}

export const getOwnersOfNFTProfile = async (
  chainId: string,
): Promise<object> => {
  const contract = contracts.nftProfileAddress(chainId)
  if (chainId !== '1' && chainId !== '5') return []
  try {
    const key = `${CacheKeys.NFT_PROFILE_OWNERS}_${chainId}`
    const cachedData = await cache.get(key)
    if (cachedData) {
      return JSON.parse(cachedData) as object
    }

    const alchemy_api_url = chainId === '1' ? process.env.ALCHEMY_API_URL : process.env.ALCHEMY_API_URL_GOERLI
    const res = await axios.get(`${alchemy_api_url}/getOwnersForCollection?contractAddress=${contract}`)
    if (res && res?.data && res.data?.ownerAddresses) {
      const profileOwners = res.data.ownerAddresses as string[]
      const profileOwnersObj = profileOwners.reduce((acc, curr) => {
        acc[checkSumOwner(curr)] = true
        return acc
      }, {})
      await cache.set(key, JSON.stringify(profileOwnersObj), 'EX', 60)
      return profileOwners
    } else {
      return Promise.reject(`No owner found for NFT profile on chain ${chainId}`)
    }
  } catch (err) {
    logger.error(err, 'Error in getOwnersOfNFTProfile')
    Sentry.captureMessage(`Error in getOwnersOfNFTProfile: ${err}`)
    throw err
  }
}

export const hideAllNFTs = async (
  repositories: db.Repository,
  profileId: string,
): Promise<void> => {
  try {
    const edges = await repositories.edge.find({ where: {
      thisEntityType: defs.EntityType.Profile,
      thisEntityId: profileId,
      edgeType: defs.EdgeType.Displays,
      thatEntityType: defs.EntityType.NFT,
      hide: false,
    } })
    if (edges.length) {
      const updatedEdges = []
      for (let i = 0; i < edges.length; i++) {
        updatedEdges.push({
          id: edges[i].id,
          hide: true,
        })
      }
      await repositories.edge.saveMany(updatedEdges, { chunk: MAX_SAVE_COUNTS })
    }
  } catch (err) {
    logger.error(err, 'Error in hideAllNFTs')
    Sentry.captureMessage(`Error in hideAllNFTs: ${err}`)
    throw err
  }
}

const saveEdgesForNFTs = async (
  profileId: string, hide: boolean, nfts: entity.NFT[], lastWeight?: string): Promise<string> => {
  try {
    logger.info(`saveEdgesForNFTs: ${profileId} ${hide} ${nfts.length}, lastWeight=${lastWeight}`)
    let startTime = new Date().getTime()

    // filter nfts are not added to edge yet...
    const profileNFTs = await repositories.nft.findByEdgeProfileDisplays(profileId, true, nfts)
    logger.info(`saveEdgesForNFTs after findByEdgeProfileDisplays: ${profileId} hide-${hide}, nftLength-${nfts.length}, profileNFTs-${profileNFTs.length}, time-${new Date().getTime() - startTime}ms`)
    startTime = new Date().getTime()

    const nftsToBeAdded = differenceBy(nfts, profileNFTs, 'id')
    logger.info(`saveEdgesForNFTs after nftsToBeAdded: ${profileId} hide-${hide}, nftLength-${nfts.length}, nftsToBeAdded-${nftsToBeAdded.length}, time-${new Date().getTime() - startTime}ms`)
    startTime = new Date().getTime()

    // generate weights for nfts...
    let weight = lastWeight || await getLastWeight(repositories, profileId)
    const edgesWithWeight = []
    for (let i = 0; i < nftsToBeAdded.length; i++) {
      logger.info(`[inside loop] saveEdgesForNFTs: ${profileId} hide-${hide}, nftLength-${nfts.length} ${i}/${nftsToBeAdded.length - 1}`)
      const newWeight = generateWeight(weight)
      edgesWithWeight.push({
        thisEntityType: defs.EntityType.Profile,
        thatEntityType: defs.EntityType.NFT,
        thisEntityId: profileId,
        thatEntityId: nftsToBeAdded[i].id,
        edgeType: defs.EdgeType.Displays,
        weight: newWeight,
        hide: hide,
      })
      weight = newWeight
    }

    logger.info(`saveEdgesForNFTs: ${profileId} edges to save = ${edgesWithWeight.length}`)
    // save nfts to edge...
    await repositories.edge.saveMany(edgesWithWeight, { chunk: MAX_SAVE_COUNTS })
    logger.info(`saveEdgesForNFTs: ${profileId} ${hide} ${nfts.length}, weight = ${weight} done, time = ${new Date().getTime() - startTime} ms`)
    return weight
  } catch (err) {
    logger.error(err, 'Error in saveEdgesForNFTs')
    Sentry.captureMessage(`Error in saveEdgesForNFTs: ${err}`)
    await cache.zrem(`${CacheKeys.PROFILES_IN_PROGRESS}_${chainId}`, [profileId])
    throw err
  }
}

export const saveEdgesWithWeight = async (
  profileId: string,
  hide: boolean,
  { nfts, walletId }: { nfts?: entity.NFT[]; walletId?: string} = {},
): Promise<void> => {
  try {
    if (nfts) {
      await saveEdgesForNFTs(profileId, hide, nfts)
    } else if (walletId) {
      const pgClient = db.getPgClient(true)
      await new Promise<void>((resolve, reject) => {
        pgClient.connect((err, client, done) => {
          let weight: string
          if (err) throw err
          const batch = []
          const batchSize = 200
          const query = new QueryStream(
            `SELECT
              *
            FROM
              nft
            WHERE
              "walletId" = $1
              AND "chainId" = $2`,
            [walletId, chainId],
            { batchSize, highWaterMark: 1000 },
          )

          logger.info(`Querying nfts for profileId ${profileId}, wallet ${walletId}...`)
          const stream = client.query(query)
          stream.on('end', async () => {
            if (batch.length) {
              await saveEdgesForNFTs(profileId, hide, batch.splice(0), weight)
            }
            done()

            logger.info(`saveEdgesForNFTs for profileId ${profileId}, wallet ${walletId} done`)
            resolve()
          })
          stream.on('error', (err) => {
            reject(err)
          })
          const saveEdges = new Writable({
            objectMode: true,
            async write(nft, _encoding, callback) {
              batch.push(nft)
              if (batch.length === batchSize) {
                weight = await saveEdgesForNFTs(profileId, hide, batch.splice(0, batchSize), weight)
              }
              callback()
            },
          })
          stream.pipe(saveEdges)
        })
      })
    }
  } catch (err) {
    logger.error(err, 'Error in saveEdgesWithWeight')
    Sentry.captureMessage(`Error in saveEdgesWithWeight: ${err}`)
    throw err
  }
}

export const showAllNFTs = async (
  repositories: db.Repository,
  walletId: string,
  profileId: string,
  chainId: string,
): Promise<void> => {
  try {
    const nftCount = await repositories.nft.count({ walletId, chainId })
    if (nftCount) {
      await saveEdgesWithWeight(profileId, false, { walletId })
      // change hide column to false which ones are true...
      const edges = await repositories.edge.find({
        where: {
          thisEntityType: defs.EntityType.Profile,
          thatEntityType: defs.EntityType.NFT,
          thisEntityId: profileId,
          edgeType: defs.EdgeType.Displays,
          hide: true,
        },
      })
      if (edges.length) {
        const updatedEdges = []
        for (let i = 0; i < edges.length; i++) {
          updatedEdges.push({
            id: edges[i].id,
            hide: false,
          })
        }
        await repositories.edge.saveMany(updatedEdges, { chunk: MAX_SAVE_COUNTS })
      }
    }
  } catch (err) {
    logger.error(err, 'Error in showAllNFTs')
    Sentry.captureMessage(`Error in showAllNFTs: ${err}`)
    throw err
  }
}

export const showNFTs = async (
  showNFTIds: string[],
  profileId: string,
  chainId: string,
): Promise<void> => {
  try {
    const nfts = []
    await Promise.allSettled(
      showNFTIds.map(async (id) => {
        const existingNFT = await repositories.nft.findOne({ where: { id, chainId } })
        if (existingNFT) nfts.push(existingNFT)
      }),
    )
    if (nfts.length) {
      await saveEdgesWithWeight(profileId, false, { nfts })
      // change hide column to false which ones are true...
      await Promise.allSettled(
        nfts.map(async (nft: entity.NFT) => {
          const displayEdge = await repositories.edge.findOne({
            where: {
              thisEntityType: defs.EntityType.Profile,
              thatEntityType: defs.EntityType.NFT,
              thisEntityId: profileId,
              thatEntityId: nft.id,
              edgeType: defs.EdgeType.Displays,
              hide: true,
            },
          })
          if (displayEdge) await repositories.edge.updateOneById(displayEdge.id, { hide: false })
        }),
      )
    }
  } catch (err) {
    logger.error(err, 'Error in showNFTs')
    Sentry.captureMessage(`Error in showNFTs: ${err}`)
    throw err
  }
}

/**
 * change visibility of profile NFTs
 * hideNFTIds takes priority over showNFTIds (like if the same ID is in both arrays)
 * showAll, hideAll, and -Ids arrays are mutually exclusive (only one of those 3 will be respected, with priority to showAll)
 * @param repositories
 * @param walletId
 * @param profileId
 * @param showAll
 * @param hideAll
 * @param showNFTIds - set the NFTs' visibility as show, without regard to the previous value
 * @param hideNFTIds - set the NFTs' visibility as hide, without regard to the previous value
 * @param chainId
 */
export const changeNFTsVisibility = async (
  repositories: db.Repository,
  walletId: string,
  profileId: string,
  showAll: boolean,
  hideAll: boolean,
  showNFTIds: Array<string> | null,
  hideNFTIds: Array<string> | null,
  chainId: string,
): Promise<void> => {
  try {
    if (showAll) {
      await showAllNFTs(repositories, walletId, profileId, chainId)
      await cache.del([`${CacheKeys.PROFILE_SORTED_NFTS}_${chainId}_${profileId}`, `${CacheKeys.PROFILE_SORTED_VISIBLE_NFTS}_${chainId}_${profileId}`])
      return
    } else if (hideAll) {
      await hideAllNFTs(repositories, profileId)
      await cache.del([`${CacheKeys.PROFILE_SORTED_NFTS}_${chainId}_${profileId}`, `${CacheKeys.PROFILE_SORTED_VISIBLE_NFTS}_${chainId}_${profileId}`])
      return
    } else {
      let clearCache = false
      if (showNFTIds?.length) {
        await showNFTs(showNFTIds, profileId, chainId)
        clearCache = true
      }
      if (hideNFTIds && hideNFTIds?.length) {
        await Promise.allSettled(
          hideNFTIds?.map(async (id) => {
            const existingNFT = await repositories.nft.findOne({ where: { id, chainId } })
            if (existingNFT) {
              const edgeVals = {
                thisEntityId: profileId,
                thisEntityType: defs.EntityType.Profile,
                thatEntityId: existingNFT.id,
                thatEntityType: defs.EntityType.NFT,
                edgeType: defs.EdgeType.Displays,
                hide: false,
              }
              const existingEdge = await repositories.edge.findOne({ where: edgeVals })
              if (existingEdge) {
                await repositories.edge.updateOneById(existingEdge.id, { hide: true })
              }
            }
          }),
        )
        clearCache = true
      }
      if (clearCache) {
        await cache.del([`${CacheKeys.PROFILE_SORTED_NFTS}_${chainId}_${profileId}`, `${CacheKeys.PROFILE_SORTED_VISIBLE_NFTS}_${chainId}_${profileId}`])
      }
    }
  } catch (err) {
    logger.error(err, 'Error in changeNFTsVisibility')
    Sentry.captureMessage(`Error in changeNFTsVisibility: ${err}`)
    throw err
  }
}

export const updateNFTsOrder = async (
  profileId: string,
  orders: Array<NFTOrder>,
): Promise<void> => {
  try {
    for (let i = 0; i < orders.length; i++) {
      const edges = await repositories.edge.find({
        where: {
          thisEntityType: defs.EntityType.Profile,
          thatEntityType: defs.EntityType.NFT,
          thisEntityId: profileId,
          edgeType: defs.EdgeType.Displays,
          hide: false,
        },
        order: {
          weight: 'ASC',
          updatedAt: 'DESC',
        },
      })
      const existingNFT = await repositories.nft.findOne({
        where: {
          id: orders[i].nftId,
        },
      })
      if (existingNFT) {
        const existingEdge = await repositories.edge.findOne({
          where: {
            thisEntityType: defs.EntityType.Profile,
            thatEntityType: defs.EntityType.NFT,
            thisEntityId: profileId,
            thatEntityId: orders[i].nftId,
            edgeType: defs.EdgeType.Displays,
            hide: false,
          },
        })
        if (existingEdge) {
          const index = edges.findIndex((edge) => edge.id === existingEdge.id)
          if (orders[i].newIndex <= 0) {
            // if new index is first place of nft order...
            if (index !== 0) {
              await repositories.edge.updateOneById(edges[0].id, {
                weight: midWeight('aaaa', edges[1].weight),
              })
              await repositories.edge.updateOneById(existingEdge.id, {
                weight: 'aaaa',
              })
            }
          } else if (orders[i].newIndex >= edges.length - 1) {
            // if new index is last place of nft order...
            if (index !== edges.length - 1) {
              await repositories.edge.updateOneById(existingEdge.id, {
                weight: generateWeight(edges[edges.length - 1].weight),
              })
            }
          } else {
            // if new index is inside nft order...
            if (index !== orders[i].newIndex) {
              await repositories.edge.updateOneById(existingEdge.id, {
                weight:
                  midWeight(edges[orders[i].newIndex - 1].weight,
                    edges[orders[i].newIndex].weight),
              })
            }
          }
        }
      }
    }
    if (orders.length) {
      const chainId = process.env.CHAIN_ID
      await cache.del([`${CacheKeys.PROFILE_SORTED_NFTS}_${chainId}_${profileId}`, `${CacheKeys.PROFILE_SORTED_VISIBLE_NFTS}_${chainId}_${profileId}`])
    }
  } catch (err) {
    logger.error(err, 'Error in updateNFTsOrder')
    Sentry.captureMessage(`Error in updateNFTsOrder: ${err}`)
    throw err
  }
}

const fillEdgesWithWeight = async (profileId, nullEdges: entity.Edge[], weight?: string): Promise<string> => {
  logger.info(`#1 fillEdgesWithWeight for profileId: ${profileId} and weight: ${weight} and nullEdges: ${nullEdges.length}`)

  // fill weight of edges which have null as weight...
  weight ??= await getLastWeight(repositories, profileId)
  const edgesWithWeight: EdgeWithWeight[] = []
  for (let i = 0; i < nullEdges.length; i++) {
    const newWeight = generateWeight(weight)
    edgesWithWeight.push({
      id: nullEdges[i].id,
      weight: newWeight,
      hide: nullEdges[i].hide ?? false,
    })
    weight = newWeight
  }

  logger.info(`#2 fillEdgesWithWeight for profileId: ${profileId} and weight: ${weight} and edgesWithWeight: ${edgesWithWeight.length}`)
  await repositories.edge.saveMany(edgesWithWeight, { chunk: MAX_SAVE_COUNTS })

  logger.info(`#3 fillEdgesWithWeight for profileId: ${profileId} saved!`)
  return weight
}
export const updateEdgesWithNullWeight = async (
  profileId: string,
): Promise<void> => {
  const pgClient = db.getPgClient(true)
  await new Promise<void>((resolve, reject) => {
    pgClient.connect((err, client, done) => {
      if (err) throw err
      const batch = []
      const batchSize = 100
      let lastWeight: string = undefined
      const query = new QueryStream(
        `SELECT
          *
        FROM
          edge
        WHERE
          "thisEntityId" = $1
          AND "thisEntityType" = '${defs.EntityType.Profile}'
          AND "thatEntityType" = '${defs.EntityType.NFT}'
          AND "edgeType" = '${defs.EdgeType.Displays}'
          AND "weight" IS NULL`,
        [profileId],
        { batchSize, highWaterMark: 500 },
      )
      logger.info(`profileId ${profileId} = updateEdgesWithNullWeight: ${query}`)
      const stream = client.query(query)
      stream.on('end', async () => {
        if (batch.length) {
          await fillEdgesWithWeight(profileId, batch.splice(0), lastWeight)
        }
        done()

        logger.info(`profileId ${profileId} = updateEdgesWithNullWeight: done!`)
        resolve()
      })
      stream.on('error', (err) => {
        reject(err)
      })
      const fillWeights = new Writable({
        objectMode: true,
        async write(nft, _encoding, callback) {
          batch.push(nft)
          if (batch.length === batchSize) {
            lastWeight = await fillEdgesWithWeight(profileId, batch.splice(0, batchSize), lastWeight)
          }
          callback()
        },
      })
      stream.pipe(fillWeights)
    })
  })
}

export const updateEdgesWeightForProfile = async (
  profileId: string,
  walletId: string,
): Promise<void> => {
  try {
    const nftCount = repositories.nft.count({
      walletId: walletId,
      chainId: chainId,
    })
    logger.info({ nftCount, profileId, walletId }, 'updateEdgesWeightForProfile')
    if (!nftCount) return
    await updateEdgesWithNullWeight(profileId)

    // save edges for new nfts...
    logger.info(`updateEdgesWeightForProfile: saveEdgesWithWeight for profileId: ${profileId} and walletId: ${walletId}`)
    await saveEdgesWithWeight(profileId, true, { walletId })

    logger.info(`updateEdgesWeightForProfile: saveEdgesWithWeight for profileId: ${profileId} and walletId: ${walletId} done!`)
  } catch (err) {
    logger.error(err, 'Error in updateEdgesWeightForProfile')
    Sentry.captureMessage(`Error in updateEdgesWeightForProfile: ${err}`)
    throw err
  }
}

const deleteExtraEdges = async (edges: entity.Edge[]): Promise<void> => {
  logger.debug(`${edges.length} edges to be synced in syncEdgesWithNFTs`)

  // Delete edges where NFT does not exist
  const disconnectedEdgeIds: string[] = (await nftLoader.loadMany(edges.map((e) => e.thatEntityId)))
    .reduce((disconnectedEdges, nft, i) => {
      if (!nft) disconnectedEdges.push(edges[i].id)
      return disconnectedEdges
    }, [])

  // Delete edges that are duplicate connections on an NFT
  const duplicatedIds = findDuplicatesByProperty(edges, 'thatEntityId').map((e) => e.id)

  const edgeIdsToDelete = [...new Set([...disconnectedEdgeIds, ...duplicatedIds])]
  if (edgeIdsToDelete.length)
    await repositories.edge.hardDeleteByIds(edgeIdsToDelete)
}
export const syncEdgesWithNFTs = async (
  profileId: string,
): Promise<void> => {
  try {
    const pgClient = db.getPgClient(true)
    await new Promise<void>((resolve, reject) => {
      pgClient.connect((err, client, done) => {
        if (err) throw err
        const batch = []
        const batchSize = 100
        const query = new QueryStream(
          `SELECT
            *
          FROM
            edge
          WHERE
            "thisEntityId" = $1
            AND "thisEntityType" = '${defs.EntityType.Profile}'
            AND "thatEntityType" = '${defs.EntityType.NFT}'
            AND "edgeType" = '${defs.EdgeType.Displays}'`,
          [profileId],
          { batchSize, highWaterMark: 500 },
        )
        const stream = client.query(query)
        stream.on('end', async () => {
          if (batch.length) {
            await deleteExtraEdges(batch.splice(0))
          }
          done()
          resolve()
        })
        stream.on('error', (err) => {
          reject(err)
        })
        const processEdges = new Writable({
          objectMode: true,
          async write(nft, _encoding, callback) {
            batch.push(nft)
            if (batch.length === batchSize) {
              await deleteExtraEdges(batch.splice(0, batchSize))
            }
            callback()
          },
        })
        stream.pipe(processEdges)
      })
    })
  } catch (err) {
    logger.error(err, 'Error in syncEdgesWithNFTs')
    Sentry.captureMessage(`Error in syncEdgesWithNFTs: ${err}`)
    throw err
  }
}

export const updateNFTsForAssociatedWallet = async (
  profileId: string,
  wallet: entity.Wallet,
): Promise<void> => {
  try {
    const cacheKey = `${CacheKeys.UPDATE_NFT_FOR_ASSOCIATED_WALLET}_${wallet.chainId}_${wallet.id}_${wallet.userId}`
    const cachedData = await cache.get(cacheKey)
    if (!cachedData) {
      await updateWalletNFTs(
        wallet.userId,
        wallet,
        wallet.chainId,
      )
      // save NFT edges for profile...
      await updateEdgesWeightForProfile(profileId, wallet.id)
      const nfts = await repositories.nft.find({
        where: {
          userId: wallet.userId,
          walletId: wallet.id,
          chainId: wallet.chainId,
        },
      })
      await cache.set(cacheKey, nfts.length.toString(), 'EX', 60 * 10)
    } else return
  } catch (err) {
    logger.error(err, 'Error in updateNFTsForAssociatedWallet')
    Sentry.captureMessage(`Error in updateNFTsForAssociatedWallet: ${err}`)
    throw err
  }
}

export const removeEdgesForNonassociatedAddresses = async (
  profileId: string,
  prevAddresses: string[],
  newAddresses: string[],
  chainId: string,
): Promise<void> => {
  try {
    const toRemove: string[] = []
    // find previous associated addresses to be filtered
    const seen = {}
    newAddresses.map((address) => {
      seen[address] = true
    })
    prevAddresses.map((address) => {
      if (!seen[address]) toRemove.push(address)
    })
    if (!toRemove.length) return
    await Promise.allSettled(
      toRemove.map(async (address) => {
        const wallet = await repositories.wallet.findByChainAddress(
          chainId,
          ethers.utils.getAddress(address),
        )
        if (wallet) {
          const nfts = await repositories.nft.find({ where: { walletId: wallet.id } })
          if (nfts.length) {
            const toRemoveEdges = []
            await Promise.allSettled(
              nfts.map(async (nft) => {
                const edge = await repositories.edge.findOne({
                  where: {
                    thisEntityType: defs.EntityType.Profile,
                    thisEntityId: profileId,
                    thatEntityType: defs.EntityType.NFT,
                    thatEntityId: nft.id,
                    edgeType: defs.EdgeType.Displays,
                  },
                })
                if (edge) {
                  toRemoveEdges.push(edge.id)
                  await repositories.nft.updateOneById(nft.id, { profileId: null })
                }
              }),
            )
            if (toRemoveEdges.length)
              await repositories.edge.hardDeleteByIds(toRemoveEdges)
          }
        }
      }),
    )
  } catch (err) {
    logger.error(err, 'Error in removeEdgesForNonassociatedAddresses')
    Sentry.captureMessage(`Error in removeEdgesForNonassociatedAddresses: ${err}`)
    throw err
  }
}

export const fetchAssociatedAddressesForProfile = async (
  profile: entity.Profile,
  chainId: string,
): Promise<string[]> => {
  try {
    const cacheKey = `${CacheKeys.ASSOCIATED_ADDRESSES}_${chainId}_${profile.url}`
    const cachedData = await cache.get(cacheKey)
    let addresses: string[] = []
    if (cachedData) {
      return JSON.parse(cachedData) as string[]
    } else {
      const nftResolverContract = typechain.NftResolver__factory.connect(
        contracts.nftResolverAddress(chainId),
        provider.provider(Number(chainId)),
      )
      const associatedAddresses = await nftResolverContract.associatedAddresses(profile.url)
      if (associatedAddresses.length) {
        addresses = associatedAddresses.map((item) => item.chainAddr)
      }
      logger.info(`${addresses.length} associated addresses for profile ${profile.url}`)
      await cache.set(cacheKey, JSON.stringify(addresses), 'EX', 60 * 5)
      return addresses
    }
  } catch (err) {
    Sentry.captureMessage(`Error in fetchAssociatedAddressesForProfile: ${err}`)
    throw err
  }
}

export const updateAssociatedAddressesForProfile = async (
  repositories: db.Repository,
  profile: entity.Profile,
  chainId: string,
): Promise<void> => {
  try {
    if (!profile.id) return
    const addresses = await fetchAssociatedAddressesForProfile(profile, chainId)
    const prevAssociatedAddresses = profile.associatedAddresses
    // update associated addresses with the latest updates
    await repositories.profile.updateOneById(profile.id, { associatedAddresses: addresses })
    // remove NFT edges for non-associated addresses
    await removeEdgesForNonassociatedAddresses(
      profile.id,
      prevAssociatedAddresses,
      addresses,
      chainId,
    )

    // save User, Wallet for associated addresses of profile...
    const wallets: entity.Wallet[] = []
    await Promise.allSettled(
      addresses.map(async (address) => {
        wallets.push(await saveUsersForAssociatedAddress(chainId, address, repositories))
      }),
    )
    // refresh NFTs for associated addresses...
    await Promise.allSettled(
      wallets.map(async (wallet) => {
        try {
          await updateNFTsForAssociatedWallet(profile.id, wallet)
        } catch (err) {
          logger.error(err, '[updateAssociatedAddressesForProfile] error')
          Sentry.captureMessage(`[updateAssociatedAddressesForProfile] error: ${err}`)
        }
      }),
    )
    await syncEdgesWithNFTs(profile.id)
  } catch (err) {
    logger.error(err, '[updateAssociatedAddressesForProfile] error2')
    Sentry.captureMessage(`[updateAssociatedAddressesForProfile] error2: ${err}`)
    throw err
  }
}

export const updateCollectionForAssociatedContract = async (
  repositories: db.Repository,
  profile: entity.Profile,
  chainId: string,
  walletAddress: string,
): Promise<string> => {
  try {
    const cacheKey = `${CacheKeys.ASSOCIATED_CONTRACT}_${chainId}_${profile.url}`
    const cachedData = await cache.get(cacheKey)
    let contract
    if (cachedData) {
      contract = JSON.parse(cachedData)
    } else {
      const nftResolverContract = typechain.NftResolver__factory.connect(
        contracts.nftResolverAddress(chainId),
        provider.provider(Number(chainId)),
      )
      const associatedContract = await nftResolverContract.associatedContract(profile.url)
      if (!associatedContract) {
        return `No associated contract of ${profile.url}`
      }
      if (!associatedContract.chainAddr) {
        return `No associated contract of ${profile.url}`
      }
      contract = ethers.utils.getAddress(associatedContract.chainAddr)
      await cache.set(cacheKey, JSON.stringify(contract), 'EX', 60 * 5)
      // update associated contract with the latest updates
      await repositories.profile.updateOneById(profile.id, { associatedContract: contract })
    }
    // get collection info
    let collectionName = await getCollectionNameFromDataProvider(
      contract,
      chainId,
      defs.NFTType.ERC721,
    )
    if (collectionName === 'Unknown Name') {
      collectionName = await getCollectionNameFromDataProvider(
        contract,
        chainId,
        defs.NFTType.ERC1155,
      )
    }
    // check if deployer of associated contract is in associated addresses
    const deployer = await getCollectionDeployer(contract, chainId)
    if (!deployer) {
      if (profile.profileView === defs.ProfileViewType.Collection) {
        await repositories.profile.updateOneById(profile.id,
          {
            profileView: defs.ProfileViewType.Gallery,
          },
        )
      }
      return `Updated associated contract for ${profile.url}`
    } else {
      const collection = await repositories.collection.findByContractAddress(contract, chainId)
      if (!collection) {
        const savedCollection = await repositories.collection.save({
          contract,
          name: collectionName,
          chainId,
          deployer,
        })
        await seService.indexCollections([savedCollection])
      }
      const checkedDeployer =  ethers.utils.getAddress(deployer)
      const isAssociated = profile.associatedAddresses.indexOf(checkedDeployer) !== -1 ||
        checkedDeployer === walletAddress
      if (!isAssociated && profile.profileView === defs.ProfileViewType.Collection) {
        await repositories.profile.updateOneById(profile.id,
          {
            profileView: defs.ProfileViewType.Gallery,
          },
        )
      }
      return `Updated associated contract for ${profile.url}`
    }
  } catch (err) {
    Sentry.captureMessage(`Error in updateCollectionForAssociatedContract: ${err}`)
    return `error while updating associated contract of ${profile.url}`
  }
}

export const updateGKIconVisibleStatus = async (
  repositories: db.Repository,
  chainId: string,
  profile: entity.Profile,
): Promise<void> => {
  try {
    const gkOwners = await getOwnersOfGenesisKeys(chainId)
    const wallet = await repositories.wallet.findById(profile.ownerWalletId)
    const exists = gkOwners[checkSumOwner(wallet.address)]
    if (exists) {
      await repositories.profile.updateOneById(profile.id, { gkIconVisible: false })
    } else {
      return
    }
  } catch (err) {
    logger.error(err, 'Error in updateGKIconVisibleStatus')
    Sentry.captureMessage(`Error in updateGKIconVisibleStatus: ${err}`)
    throw err
  }
}

export const saveVisibleNFTsForProfile = async (
  profileId: string,
  repositories: db.Repository,
): Promise<void> => {
  try {
    logger.info(`starting saveVisibleNFTsForProfile: ${profileId}`)
    const edges = await repositories.edge.find({
      where: {
        thisEntityId: profileId,
        thisEntityType: defs.EntityType.Profile,
        thatEntityType: defs.EntityType.NFT,
        edgeType: defs.EdgeType.Displays,
        hide: false,
      },
    })
    if (edges.length) {
      await repositories.profile.updateOneById(profileId, { visibleNFTs: edges.length })
      logger.info(`saveVisibleNFTsForProfile: ${profileId} - ${edges.length} visible NFTs`)
    } else {
      logger.info(`saveVisibleNFTsForProfile: ${profileId} - no visible NFTs`)
    }
  } catch (err) {
    logger.error(err, 'Error in saveVisibleNFTsForProfile')
    Sentry.captureMessage(`Error in saveVisibleNFTsForProfile: ${err}`)
    throw err
  }
}

export const saveProfileScore = async (
  repositories: db.Repository,
  profile: entity.Profile,
): Promise<void> => {
  try {
    if (profile.ownerUserId && profile.chainId) {
      let start = new Date().getTime()
      const gkContractAddress = contracts.genesisKeyAddress(profile.chainId)

      // get genesis key numbers
      const gkNFTs = await repositories.nft.find({
        where: { userId: profile.ownerUserId, contract: gkContractAddress, chainId: profile.chainId },
      })

      logger.info(`saveProfileScore: Time taken to get gkNFTs: ${new Date().getTime() - start} ms`)
      start = new Date().getTime()

      // get collections
      const nfts = await repositories.nft.find({
        where: { userId: profile.ownerUserId, chainId: profile.chainId },
      })

      logger.info(`saveProfileScore: Time taken to get nfts: ${new Date().getTime() - start} ms`)
      start = new Date().getTime()

      // get unique nft.contract from nfts with
      const collections = [...new Set(nfts.map((nft) => nft.contract))]

      // get visible items
      const visibleEdgesCount = await repositories.edge.count({
        thisEntityId: profile.id,
        thisEntityType: defs.EntityType.Profile,
        thatEntityType: defs.EntityType.NFT,
        edgeType: defs.EdgeType.Displays,
        hide: false,
      })

      logger.info(`saveProfileScore: Time taken to get visibleEdgesCount: ${new Date().getTime() - start} ms`)
      start = new Date().getTime()

      const paddedGK =  gkNFTs.length.toString().padStart(5, '0')
      const paddedCollections = collections.length.toString().padStart(5, '0')
      const score = visibleEdgesCount.toString().concat(paddedCollections).concat(paddedGK)
      await cache.zadd(`LEADERBOARD_${profile.chainId}`, score, profile.id)
    } else {
      logger.info(`saveProfileScore: No ownerUserId or chainId for profile ${profile.id}`)
    }
  } catch (err) {
    logger.error(err, 'Error in saveProfileScore')
    Sentry.captureMessage(`Error in saveProfileScore: ${err}`)
    throw err
  }
}

export const getCollectionInfo = async (
  contract: string,
  chainId: string,
  repositories: db.Repository,
): Promise<any> => {
  try {
    const key = `${contract.toLowerCase()}-${chainId}`
    const cachedData = await cache.get(key)

    if (cachedData) {
      return JSON.parse(cachedData)
    } else {
      let collection = await repositories.collection.findByContractAddress(
        ethers.utils.getAddress(contract),
        chainId,
      )
      let nftPortResults = undefined

      if (!collection) {
        return {
          collection,
          nftPortResults,
        }
      }

      if (collection && (
        collection.deployer == null ||
        ethers.utils.getAddress(collection.deployer) !== collection.deployer
      )) {
        const collectionDeployer = await getCollectionDeployer(contract, chainId)
        collection = await repositories.collection.save({
          ...collection,
          deployer: collectionDeployer,
        })
        // await seService.indexCollections([collection])
      }

      const nft = await repositories.nft.findOne({
        where: {
          contract: ethers.utils.getAddress(contract),
          chainId,
        },
      })

      if (!nft) {
        return {
          collection,
          nftPortResults,
        }
      }

      let bannerUrl = 'https://cdn.nft.com/collectionBanner_default.png'
      let logoUrl = 'https://cdn.nft.com/profile-image-default.svg'
      let description = null
      const uploadPath = `collections/${chainId}/`

      // check if logoUrl, bannerUrl, description are null or default -> if not, return, else, proceed
      const notAllowedToProceed: boolean = !!collection.bannerUrl
        && !exceptionBannerUrlRegex.test(collection.bannerUrl)
        && !!collection.logoUrl
        && collection.logoUrl !== logoUrl
        && !!collection.description

      if (notAllowedToProceed) {
        return {
          collection,
          nftPortResults,
        }
      }

      const details = await retrieveNFTDetailsNFTPort(nft.contract, nft.tokenId, nft.chainId)
      if (details) {
        if (details.contract) {
          if (details.contract.metadata?.cached_banner_url && details.contract.metadata?.cached_banner_url?.length) {
            const filename = details.contract.metadata.cached_banner_url.split('/').pop()
            const banner = await uploadImageToS3(
              details.contract.metadata.cached_banner_url,
              filename,
              chainId,
              contract,
              uploadPath,
            )

            if (banner) {
              bannerUrl = banner
            } else {
              if (nft.metadata?.imageURL) {
                bannerUrl = nft.metadata.imageURL
              }
            }
          }
          if (details.contract.metadata?.cached_thumbnail_url &&
            details.contract.metadata?.cached_thumbnail_url?.length
          ) {
            const filename = details.contract.metadata.cached_thumbnail_url.split('/').pop()
            const logo = await uploadImageToS3(
              details.contract.metadata.cached_thumbnail_url,
              filename,
              chainId,
              contract,
              uploadPath,
            )
            logoUrl = logo ? logo : logoUrl
          }
          if (details.contract.metadata?.description) {
            description = details.contract.metadata?.description?.length ?
              details.contract.metadata.description : description
          }
        }
        const updatedCollection = await repositories.collection.updateOneById(collection.id, {
          bannerUrl,
          logoUrl,
          description,
        })
        await seService.indexCollections([updatedCollection])
        collection = await repositories.collection.findByContractAddress(
          ethers.utils.getAddress(contract),
          chainId,
        )
        nftPortResults = {
          name: details.contract?.name,
          symbol: details.contract?.symbol,
          bannerUrl: details.contract?.metadata?.cached_banner_url,
          logoUrl: details.contract?.metadata?.cached_thumbnail_url,
          description: details.contract?.metadata?.description,
        }
      } else {
        if (!collection.bannerUrl || !collection.logoUrl || !collection.description) {
          if (nft.metadata?.imageURL) {
            bannerUrl = nft.metadata.imageURL
          }
          await seService.indexCollections([
            await repositories.collection.updateOneById(collection.id, {
              bannerUrl,
              logoUrl,
              description,
            }),
          ])
          collection = await repositories.collection.findByContractAddress(
            ethers.utils.getAddress(contract),
            chainId,
          )
        }
      }

      const returnObject = {
        collection,
        nftPortResults,
      }

      await cache.set(key, JSON.stringify(returnObject), 'EX', 60 * (5))
      return returnObject
    }
  } catch (err) {
    logger.error(err, 'Error in getCollectionInfo')
    Sentry.captureMessage(`Error in getCollectionInfo: ${err}`)
    throw err
  }
}

export const updateNFTMetadata = async (
  nft: entity.NFT,
  repositories: db.Repository,
): Promise<void> => {
  try {
    initiateWeb3(nft.chainId)
    const metadata = await getNFTMetaData(nft.contract, nft.tokenId, nft.chainId || process.env.CHAIN_ID)
    if (!metadata) return
    const { type, name, description, image, traits } = metadata
    await repositories.nft.updateOneById(nft.id, {
      type,
      metadata: {
        name,
        description,
        imageURL: image,
        traits: traits,
      },
    })
  } catch (err) {
    logger.error(err, 'Error in updateNFTMedata')
    Sentry.captureMessage(`Error in updateNFTMedata: ${err}`)
  }
}

export const getUserWalletFromNFT = async (
  contract: string,
  tokenId: string,
  chainId: string,
): Promise<entity.Wallet | undefined> => {
  try {
    const nft = {
      contract,
      tokenId,
      chainId,
    }
    const owners = await getOwnersForNFT(nft)
    if (!owners.length) {
      return undefined
    } else {
      if (owners.length > 1) {
        // We don't save multiple owners for now, so we don't keep this NFT too
        return undefined
      } else {
        const csOwner = checkSumOwner(owners[0])
        const fallbackWallet = new entity.Wallet()
        fallbackWallet.address = csOwner
        return await repositories.wallet.findByChainAddress(chainId, csOwner) || fallbackWallet
      }
    }
  } catch (err) {
    logger.info(err, 'Error in getUserWalletFromNFT')
    Sentry.captureMessage(`Error in getUserWalletFromNFT: ${err}`)
    return undefined
  }
}

export const saveNewNFT = async (
  contract: string,
  tokenId: string,
  chainId: string,
): Promise<entity.NFT | undefined> => {
  try {
    const wallet = await getUserWalletFromNFT(contract, tokenId, chainId)
    if (!wallet) {
      return undefined
    }
    const metadata = await getNFTMetaData(contract, tokenId, chainId)
    if (!metadata) return undefined

    const { type, name, description, image, traits } = metadata
    const csOwner = checkSumOwner(wallet.address)
    const savedNFT = await repositories.nft.save({
      chainId: chainId,
      userId: wallet.userId,
      walletId: wallet.id,
      owner: csOwner,
      contract: ethers.utils.getAddress(contract),
      tokenId: BigNumber.from(tokenId).toHexString(),
      type,
      metadata: {
        name,
        description,
        imageURL: image,
        traits: traits,
      },
    })

    await seService.indexNFTs([savedNFT])
    await updateCollectionForNFTs([savedNFT])
    return savedNFT
  } catch (err) {
    logger.error(err, 'Error in saveNewNFT')
    Sentry.captureMessage(`Error in saveNewNFT: ${err}`)
    throw err
  }
}

export const filterNativeOrdersForNFT = async (
  orders: entity.TxOrder[],
  contract: string,
  tokenId: string,
  status: defs.ActivityStatus = defs.ActivityStatus.Valid,
): Promise<entity.TxOrder[]> => {
  const filteredOrders: entity.TxOrder[] = []
  await Promise.allSettled(
    orders.map(async (order: entity.TxOrder) => {
      const matchingMakeAsset = order.protocolData.makeAsset.find((asset) => {
        return asset?.standard?.contractAddress &&
          helper.checkSum(asset?.standard?.contractAddress) === helper.checkSum(contract) &&
          BigNumber.from(asset?.standard?.tokenId).eq(BigNumber.from(tokenId))
      })
      if (matchingMakeAsset) {
        const activity = await repositories.txActivity.findOne({ where: { activityTypeId: order.orderHash } })
        if (activity.status === status) {
          filteredOrders.push(order)
        }
      }
    }),
  )
  return filteredOrders
}

/**
 * getNFTActivities
 * @param activityType
 */
export const getNFTActivities = <T>(
  activityType: defs.ActivityType,
) => {
  return async (parent: T, args: unknown, ctx: Context): Promise<Pageable<entity.TxActivity> | null> => {
    try {
      let pageInput: gql.PageInput = args?.['listingsPageInput']
      const expirationType: gql.ActivityExpiration = args?.['listingsExpirationType']
      const listingsStatus: defs.ActivityStatus = args?.['listingsStatus'] || defs.ActivityStatus.Valid
      let listingsOwnerAddress: string = args?.['listingsOwner']
      if (!listingsOwnerAddress) {
        const walletId = parent?.['walletId']

        if (walletId && walletId !== TEST_WALLET_ID) {
          const wallet: entity.Wallet = await ctx.repositories.wallet.findById(walletId)
          listingsOwnerAddress = wallet?.address
        }
      }

      if (!pageInput) {
        pageInput = {
          'first': 50,
        }
      }
      const contract = parent?.['contract']
      const tokenId = parent?.['tokenId']
      const chainId = parent?.['chainId'] || process.env.chainId

      const protocol: gql.ProtocolType = args?.['protocol']

      if (contract && tokenId) {
        const checksumContract = helper.checkSum(contract)
        const nftId = `ethereum/${checksumContract}/${BigNumber.from(tokenId).toHexString()}`
        let filters: defs.ActivityFilters = {
          nftContract: checksumContract,
          nftId,
          activityType,
          status: listingsStatus,
          chainId,
        }

        if (listingsOwnerAddress) {
          filters = { ...filters, walletAddress: helper.checkSum(listingsOwnerAddress) }
        }
        // by default active items are included
        if (!expirationType || expirationType === gql.ActivityExpiration.Active) {
          filters = { ...filters, expiration: helper.moreThanDate(new Date().toString()) }
        } else if (expirationType === gql.ActivityExpiration.Expired){
          filters = { ...filters, expiration: helper.lessThanDate(new Date().toString()) }
        }
        const safefilters = [helper.inputT2SafeK(filters)]
        return paginatedActivitiesBy(
          ctx.repositories.txActivity,
          pageInput,
          safefilters,
          [],
          'createdAt',
          'DESC',
          protocol,
        )
          .then(pagination.toPageable(pageInput, null, null, 'createdAt'))
      }
    } catch (err) {
      logger.error(`Error in getNFTActivities: ${err}`)
      Sentry.captureMessage(`Error in getNFTActivities: ${err}`)
      throw err
    }
  }
}

export const queryNFTsForProfile = async (
  repositories: db.Repository,
  profile: entity.Profile,
  onlyVisible: boolean,
  query: string,
): Promise<entity.NFT[]> => {
  const whereQuery = {
    thisEntityType: defs.EntityType.Profile,
    thisEntityId: profile.id,
    thatEntityType: defs.EntityType.NFT,
    edgeType: defs.EdgeType.Displays,
  }

  const edges = onlyVisible ? await repositories.edge.find({
    where: { ...whereQuery, hide: false },
  }) : await repositories.edge.find({ where: whereQuery })
  const nfts: entity.NFT[] = []
  await Promise.allSettled(
    edges.map(async (edge) => {
      const nft = await repositories.nft.findById(edge.thatEntityId)
      if (nft && nft.metadata.name && nft.metadata.name.toLowerCase().includes(query.toLowerCase())) {
        nfts.push(nft)
      }
    }),
  )
  return nfts
}

// no cache to have instant updates
export const profileOwner = async (
  profileUrl: string,
  chainId: string,
): Promise<string | undefined> => {
  try {
    const nftProfileContract = typechain.NftProfile__factory.connect(
      contracts.nftProfileAddress(chainId),
      provider.provider(Number(chainId)),
    )
    const owner = await nftProfileContract.profileOwner(profileUrl)
    return owner
  } catch (err) {
    logger.error(`Error in profileOwner: ${err}`)
    Sentry.captureMessage(`Error in profileOwner: ${err}`)
    return undefined
  }
}

const checksumContract = (contract: string): string | undefined => {
  try {
    return helper.checkSum(contract)
  } catch (err) {
    logger.error(err, `Unable to checkSum contract: ${contract}`)
  }
  return
}

export const profileGKNFT = async (
  contract: string,
  tokenId: string,
  chainId: string,
): Promise<boolean> => {
  const checksumedContract: string = checksumContract(contract)
  const profileContract: string = contracts.nftProfileAddress(chainId)

  if (checksumedContract != profileContract) {
    return false
  }

  let numericTokenId = ''

  try {
    numericTokenId = helper.bigNumberToNumber(tokenId).toString()
  } catch (err) {
    logger.error(err, `Error while converting profile tokenId: ${numericTokenId}`)
  }

  const cachedProfileGkValue: string = await cache.zscore(`${CacheKeys.PROFILE_GK_NFT}_${chainId}`, numericTokenId)

  if (cachedProfileGkValue) {
    if (Number(cachedProfileGkValue) === 1) {
      return true
    } else {
      return false
    }
  }

  let profile = await repositories.profile.findOne({
    where: {
      tokenId: numericTokenId,
    },
  })

  if (!profile.expireAt) {
    const nftProfileContract = typechain.NftProfile__factory.connect(
      contracts.nftProfileAddress(chainId),
      provider.provider(Number(chainId)),
    )
    try {
      const expiry = await nftProfileContract.getExpiryTimeline([profile.url])
      const timestamp = helper.bigNumberToNumber(expiry?.[0])
      if (Number(timestamp) !== 0) {
        const expireAt = new Date(Number(timestamp) * 1000)
        profile = await repositories.profile.updateOneById(profile.id, { expireAt })
      }
    } catch (err) {
      logger.error(err, 'Error while fetching or saving expireAt')
      return false
    }
  }

  if (profile.expireAt) {
    const score: number = profile.isGKMinted ? 1 : 2
    await cache.zadd(`${CacheKeys.PROFILE_GK_NFT}_${chainId}`, score,  numericTokenId)
  }

  return !!profile.isGKMinted
}<|MERGE_RESOLUTION|>--- conflicted
+++ resolved
@@ -1081,25 +1081,9 @@
         logger.error(err, '[updateWalletNFTs] error 2')
       }
     } while (pageKey)
-<<<<<<< HEAD
     // Update owner of db NFTs which are not owned by this wallet
     const toUpdateOwner: entity.NFT[] = []
     dbNFTs.map((nft) => {
-=======
-  } catch (err) {
-    logger.error(`[updateWalletNFTs] error 2: ${err}`)
-    Sentry.captureMessage(`[updateWalletNFTs] error 2: ${err}`)
-  }
-}
-
-const batchFilterNFTsWithAlchemy = async (nfts, walletAddress): Promise<void> => {
-  const nftsChunks: entity.NFT[][] = chunk(
-    nfts,
-    100,
-  )
-  await Promise.allSettled(
-    nftsChunks.map(async (nftChunk: entity.NFT[]) => {
->>>>>>> 4a6227b7
       try {
         const key = `${ethers.utils.getAddress(nft.contract)}-${BigNumber.from(nft.tokenId).toHexString()}`
         if (!existing[key]) {
