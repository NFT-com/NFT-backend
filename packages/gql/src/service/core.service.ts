--- conflicted
+++ resolved
@@ -800,8 +800,6 @@
   return str.substring(0, index) + replacement + str.substring(index + replacement.length)
 }
 
-<<<<<<< HEAD
-=======
 /**
  * Generate next weight from previous weight
  * This method is always used to save new edges which are not existing on edge table.
@@ -810,7 +808,6 @@
  * @param prevWeight
  */
 
->>>>>>> 1dab3bc4
 export const generateWeight = (prevWeight: string | undefined): string => {
   if (!prevWeight) return 'aaaa'
   const weight = prevWeight.length > 4 ? prevWeight.slice(0, 3) : prevWeight
@@ -838,8 +835,6 @@
   return order
 }
 
-<<<<<<< HEAD
-=======
 /**
  * Generate middle weight using previous and next weight
  * This method is always used to insert weight of existing edge between two edges.
@@ -850,7 +845,6 @@
  * @param prev
  * @param next
  */
->>>>>>> 1dab3bc4
 export const midWeight = (prev: string, next: string): string => {
   let p, n, pos, str
   // find leftmost non-matching character
@@ -893,15 +887,12 @@
   return str + String.fromCharCode(Math.ceil((p + n) / 2))
 }
 
-<<<<<<< HEAD
-=======
 /**
  * Get the biggest weight of edges for profile NFTs
  * We may want to use this method before action to save new edges on edge table for profile NFTs
  * @param repositories
  * @param profileId
  */
->>>>>>> 1dab3bc4
 export const getLastWeight = async (
   repositories: db.Repository,
   profileId: string,
@@ -913,19 +904,12 @@
     edgeType: defs.EdgeType.Displays,
   } })
   if (!edges.length) return
-<<<<<<< HEAD
-  let biggest = edges[0].weight
-  for (let i = 1; i < edges.length; i++) {
-    if (biggest < edges[i].weight)
-      biggest = edges[i].weight
-=======
   const filterEdges = edges.filter((edge) => edge.weight !== null)
   if (!filterEdges.length) return
   let biggest = filterEdges[0].weight
   for (let i = 1; i < filterEdges.length; i++) {
     if (biggest < filterEdges[i].weight)
       biggest = filterEdges[i].weight
->>>>>>> 1dab3bc4
   }
   return biggest
 }