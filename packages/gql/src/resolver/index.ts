import { mergeResolvers } from '@graphql-tools/merge'

import approvalResolvers from './approval.resolver'
import bidResolvers from './bid.resolver'
import collectionResolvers from './collection.resolver'
import curationResolvers from './curation.resolver'
import marketAskResolvers from './marketAsk.resolver'
import marketBidResolvers from './marketBid.resolver'
<<<<<<< HEAD
=======
import marketSwapResolvers from './marketBid.resolver'
>>>>>>> 9546a649
import miscResolvers from './misc.resolver'
import nftResolvers from './nft.resolver'
import profileResolvers from './profile.resolver'
import scalarResolvers from './scalar.resolver'
import userResolvers from './user.resolver'
import walletResolvers from './wallet.resolver'

export const resolvers = mergeResolvers([
  scalarResolvers,
  approvalResolvers,
  bidResolvers,
  curationResolvers,
  collectionResolvers,
  marketAskResolvers,
  marketBidResolvers,
<<<<<<< HEAD
=======
  marketSwapResolvers,
>>>>>>> 9546a649
  miscResolvers,
  nftResolvers,
  profileResolvers,
  userResolvers,
  walletResolvers,
])<|MERGE_RESOLUTION|>--- conflicted
+++ resolved
@@ -6,10 +6,7 @@
 import curationResolvers from './curation.resolver'
 import marketAskResolvers from './marketAsk.resolver'
 import marketBidResolvers from './marketBid.resolver'
-<<<<<<< HEAD
-=======
 import marketSwapResolvers from './marketBid.resolver'
->>>>>>> 9546a649
 import miscResolvers from './misc.resolver'
 import nftResolvers from './nft.resolver'
 import profileResolvers from './profile.resolver'
@@ -25,10 +22,7 @@
   collectionResolvers,
   marketAskResolvers,
   marketBidResolvers,
-<<<<<<< HEAD
-=======
   marketSwapResolvers,
->>>>>>> 9546a649
   miscResolvers,
   nftResolvers,
   profileResolvers,
