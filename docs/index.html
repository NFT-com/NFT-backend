--- conflicted
+++ resolved
@@ -7,762 +7,7 @@
     <meta charset="utf-8" />
     <meta name="viewport" content="width=device-width, initial-scale=1" />
 </head>
-<<<<<<< HEAD
-<body class="slds-scrollable--y">
-    <nav class="slds-grid slds-grid--vertical slds-col--rule-right">
-        <header class="slds-p-around--medium slds-col slds-shrik slds-grow-none">
-            <button class="slds-button slds-button--icon slds-float--right js-toggle-navigation less-than-medium">
-                <i class="material-icons">close</i>
-            </button>
-                <h3 class="slds-text-heading--medium"><a href="./">GraphQL Schema</a></h3>
-            <div class="slds-p-top--small">
-                <input id="type-search" type="text" placeholder="Search a type" autofocus="" class="slds-input" />
-            </div>
-        </header>
-        <div id="navication-scroll" class="slds-scrollable--y slds-col slds-grow">
-<div class="slds-grid slds-grid--vertical slds-navigation-list--vertical">
-    <h4 class="slds-text-title--caps slds-p-around--medium">Schema</h4>
-    <ul>
-        <li  title="Query">
-            <a href="query.doc.html" class="slds-navigation-list--vertical__action slds-text-link--reset slds-truncate">
-                Query
-            </a>
-        </li>
-        <li  title="Mutation">
-            <a href="mutation.doc.html" class="slds-navigation-list--vertical__action slds-text-link--reset slds-truncate">
-                Mutation
-            </a>
-        </li>
-    </ul>
-</div>
-<div class="slds-grid slds-grid--vertical slds-navigation-list--vertical">
-    <h4 class="slds-text-title--caps slds-p-around--medium">Scalars</h4>
-    <ul>
-        <li  title="Address">
-            <a href="address.doc.html" class="slds-navigation-list--vertical__action slds-text-link--reset slds-truncate">
-                Address
-            </a>
-        </li>
-        <li  title="Boolean">
-            <a href="boolean.doc.html" class="slds-navigation-list--vertical__action slds-text-link--reset slds-truncate">
-                Boolean
-            </a>
-        </li>
-        <li  title="Bytes">
-            <a href="bytes.doc.html" class="slds-navigation-list--vertical__action slds-text-link--reset slds-truncate">
-                Bytes
-            </a>
-        </li>
-        <li  title="Date">
-            <a href="date.doc.html" class="slds-navigation-list--vertical__action slds-text-link--reset slds-truncate">
-                Date
-            </a>
-        </li>
-        <li  title="DateTime">
-            <a href="datetime.doc.html" class="slds-navigation-list--vertical__action slds-text-link--reset slds-truncate">
-                DateTime
-            </a>
-        </li>
-        <li  title="ID">
-            <a href="id.doc.html" class="slds-navigation-list--vertical__action slds-text-link--reset slds-truncate">
-                ID
-            </a>
-        </li>
-        <li  title="Int">
-            <a href="int.doc.html" class="slds-navigation-list--vertical__action slds-text-link--reset slds-truncate">
-                Int
-            </a>
-        </li>
-        <li  title="String">
-            <a href="string.doc.html" class="slds-navigation-list--vertical__action slds-text-link--reset slds-truncate">
-                String
-            </a>
-        </li>
-        <li  title="Uint256">
-            <a href="uint256.doc.html" class="slds-navigation-list--vertical__action slds-text-link--reset slds-truncate">
-                Uint256
-            </a>
-        </li>
-        <li  title="Upload">
-            <a href="upload.doc.html" class="slds-navigation-list--vertical__action slds-text-link--reset slds-truncate">
-                Upload
-            </a>
-        </li>
-    </ul>
-</div>
-<div class="slds-grid slds-grid--vertical slds-navigation-list--vertical">
-    <h4 class="slds-text-title--caps slds-p-around--medium">Enums</h4>
-    <ul>
-        <li  title="AskSortType">
-            <a href="asksorttype.doc.html" class="slds-navigation-list--vertical__action slds-text-link--reset slds-truncate">
-                AskSortType
-            </a>
-        </li>
-        <li  title="AssetClass">
-            <a href="assetclass.doc.html" class="slds-navigation-list--vertical__action slds-text-link--reset slds-truncate">
-                AssetClass
-            </a>
-        </li>
-        <li  title="AuctionType">
-            <a href="auctiontype.doc.html" class="slds-navigation-list--vertical__action slds-text-link--reset slds-truncate">
-                AuctionType
-            </a>
-        </li>
-        <li  title="BidStatus">
-            <a href="bidstatus.doc.html" class="slds-navigation-list--vertical__action slds-text-link--reset slds-truncate">
-                BidStatus
-            </a>
-        </li>
-        <li  title="NFTSize">
-            <a href="nftsize.doc.html" class="slds-navigation-list--vertical__action slds-text-link--reset slds-truncate">
-                NFTSize
-            </a>
-        </li>
-        <li  title="NFTType">
-            <a href="nfttype.doc.html" class="slds-navigation-list--vertical__action slds-text-link--reset slds-truncate">
-                NFTType
-            </a>
-        </li>
-        <li  title="ProfileDisplayType">
-            <a href="profiledisplaytype.doc.html" class="slds-navigation-list--vertical__action slds-text-link--reset slds-truncate">
-                ProfileDisplayType
-            </a>
-        </li>
-        <li  title="ProfileStatus">
-            <a href="profilestatus.doc.html" class="slds-navigation-list--vertical__action slds-text-link--reset slds-truncate">
-                ProfileStatus
-            </a>
-        </li>
-        <li  title="SupportedExternalExchange">
-            <a href="supportedexternalexchange.doc.html" class="slds-navigation-list--vertical__action slds-text-link--reset slds-truncate">
-                SupportedExternalExchange
-            </a>
-        </li>
-        <li  title="WatchlistItemType">
-            <a href="watchlistitemtype.doc.html" class="slds-navigation-list--vertical__action slds-text-link--reset slds-truncate">
-                WatchlistItemType
-            </a>
-        </li>
-        <li  title="__DirectiveLocation">
-            <a href="directivelocation.spec.html" class="slds-navigation-list--vertical__action slds-text-link--reset slds-truncate">
-                __DirectiveLocation
-            </a>
-        </li>
-        <li  title="__TypeKind">
-            <a href="typekind.spec.html" class="slds-navigation-list--vertical__action slds-text-link--reset slds-truncate">
-                __TypeKind
-            </a>
-        </li>
-    </ul>
-</div>
-<div class="slds-grid slds-grid--vertical slds-navigation-list--vertical">
-    <h4 class="slds-text-title--caps slds-p-around--medium">Objects</h4>
-    <ul>
-        <li  title="Approval">
-            <a href="approval.doc.html" class="slds-navigation-list--vertical__action slds-text-link--reset slds-truncate">
-                Approval
-            </a>
-        </li>
-        <li  title="AssetType">
-            <a href="assettype.doc.html" class="slds-navigation-list--vertical__action slds-text-link--reset slds-truncate">
-                AssetType
-            </a>
-        </li>
-        <li  title="Attributes">
-            <a href="attributes.doc.html" class="slds-navigation-list--vertical__action slds-text-link--reset slds-truncate">
-                Attributes
-            </a>
-        </li>
-        <li  title="Bid">
-            <a href="bid.doc.html" class="slds-navigation-list--vertical__action slds-text-link--reset slds-truncate">
-                Bid
-            </a>
-        </li>
-        <li  title="BidsOutput">
-            <a href="bidsoutput.doc.html" class="slds-navigation-list--vertical__action slds-text-link--reset slds-truncate">
-                BidsOutput
-            </a>
-        </li>
-        <li  title="Collection">
-            <a href="collection.doc.html" class="slds-navigation-list--vertical__action slds-text-link--reset slds-truncate">
-                Collection
-            </a>
-        </li>
-        <li  title="ConvertEnsToEthAddress">
-            <a href="convertenstoethaddress.doc.html" class="slds-navigation-list--vertical__action slds-text-link--reset slds-truncate">
-                ConvertEnsToEthAddress
-            </a>
-        </li>
-        <li  title="Curation">
-            <a href="curation.doc.html" class="slds-navigation-list--vertical__action slds-text-link--reset slds-truncate">
-                Curation
-            </a>
-        </li>
-        <li  title="CurationItem">
-            <a href="curationitem.doc.html" class="slds-navigation-list--vertical__action slds-text-link--reset slds-truncate">
-                CurationItem
-            </a>
-        </li>
-        <li  title="CurationNFT">
-            <a href="curationnft.doc.html" class="slds-navigation-list--vertical__action slds-text-link--reset slds-truncate">
-                CurationNFT
-            </a>
-        </li>
-        <li  title="CurationNFTsOutput">
-            <a href="curationnftsoutput.doc.html" class="slds-navigation-list--vertical__action slds-text-link--reset slds-truncate">
-                CurationNFTsOutput
-            </a>
-        </li>
-        <li  title="CurationsOutput">
-            <a href="curationsoutput.doc.html" class="slds-navigation-list--vertical__action slds-text-link--reset slds-truncate">
-                CurationsOutput
-            </a>
-        </li>
-        <li  title="ExternalListing">
-            <a href="externallisting.doc.html" class="slds-navigation-list--vertical__action slds-text-link--reset slds-truncate">
-                ExternalListing
-            </a>
-        </li>
-        <li  title="ExternalListingsOutput">
-            <a href="externallistingsoutput.doc.html" class="slds-navigation-list--vertical__action slds-text-link--reset slds-truncate">
-                ExternalListingsOutput
-            </a>
-        </li>
-        <li  title="FileUploadOutput">
-            <a href="fileuploadoutput.doc.html" class="slds-navigation-list--vertical__action slds-text-link--reset slds-truncate">
-                FileUploadOutput
-            </a>
-        </li>
-        <li  title="FollowersOutput">
-            <a href="followersoutput.doc.html" class="slds-navigation-list--vertical__action slds-text-link--reset slds-truncate">
-                FollowersOutput
-            </a>
-        </li>
-        <li  title="GetContracts">
-            <a href="getcontracts.doc.html" class="slds-navigation-list--vertical__action slds-text-link--reset slds-truncate">
-                GetContracts
-            </a>
-        </li>
-        <li  title="GetGkNFTSOutput">
-            <a href="getgknftsoutput.doc.html" class="slds-navigation-list--vertical__action slds-text-link--reset slds-truncate">
-                GetGkNFTSOutput
-            </a>
-        </li>
-        <li  title="GetMarketAsk">
-            <a href="getmarketask.doc.html" class="slds-navigation-list--vertical__action slds-text-link--reset slds-truncate">
-                GetMarketAsk
-            </a>
-        </li>
-        <li  title="GetMarketBid">
-            <a href="getmarketbid.doc.html" class="slds-navigation-list--vertical__action slds-text-link--reset slds-truncate">
-                GetMarketBid
-            </a>
-        </li>
-        <li  title="GetMarketSwap">
-            <a href="getmarketswap.doc.html" class="slds-navigation-list--vertical__action slds-text-link--reset slds-truncate">
-                GetMarketSwap
-            </a>
-        </li>
-        <li  title="GkOutput">
-            <a href="gkoutput.doc.html" class="slds-navigation-list--vertical__action slds-text-link--reset slds-truncate">
-                GkOutput
-            </a>
-        </li>
-        <li  title="MarketAsk">
-            <a href="marketask.doc.html" class="slds-navigation-list--vertical__action slds-text-link--reset slds-truncate">
-                MarketAsk
-            </a>
-        </li>
-        <li  title="MarketBid">
-            <a href="marketbid.doc.html" class="slds-navigation-list--vertical__action slds-text-link--reset slds-truncate">
-                MarketBid
-            </a>
-        </li>
-        <li  title="MarketplaceAsset">
-            <a href="marketplaceasset.doc.html" class="slds-navigation-list--vertical__action slds-text-link--reset slds-truncate">
-                MarketplaceAsset
-            </a>
-        </li>
-        <li  title="MarketSwap">
-            <a href="marketswap.doc.html" class="slds-navigation-list--vertical__action slds-text-link--reset slds-truncate">
-                MarketSwap
-            </a>
-        </li>
-        <li  title="Metadata">
-            <a href="metadata.doc.html" class="slds-navigation-list--vertical__action slds-text-link--reset slds-truncate">
-                Metadata
-            </a>
-        </li>
-        <li  title="NFT">
-            <a href="nft.doc.html" class="slds-navigation-list--vertical__action slds-text-link--reset slds-truncate">
-                NFT
-            </a>
-        </li>
-        <li  title="NftAttributeRecord">
-            <a href="nftattributerecord.doc.html" class="slds-navigation-list--vertical__action slds-text-link--reset slds-truncate">
-                NftAttributeRecord
-            </a>
-        </li>
-        <li  title="NftMedia">
-            <a href="nftmedia.doc.html" class="slds-navigation-list--vertical__action slds-text-link--reset slds-truncate">
-                NftMedia
-            </a>
-        </li>
-        <li  title="NFTMetadata">
-            <a href="nftmetadata.doc.html" class="slds-navigation-list--vertical__action slds-text-link--reset slds-truncate">
-                NFTMetadata
-            </a>
-        </li>
-        <li  title="NftMetadataAlchemy">
-            <a href="nftmetadataalchemy.doc.html" class="slds-navigation-list--vertical__action slds-text-link--reset slds-truncate">
-                NftMetadataAlchemy
-            </a>
-        </li>
-        <li  title="NFTsOutput">
-            <a href="nftsoutput.doc.html" class="slds-navigation-list--vertical__action slds-text-link--reset slds-truncate">
-                NFTsOutput
-            </a>
-        </li>
-        <li  title="NFTTrait">
-            <a href="nfttrait.doc.html" class="slds-navigation-list--vertical__action slds-text-link--reset slds-truncate">
-                NFTTrait
-            </a>
-        </li>
-        <li  title="PageInfo">
-            <a href="pageinfo.doc.html" class="slds-navigation-list--vertical__action slds-text-link--reset slds-truncate">
-                PageInfo
-            </a>
-        </li>
-        <li  title="Profile">
-            <a href="profile.doc.html" class="slds-navigation-list--vertical__action slds-text-link--reset slds-truncate">
-                Profile
-            </a>
-        </li>
-        <li  title="ProfilesOutput">
-            <a href="profilesoutput.doc.html" class="slds-navigation-list--vertical__action slds-text-link--reset slds-truncate">
-                ProfilesOutput
-            </a>
-        </li>
-        <li  title="RefreshMyNFTsOutput">
-            <a href="refreshmynftsoutput.doc.html" class="slds-navigation-list--vertical__action slds-text-link--reset slds-truncate">
-                RefreshMyNFTsOutput
-            </a>
-        </li>
-        <li  title="Signature">
-            <a href="signature.doc.html" class="slds-navigation-list--vertical__action slds-text-link--reset slds-truncate">
-                Signature
-            </a>
-        </li>
-        <li  title="SignHashOutput">
-            <a href="signhashoutput.doc.html" class="slds-navigation-list--vertical__action slds-text-link--reset slds-truncate">
-                SignHashOutput
-            </a>
-        </li>
-        <li  title="TokenUri">
-            <a href="tokenuri.doc.html" class="slds-navigation-list--vertical__action slds-text-link--reset slds-truncate">
-                TokenUri
-            </a>
-        </li>
-        <li  title="User">
-            <a href="user.doc.html" class="slds-navigation-list--vertical__action slds-text-link--reset slds-truncate">
-                User
-            </a>
-        </li>
-        <li  title="UserPreferences">
-            <a href="userpreferences.doc.html" class="slds-navigation-list--vertical__action slds-text-link--reset slds-truncate">
-                UserPreferences
-            </a>
-        </li>
-        <li  title="Wallet">
-            <a href="wallet.doc.html" class="slds-navigation-list--vertical__action slds-text-link--reset slds-truncate">
-                Wallet
-            </a>
-        </li>
-        <li  title="Watchlist">
-            <a href="watchlist.doc.html" class="slds-navigation-list--vertical__action slds-text-link--reset slds-truncate">
-                Watchlist
-            </a>
-        </li>
-        <li  title="__Directive">
-            <a href="directive.spec.html" class="slds-navigation-list--vertical__action slds-text-link--reset slds-truncate">
-                __Directive
-            </a>
-        </li>
-        <li  title="__EnumValue">
-            <a href="enumvalue.spec.html" class="slds-navigation-list--vertical__action slds-text-link--reset slds-truncate">
-                __EnumValue
-            </a>
-        </li>
-        <li  title="__Field">
-            <a href="field.spec.html" class="slds-navigation-list--vertical__action slds-text-link--reset slds-truncate">
-                __Field
-            </a>
-        </li>
-        <li  title="__InputValue">
-            <a href="inputvalue.spec.html" class="slds-navigation-list--vertical__action slds-text-link--reset slds-truncate">
-                __InputValue
-            </a>
-        </li>
-        <li  title="__Schema">
-            <a href="schema.spec.html" class="slds-navigation-list--vertical__action slds-text-link--reset slds-truncate">
-                __Schema
-            </a>
-        </li>
-        <li  title="__Type">
-            <a href="type.spec.html" class="slds-navigation-list--vertical__action slds-text-link--reset slds-truncate">
-                __Type
-            </a>
-        </li>
-    </ul>
-</div>
-<div class="slds-grid slds-grid--vertical slds-navigation-list--vertical">
-    <h4 class="slds-text-title--caps slds-p-around--medium">Input Objects</h4>
-    <ul>
-        <li  title="ApprovalInput">
-            <a href="approvalinput.doc.html" class="slds-navigation-list--vertical__action slds-text-link--reset slds-truncate">
-                ApprovalInput
-            </a>
-        </li>
-        <li  title="AsksInput">
-            <a href="asksinput.doc.html" class="slds-navigation-list--vertical__action slds-text-link--reset slds-truncate">
-                AsksInput
-            </a>
-        </li>
-        <li  title="AssetTypeInput">
-            <a href="assettypeinput.doc.html" class="slds-navigation-list--vertical__action slds-text-link--reset slds-truncate">
-                AssetTypeInput
-            </a>
-        </li>
-        <li  title="BidInput">
-            <a href="bidinput.doc.html" class="slds-navigation-list--vertical__action slds-text-link--reset slds-truncate">
-                BidInput
-            </a>
-        </li>
-        <li  title="BidsInput">
-            <a href="bidsinput.doc.html" class="slds-navigation-list--vertical__action slds-text-link--reset slds-truncate">
-                BidsInput
-            </a>
-        </li>
-        <li  title="BuyNowInput">
-            <a href="buynowinput.doc.html" class="slds-navigation-list--vertical__action slds-text-link--reset slds-truncate">
-                BuyNowInput
-            </a>
-        </li>
-        <li  title="CancelAskInput">
-            <a href="cancelaskinput.doc.html" class="slds-navigation-list--vertical__action slds-text-link--reset slds-truncate">
-                CancelAskInput
-            </a>
-        </li>
-        <li  title="CancelBidInput">
-            <a href="cancelbidinput.doc.html" class="slds-navigation-list--vertical__action slds-text-link--reset slds-truncate">
-                CancelBidInput
-            </a>
-        </li>
-        <li  title="CollectionInput">
-            <a href="collectioninput.doc.html" class="slds-navigation-list--vertical__action slds-text-link--reset slds-truncate">
-                CollectionInput
-            </a>
-        </li>
-        <li  title="CollectionNFTsInput">
-            <a href="collectionnftsinput.doc.html" class="slds-navigation-list--vertical__action slds-text-link--reset slds-truncate">
-                CollectionNFTsInput
-            </a>
-        </li>
-        <li  title="convertEnsToEthAddressInput">
-            <a href="convertenstoethaddressinput.doc.html" class="slds-navigation-list--vertical__action slds-text-link--reset slds-truncate">
-                convertEnsToEthAddressInput
-            </a>
-        </li>
-        <li  title="CreateAllCompositeImagesInput">
-            <a href="createallcompositeimagesinput.doc.html" class="slds-navigation-list--vertical__action slds-text-link--reset slds-truncate">
-                CreateAllCompositeImagesInput
-            </a>
-        </li>
-        <li  title="CreateAskInput">
-            <a href="createaskinput.doc.html" class="slds-navigation-list--vertical__action slds-text-link--reset slds-truncate">
-                CreateAskInput
-            </a>
-        </li>
-        <li  title="CreateBidInput">
-            <a href="createbidinput.doc.html" class="slds-navigation-list--vertical__action slds-text-link--reset slds-truncate">
-                CreateBidInput
-            </a>
-        </li>
-        <li  title="CreateCompositeImageInput">
-            <a href="createcompositeimageinput.doc.html" class="slds-navigation-list--vertical__action slds-text-link--reset slds-truncate">
-                CreateCompositeImageInput
-            </a>
-        </li>
-        <li  title="CreateCurationInput">
-            <a href="createcurationinput.doc.html" class="slds-navigation-list--vertical__action slds-text-link--reset slds-truncate">
-                CreateCurationInput
-            </a>
-        </li>
-        <li  title="CurationInput">
-            <a href="curationinput.doc.html" class="slds-navigation-list--vertical__action slds-text-link--reset slds-truncate">
-                CurationInput
-            </a>
-        </li>
-        <li  title="CurationItemInput">
-            <a href="curationiteminput.doc.html" class="slds-navigation-list--vertical__action slds-text-link--reset slds-truncate">
-                CurationItemInput
-            </a>
-        </li>
-        <li  title="CurationsInput">
-            <a href="curationsinput.doc.html" class="slds-navigation-list--vertical__action slds-text-link--reset slds-truncate">
-                CurationsInput
-            </a>
-        </li>
-        <li  title="FilterAskInput">
-            <a href="filteraskinput.doc.html" class="slds-navigation-list--vertical__action slds-text-link--reset slds-truncate">
-                FilterAskInput
-            </a>
-        </li>
-        <li  title="FollowersInput">
-            <a href="followersinput.doc.html" class="slds-navigation-list--vertical__action slds-text-link--reset slds-truncate">
-                FollowersInput
-            </a>
-        </li>
-        <li  title="getContractsInput">
-            <a href="getcontractsinput.doc.html" class="slds-navigation-list--vertical__action slds-text-link--reset slds-truncate">
-                getContractsInput
-            </a>
-        </li>
-        <li  title="InsiderReservedProfilesInput">
-            <a href="insiderreservedprofilesinput.doc.html" class="slds-navigation-list--vertical__action slds-text-link--reset slds-truncate">
-                InsiderReservedProfilesInput
-            </a>
-        </li>
-        <li  title="LatestProfilesInput">
-            <a href="latestprofilesinput.doc.html" class="slds-navigation-list--vertical__action slds-text-link--reset slds-truncate">
-                LatestProfilesInput
-            </a>
-        </li>
-        <li  title="MarketBidsInput">
-            <a href="marketbidsinput.doc.html" class="slds-navigation-list--vertical__action slds-text-link--reset slds-truncate">
-                MarketBidsInput
-            </a>
-        </li>
-        <li  title="MarketplaceAssetInput">
-            <a href="marketplaceassetinput.doc.html" class="slds-navigation-list--vertical__action slds-text-link--reset slds-truncate">
-                MarketplaceAssetInput
-            </a>
-        </li>
-        <li  title="MintGKProfileInput">
-            <a href="mintgkprofileinput.doc.html" class="slds-navigation-list--vertical__action slds-text-link--reset slds-truncate">
-                MintGKProfileInput
-            </a>
-        </li>
-        <li  title="NftAsksInput">
-            <a href="nftasksinput.doc.html" class="slds-navigation-list--vertical__action slds-text-link--reset slds-truncate">
-                NftAsksInput
-            </a>
-        </li>
-        <li  title="NFTsInput">
-            <a href="nftsinput.doc.html" class="slds-navigation-list--vertical__action slds-text-link--reset slds-truncate">
-                NFTsInput
-            </a>
-        </li>
-        <li  title="OrderingUpdatesInput">
-            <a href="orderingupdatesinput.doc.html" class="slds-navigation-list--vertical__action slds-text-link--reset slds-truncate">
-                OrderingUpdatesInput
-            </a>
-        </li>
-        <li  title="OrderUpdateInput">
-            <a href="orderupdateinput.doc.html" class="slds-navigation-list--vertical__action slds-text-link--reset slds-truncate">
-                OrderUpdateInput
-            </a>
-        </li>
-        <li  title="PageInput">
-            <a href="pageinput.doc.html" class="slds-navigation-list--vertical__action slds-text-link--reset slds-truncate">
-                PageInput
-            </a>
-        </li>
-        <li  title="ProfileClaimedInput">
-            <a href="profileclaimedinput.doc.html" class="slds-navigation-list--vertical__action slds-text-link--reset slds-truncate">
-                ProfileClaimedInput
-            </a>
-        </li>
-        <li  title="ProfilePreferenceInput">
-            <a href="profilepreferenceinput.doc.html" class="slds-navigation-list--vertical__action slds-text-link--reset slds-truncate">
-                ProfilePreferenceInput
-            </a>
-        </li>
-        <li  title="ProfilesInput">
-            <a href="profilesinput.doc.html" class="slds-navigation-list--vertical__action slds-text-link--reset slds-truncate">
-                ProfilesInput
-            </a>
-        </li>
-        <li  title="RemoveCurationInput">
-            <a href="removecurationinput.doc.html" class="slds-navigation-list--vertical__action slds-text-link--reset slds-truncate">
-                RemoveCurationInput
-            </a>
-        </li>
-        <li  title="SetCurationInput">
-            <a href="setcurationinput.doc.html" class="slds-navigation-list--vertical__action slds-text-link--reset slds-truncate">
-                SetCurationInput
-            </a>
-        </li>
-        <li  title="SignatureInput">
-            <a href="signatureinput.doc.html" class="slds-navigation-list--vertical__action slds-text-link--reset slds-truncate">
-                SignatureInput
-            </a>
-        </li>
-        <li  title="SignHashInput">
-            <a href="signhashinput.doc.html" class="slds-navigation-list--vertical__action slds-text-link--reset slds-truncate">
-                SignHashInput
-            </a>
-        </li>
-        <li  title="SignUpInput">
-            <a href="signupinput.doc.html" class="slds-navigation-list--vertical__action slds-text-link--reset slds-truncate">
-                SignUpInput
-            </a>
-        </li>
-        <li  title="SwapNFTInput">
-            <a href="swapnftinput.doc.html" class="slds-navigation-list--vertical__action slds-text-link--reset slds-truncate">
-                SwapNFTInput
-            </a>
-        </li>
-        <li  title="SwapsInput">
-            <a href="swapsinput.doc.html" class="slds-navigation-list--vertical__action slds-text-link--reset slds-truncate">
-                SwapsInput
-            </a>
-        </li>
-        <li  title="TopBidsInput">
-            <a href="topbidsinput.doc.html" class="slds-navigation-list--vertical__action slds-text-link--reset slds-truncate">
-                TopBidsInput
-            </a>
-        </li>
-        <li  title="UpdateCurationInput">
-            <a href="updatecurationinput.doc.html" class="slds-navigation-list--vertical__action slds-text-link--reset slds-truncate">
-                UpdateCurationInput
-            </a>
-        </li>
-        <li  title="UpdateEmailInput">
-            <a href="updateemailinput.doc.html" class="slds-navigation-list--vertical__action slds-text-link--reset slds-truncate">
-                UpdateEmailInput
-            </a>
-        </li>
-        <li  title="UpdateNFTsForProfileInput">
-            <a href="updatenftsforprofileinput.doc.html" class="slds-navigation-list--vertical__action slds-text-link--reset slds-truncate">
-                UpdateNFTsForProfileInput
-            </a>
-        </li>
-        <li  title="UpdateProfileInput">
-            <a href="updateprofileinput.doc.html" class="slds-navigation-list--vertical__action slds-text-link--reset slds-truncate">
-                UpdateProfileInput
-            </a>
-        </li>
-        <li  title="UpdateUserInput">
-            <a href="updateuserinput.doc.html" class="slds-navigation-list--vertical__action slds-text-link--reset slds-truncate">
-                UpdateUserInput
-            </a>
-        </li>
-        <li  title="UploadProfileImagesInput">
-            <a href="uploadprofileimagesinput.doc.html" class="slds-navigation-list--vertical__action slds-text-link--reset slds-truncate">
-                UploadProfileImagesInput
-            </a>
-        </li>
-        <li  title="UserPreferencesInput">
-            <a href="userpreferencesinput.doc.html" class="slds-navigation-list--vertical__action slds-text-link--reset slds-truncate">
-                UserPreferencesInput
-            </a>
-        </li>
-        <li  title="UserSwapsInput">
-            <a href="userswapsinput.doc.html" class="slds-navigation-list--vertical__action slds-text-link--reset slds-truncate">
-                UserSwapsInput
-            </a>
-        </li>
-        <li  title="WalletInput">
-            <a href="walletinput.doc.html" class="slds-navigation-list--vertical__action slds-text-link--reset slds-truncate">
-                WalletInput
-            </a>
-        </li>
-        <li  title="WatchlistInput">
-            <a href="watchlistinput.doc.html" class="slds-navigation-list--vertical__action slds-text-link--reset slds-truncate">
-                WatchlistInput
-            </a>
-        </li>
-        <li  title="WhitelistCheckInput">
-            <a href="whitelistcheckinput.doc.html" class="slds-navigation-list--vertical__action slds-text-link--reset slds-truncate">
-                WhitelistCheckInput
-            </a>
-        </li>
-    </ul>
-</div>
-<div class="slds-grid slds-grid--vertical slds-navigation-list--vertical">
-    <h4 class="slds-text-title--caps slds-p-around--medium">Directives</h4>
-    <ul>
-        <li  title="deprecated">
-            <a href="deprecated.doc.html" class="slds-navigation-list--vertical__action slds-text-link--reset slds-truncate">
-                deprecated
-            </a>
-        </li>
-        <li  title="include">
-            <a href="include.doc.html" class="slds-navigation-list--vertical__action slds-text-link--reset slds-truncate">
-                include
-            </a>
-        </li>
-        <li  title="rateLimit">
-            <a href="ratelimit.doc.html" class="slds-navigation-list--vertical__action slds-text-link--reset slds-truncate">
-                rateLimit
-            </a>
-        </li>
-        <li  title="skip">
-            <a href="skip.doc.html" class="slds-navigation-list--vertical__action slds-text-link--reset slds-truncate">
-                skip
-            </a>
-        </li>
-        <li  title="specifiedBy">
-            <a href="specifiedby.doc.html" class="slds-navigation-list--vertical__action slds-text-link--reset slds-truncate">
-                specifiedBy
-            </a>
-        </li>
-    </ul>
-</div>
-        </div>
-    </nav>
-    <main><section class="title slds-theme--inverse">
-    <div class="container slds-grid">
-        <div>
-        <button class="slds-button js-toggle-navigation less-than-medium">
-            <i class="material-icons slds-button__icon slds-button__icon--left">menu</i>
-            <span class="slds-text-title--caps">Types<span>
-        </button>
-        </div>
-        </div>
-    </div>
-    <div class="container">
-        
-        <h1 class="slds-text-heading--large">Graphql schema documentation</h1>
-        <div class="slds-text-body--regular">NFT.com's GraphQL server</div>
-    </div>
-</section>
-<section>
-    <div class="container">
-        <h2 id="graphql-schema-definition" class="graphdoc-section__title slds-text-heading--medium slds-m-top--small">
-            <a href="#graphql-schema-definition">
-                <i class="material-icons">link</i>
-            </a>
-            GraphQL Schema definition
-        </h2>
-        <code class="highlight"><ul class="code" style="padding-left:28px"><li><span class="keyword operator ts">schema</span> {</li><li></li><li><span class="tab"><span class="meta">query</span>: <a class="support type" href="query.doc.html">Query</a></span></li><li></li><li><span class="tab"><span class="meta">mutation</span>: <a class="support type" href="mutation.doc.html">Mutation</a></span></li><li>}</li></ul></code>
-    </div>
-</section>
-<footer>
-<div class="container slds-p-around--large">
-    <p class="slds-text-align--right slds-text-title--caps">
-        Generated with <a href="https://github.com/2fd/graphdoc#readme" target="_blank">graphdoc 2.4.0</a>
-    </p>
-</div>
-</footer>
-</main>
-    <script src="./scripts/focus-active.js"></script>
-    <script src="./scripts/filter-types.js"></script>
-    <script src="./scripts/toggle-navigation.js"></script>
-</body>
-=======
-    
+
 <body>
     <li>
         <a href="./documentation/index.html">Documentation</a>
@@ -771,6 +16,4 @@
         <a href="./coverage/index.html">Coverage</a>
     </li>
 </body>
-</html>
-    
->>>>>>> 5a0ad10c
+</html>