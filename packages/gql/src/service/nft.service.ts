--- conflicted
+++ resolved
@@ -2777,7 +2777,6 @@
 
     if (cachedData) {
       return JSON.parse(cachedData)
-<<<<<<< HEAD
     }
 
     collection = contract ? await repositories.collection.findByContractAddress(
@@ -2791,11 +2790,6 @@
         slug: ILike(`%${slug}%`),
       },
     })
-=======
-    } else {
-      let collection = await repositories.collection.findByContractAddress(helper.checkSum(contract), chainId)
-      let nftPortResults = undefined
->>>>>>> 7be53218
 
     if (!collection) {
       if (slug) { // throw err if name lookup fails
@@ -2804,20 +2798,9 @@
           collectionError.ErrorType.CollectionNotFound,
         )
       }
-<<<<<<< HEAD
       return {
         collection,
         nftPortResults,
-=======
-
-      if (collection && (collection.deployer == null || helper.checkSum(collection.deployer) !== collection.deployer)) {
-        const collectionDeployer = await getCollectionDeployer(contract, chainId)
-        collection = await repositories.collection.save({
-          ...collection,
-          deployer: collectionDeployer,
-        })
-        // await seService.indexCollections([collection])
->>>>>>> 7be53218
       }
     }
 
@@ -2851,7 +2834,6 @@
       }
     }
 
-<<<<<<< HEAD
     // check if logoUrl, bannerUrl, description are null or default -> if not, return, else, proceed
     const notAllowedToProceed: boolean = !!collection.bannerUrl
       && !exceptionBannerUrlRegex.test(collection.bannerUrl)
@@ -2863,26 +2845,6 @@
       return {
         collection,
         nftPortResults,
-=======
-      let bannerUrl = 'https://cdn.nft.com/collectionBanner_default.png'
-      let logoUrl = 'https://cdn.nft.com/profile-image-default.svg'
-      let description = null
-      const uploadPath = `collections/${chainId}/`
-
-      // check if logoUrl, bannerUrl, description are null or default -> if not, return, else, proceed
-      const notAllowedToProceed: boolean =
-        !!collection.bannerUrl &&
-        !exceptionBannerUrlRegex.test(collection.bannerUrl) &&
-        !!collection.logoUrl &&
-        collection.logoUrl !== logoUrl &&
-        !!collection.description
-
-      if (notAllowedToProceed) {
-        return {
-          collection,
-          nftPortResults,
-        }
->>>>>>> 7be53218
       }
     }
 
@@ -2906,7 +2868,6 @@
               bannerUrl = nft.metadata.imageURL
             }
           }
-<<<<<<< HEAD
         }
         if (details.contract.metadata?.cached_thumbnail_url &&
           details.contract.metadata?.cached_thumbnail_url?.length
@@ -2924,55 +2885,6 @@
         if (details.contract.metadata?.description) {
           description = details.contract.metadata?.description?.length ?
             details.contract.metadata.description : description
-=======
-          if (
-            details.contract.metadata?.cached_thumbnail_url &&
-            details.contract.metadata?.cached_thumbnail_url?.length
-          ) {
-            const filename = details.contract.metadata.cached_thumbnail_url.split('/').pop()
-            const logo = await uploadImageToS3(
-              details.contract.metadata.cached_thumbnail_url,
-              filename,
-              chainId,
-              contract,
-              uploadPath,
-            )
-            logoUrl = logo ? logo : logoUrl
-          }
-          if (details.contract.metadata?.description) {
-            description = details.contract.metadata?.description?.length
-              ? details.contract.metadata.description
-              : description
-          }
-        }
-        const updatedCollection = await repositories.collection.updateOneById(collection.id, {
-          bannerUrl,
-          logoUrl,
-          description,
-        })
-        await seService.indexCollections([updatedCollection])
-        collection = await repositories.collection.findByContractAddress(helper.checkSum(contract), chainId)
-        nftPortResults = {
-          name: details.contract?.name,
-          symbol: details.contract?.symbol,
-          bannerUrl: details.contract?.metadata?.cached_banner_url,
-          logoUrl: details.contract?.metadata?.cached_thumbnail_url,
-          description: details.contract?.metadata?.description,
-        }
-      } else {
-        if (!collection.bannerUrl || !collection.logoUrl || !collection.description) {
-          if (nft.metadata?.imageURL) {
-            bannerUrl = nft.metadata.imageURL
-          }
-          await seService.indexCollections([
-            await repositories.collection.updateOneById(collection.id, {
-              bannerUrl,
-              logoUrl,
-              description,
-            }),
-          ])
-          collection = await repositories.collection.findByContractAddress(helper.checkSum(contract), chainId)
->>>>>>> 7be53218
         }
       }
       const updatedCollection = await repositories.collection.updateOneById(collection.id, {
@@ -3011,14 +2923,9 @@
       }
     }
 
-<<<<<<< HEAD
     const returnObject = {
       collection,
       nftPortResults,
-=======
-      await cache.set(key, JSON.stringify(returnObject), 'EX', 60 * 5)
-      return returnObject
->>>>>>> 7be53218
     }
 
     await cache.set(key, JSON.stringify(returnObject), 'EX', 60 * (5))
