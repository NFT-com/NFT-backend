--- conflicted
+++ resolved
@@ -42,11 +42,7 @@
   },
   {
     symbol: 'ETH',
-<<<<<<< HEAD
-    logoURI: 'https://openseauserdata.com/files/accae6b6fb3888cbff27a013729c22dc.svg',
-=======
     logoURI: 'https://openseauserdata.com/files/6f8e2979d428180222796ff4a33ab929.svg',
->>>>>>> eaf98ded
     address: '0x0000000000000000000000000000000000000000',
     decimals: 18,
     chainId: 4,
