import { ethers } from 'ethers'
import { Connection } from 'typeorm'

import { testDBConfig } from '@nftcom/gql/config'
import { delay } from '@nftcom/gql/service/core.service'
import * as nftService from '@nftcom/gql/service/nft.service'
import { defs, typechain } from '@nftcom/shared/'
import { db } from '@nftcom/shared/db'
import { EdgeType, EntityType } from '@nftcom/shared/defs'

import {
  nftTestMockData,
  testMockProfiles,
  testMockUser,
  testMockWallet,
} from '../util/constants'
import { clearDB } from '../util/helpers'
import { getTestApolloServer } from '../util/testApolloServer'

jest.setTimeout(300000)
jest.retryTimes(2)

jest.mock('@nftcom/gql/service/searchEngine.service', () => {
  return {
    SearchEngineService: jest.fn().mockImplementation(() => {
      return {
        indexCollections: jest.fn().mockResolvedValue(true),
        indexNFTs: jest.fn().mockResolvedValue(true),
        deleteNFT: jest.fn().mockResolvedValue(true),
      }
    }),
  }
})

jest.mock('@nftcom/gql/service/cache.service', () => ({
  cache: {
    get: jest.fn(),
    set: jest.fn(),
  },
  CacheKeys: {
    ASSOCIATED_ADDRESSES: 'associated_addresses',
    UPDATE_NFT_FOR_ASSOCIATED_WALLET: 'update_nft_for_associated_wallet',
  },
  createCacheConnection: jest.fn(),
}))

let testServer
const repositories = db.newRepositories()
let connection: Connection
let profile
let nft

const env = Object.assign({}, process.env)

const mockTestServer = (): any => {
  const mockArgs ={
    contract: nftTestMockData.contract,
    tokenId: nftTestMockData.tokenId,
    chainId: nftTestMockData.chainId,
  }
  testServer = getTestApolloServer({
    nft: {
      findById: (id) => {
        if (id === nftTestMockData.id) {
          return Promise.resolve({
            id,
            contract: mockArgs.contract,
            tokenId: mockArgs.tokenId,
            profileId: testMockProfiles.id,
          })
        }
        return null
      },
      findOne: ({ where: mockArgs }) => Promise.resolve({
        contract: mockArgs.contract,
        tokenId: mockArgs.tokenId,
        chainId: mockArgs.chainId,
      }),
    },
    profile: {
      findById: (id) => {
        if (id === testMockProfiles.id) {
          return Promise.resolve({
            id,
            url: testMockProfiles.url,
          })
        }
        return null
      },
    },
  },
  )
}

describe('nft resolver', () => {
  beforeAll(async () => {
    connection = await db.connectTestDB(testDBConfig)
  })

  afterAll(async () => {
    if (!connection) return
    await connection.close()
  })

  describe('get NFT', () => {
    beforeAll(async () => {
      testMockUser.chainId = '5'
      testMockWallet.chainId = '5'
      testMockWallet.chainName = 'goerli'
      testServer = getTestApolloServer(repositories,
        testMockUser,
        testMockWallet,
        { id: '5', name: 'goerli' },
      )

      await repositories.nft.save({
        contract: '0xf5de760f2e916647fd766B4AD9E85ff943cE3A2b',
        tokenId: '0x0d5415',
        chainId: '5',
        metadata: {
          name: '',
          description: '',
          traits: [],
        },
        type: defs.NFTType.ERC721,
        userId: testMockUser.id,
        walletId: testMockWallet.id,
      })
    })

    afterAll(async () => {
      await clearDB(repositories)
      await testServer.stop()
    })

    it('should throw error since this NFT is not existing', async () => {
      const result = await testServer.executeOperation({
        query: `query Nft($contract: Address!, $nftId: String!, $chainId: String!) {
                nft(contract: $contract, id: $nftId, chainId: $chainId) {
                  tokenId
                  contract
                  chainId
                }
              }`,
        variables: {
          contract: '0x657732980685C29A51053894542D7cb97de144Fe',
          nftId: '0x07',
          chainId: '5',
        },
      })

      expect(result.errors.length).toEqual(1)
      expect(result.errors[0].errorKey).toEqual('NFT_NOT_VALID')
    })

    it('should save new NFT in our DB', async () => {
      const result = await testServer.executeOperation({
        query: `query Nft($contract: Address!, $nftId: String!, $chainId: String!) {
                nft(contract: $contract, id: $nftId, chainId: $chainId) {
                  tokenId
                  contract
                  chainId
                }
              }`,
        variables: {
          contract: '0xe0060010c2c81A817f4c52A9263d4Ce5c5B66D55',
          nftId: '0x0226',
          chainId: '5',
        },
      })

      expect(result.data.nft).toBeDefined()
      const nft = await repositories.nft.findOne({
        where: {
          contract: '0xe0060010c2c81A817f4c52A9263d4Ce5c5B66D55',
          tokenId: '0x0226',
          chainId: '5',
        },
      })
      expect(nft).toBeDefined()
      const collection = await repositories.collection.findOne({
        where: {
          contract: '0xe0060010c2c81A817f4c52A9263d4Ce5c5B66D55',
          chainId: '5',
        },
      })
      expect(collection).toBeDefined()
      const edge = await repositories.edge.findOne({
        where: {
          thisEntityId: collection.id,
          thisEntityType: defs.EntityType.Collection,
          thatEntityId: nft.id,
          thatEntityType: defs.EntityType.NFT,
          edgeType: defs.EdgeType.Includes,
        },
      })
      expect(edge).toBeDefined()
    })

    it('should not update NFT twice in NFT_REFRESH_DURATION period ', async () => {
      await testServer.executeOperation({
        query: `query Nft($contract: Address!, $nftId: String!, $chainId: String!) {
                nft(contract: $contract, id: $nftId, chainId: $chainId) {
                  tokenId
                  contract
                  chainId
                }
              }`,
        variables: {
          contract: '0xf5de760f2e916647fd766B4AD9E85ff943cE3A2b',
          nftId: '0x0d5415',
          chainId: '5',
        },
      })

      await delay(10000)
      let nft = await repositories.nft.findOne({
        where: {
          contract: '0xf5de760f2e916647fd766B4AD9E85ff943cE3A2b',
          tokenId: '0x0d5415',
          chainId: '5',
        },
      })
      expect(nft.userId).not.toEqual('test-user-id')
      expect(nft.walletId).not.toEqual('test-wallet-id')
      expect(nft.lastRefreshed).toBeDefined()
      const lastUpdated = nft.lastRefreshed
      await testServer.executeOperation({
        query: `query Nft($contract: Address!, $nftId: String!, $chainId: String!) {
                nft(contract: $contract, id: $nftId, chainId: $chainId) {
                  tokenId
                  contract
                  chainId
                }
              }`,
        variables: {
          contract: '0xf5de760f2e916647fd766B4AD9E85ff943cE3A2b',
          nftId: '0x0d5415',
          chainId: '5',
        },
      })
      nft = await repositories.nft.findOne({
        where: {
          contract: '0xf5de760f2e916647fd766B4AD9E85ff943cE3A2b',
          tokenId: '0x0d5415',
          chainId: '5',
        },
      })
      expect(nft.lastRefreshed).toEqual(lastUpdated)
    })
  })

  describe('get NFT By Id', () => {
    beforeAll(async () => {
      mockTestServer()
    })

    afterAll(async () => {
      jest.clearAllMocks()
      await testServer.stop()
    })

    // get NFT By Id
    it('should get NFT By Id', async () => {
      const result = await testServer.executeOperation({
        query: `query NftById($nftByIdId: ID!) {
          nftById(id: $nftByIdId) {
            id
            preferredProfile {
              url
            }
          }
        }`,
        variables: {
          nftByIdId: nftTestMockData.id,
        },
      })
      expect(result?.data?.nftById?.id).toBe(nftTestMockData.id)
      expect(result.data.nftById.preferredProfile.url).toBe(testMockProfiles.url)
    })

    // error
    it('should throw an error', async () => {
      const result = await testServer.executeOperation({
        query: `query NftById($nftByIdId: ID!) {
          nftById(id: $nftByIdId) {
            id
          }
        }`,
        variables: {
          nftByIdId: 'abcd',
        },
      })
      expect(result?.errors).toHaveLength(1)
    })
  })

  describe('updateAssociatedAddresses', () => {
    beforeAll(async () => {
      testMockUser.chainId = '5'
      testMockWallet.chainId = '5'
      testMockWallet.chainName = 'goerli'

      testServer = getTestApolloServer(repositories,
        testMockUser,
        testMockWallet,
        { id: '5', name: 'goerli' },
      )

      const wallet = await repositories.wallet.save({
        userId: 'test-user-id',
        chainId: '5',
        chainName: 'goerli',
        network: 'ethereum',
        address: '0x59495589849423692778a8c5aaCA62CA80f875a4',
      })

      profile = await repositories.profile.save({
        url: 'gk',
        ownerUserId: 'test-user-id',
        ownerWalletId: wallet.id,
        tokenId: '0',
        status: defs.ProfileStatus.Owned,
        gkIconVisible: false,
        layoutType: defs.ProfileLayoutType.Default,
        chainId: '5',
      })
    })

    afterAll(async () => {
      await clearDB(repositories)
      await testServer.stop()
    })

    it('should refresh NFTs for associated addresses', async () => {
      const result = await testServer.executeOperation({
        query: 'mutation UpdateAssociatedAddresses($input: UpdateAssociatedAddressesInput) { updateAssociatedAddresses(input: $input) { message } }',
        variables: {
          input: {
            profileUrl: 'gk',
            chainId: '5',
          },
        },
      })

      expect(result.data.updateAssociatedAddresses.message).toBeDefined()
      expect(result.data.updateAssociatedAddresses.message).toEqual('refreshed NFTs for associated addresses of gk')
      const nftEdges = await repositories.edge.find({
        where: {
          thisEntityType: defs.EntityType.Profile,
          thisEntityId: profile.id,
          thatEntityType: defs.EntityType.NFT,
          edgeType: defs.EdgeType.Displays,
        },
      })
      expect(nftEdges.length).toBeGreaterThan(0)
      const collectionEdges = await repositories.edge.find({
        where: {
          thisEntityType: defs.EntityType.Collection,
          edgeType: defs.EdgeType.Includes,
        },
      })
      expect(collectionEdges.length).toBeGreaterThan(0)
      const nfts = await repositories.nft.findAll()
      expect(nfts.length).toBeGreaterThan(0)
    })
  })

  describe.skip('updateAssociatedContract', () => {
    beforeAll(async () => {
      testMockUser.chainId = '5'
      testMockWallet.chainId = '5'
      testMockWallet.chainName = 'goerli'

      testServer = getTestApolloServer(repositories,
        testMockUser,
        testMockWallet,
        { id: '5', name: 'goerli' },
      )

      const wallet = await repositories.wallet.save({
        userId: 'test-user-id',
        chainId: '5',
        chainName: 'goerli',
        network: 'ethereum',
        address: '0x1958Af77c06faB96D63351cACf10ABd3f598873B',
      })

      profile = await repositories.profile.save({
        url: '1',
        ownerUserId: 'test-user-id',
        ownerWalletId: wallet.id,
        tokenId: '0',
        status: defs.ProfileStatus.Owned,
        gkIconVisible: false,
        layoutType: defs.ProfileLayoutType.Default,
        chainId: '5',
      })
    })

    afterAll(async () => {
      await clearDB(repositories)
      await testServer.stop()
    })

    it('should update associated contract', async () => {
      const result = await testServer.executeOperation({
        query: 'mutation UpdateAssociatedContract($input: UpdateAssociatedContractInput) { updateAssociatedContract(input: $input) { message } }',
        variables: {
          input: {
            profileUrl: '1',
            chainId: '5',
          },
        },
      })

      expect(result.data.updateAssociatedContract.message).toEqual('Updated associated contract for 1')
      const collections = await repositories.collection.findAll()
      expect(collections.length).toBeGreaterThan(0)
    })
  })

  describe('updateNFTMemo', () => {
    beforeAll(async () => {
      testMockUser.chainId = '5'
      testMockWallet.chainId = '5'
      testMockWallet.chainName = 'goerli'

      testServer = getTestApolloServer(repositories,
        testMockUser,
        testMockWallet,
        { id: '5', name: 'goerli' },
      )

      nft = await repositories.nft.save({
        contract: '0xe0060010c2c81A817f4c52A9263d4Ce5c5B66D55',
        tokenId: '0x09c5',
        metadata: {
          name: '',
          description: '',
          traits: [],
        },
        type: defs.NFTType.ERC721,
        userId: 'test-user-id',
        walletId: 'test-wallet-id',
        chainId: '5',
      })
    })

    afterAll(async () => {
      await clearDB(repositories)
      await testServer.stop()
    })

    it('should update memo', async () => {
      const result = await testServer.executeOperation({
        query: 'mutation UpdateNFTMemo($nftId: ID!, $memo: String!) { updateNFTMemo(nftId: $nftId, memo: $memo) { memo } }',
        variables: {
          nftId: nft.id,
          memo: 'This is test memo',
        },
      })

      expect(result.data.updateNFTMemo.memo).toBeDefined()
      expect(result.data.updateNFTMemo.memo).toEqual('This is test memo')
    })
  })

  describe('myNFTs', () => {
    let profileA
    let nftA, nftB

    beforeAll(async () => {
      testMockUser.chainId = '5'
      testMockWallet.chainId = '5'
      testMockWallet.chainName = 'goerli'

      testServer = getTestApolloServer(repositories,
        testMockUser,
        testMockWallet,
        { id: '5', name: 'goerli' },
      )

      await repositories.collection.save({
        contract: ethers.utils.getAddress('0x9Ef7A34dcCc32065802B1358129a226B228daB4E'),
        name: 'NFT.com Profile',
        chainId: '5',
      })
      await repositories.collection.save({
        contract: ethers.utils.getAddress('0xe0060010c2c81A817f4c52A9263d4Ce5c5B66D55'),
        name: 'NFT.com Genesis Key',
        chainId: '5',
      })

      profileA = await repositories.profile.save({
        url: 'test-profile-url',
        ownerUserId: 'test-user-id',
      })
      nftA = await repositories.nft.save({
        contract: '0xe0060010c2c81A817f4c52A9263d4Ce5c5B66D55',
        tokenId: '0x09c5',
        metadata: {
          name: '',
          description: '',
          traits: [],
        },
        type: defs.NFTType.ERC721,
        userId: 'test-user-id',
        walletId: 'test-wallet-id',
        chainId: '5',
      })
      nftB = await repositories.nft.save({
        contract: '0x9Ef7A34dcCc32065802B1358129a226B228daB4E',
        tokenId: '0x01',
        metadata: {
          name: '',
          description: '',
          traits: [],
        },
        type: defs.NFTType.ERC721,
        userId: 'test-user-id',
        walletId: 'test-wallet-id',
        chainId: '5',
      })
      await repositories.edge.save({
        thisEntityId: profileA.id,
        thisEntityType: defs.EntityType.Profile,
        thatEntityId: nftA.id,
        thatEntityType: defs.EntityType.NFT,
        edgeType: defs.EdgeType.Displays,
        weight: 'aaaa',
        hide: false,
      })
      await repositories.edge.save({
        thisEntityId: profileA.id,
        thisEntityType: defs.EntityType.Profile,
        thatEntityId: nftB.id,
        thatEntityType: defs.EntityType.NFT,
        edgeType: defs.EdgeType.Displays,
        weight: 'aaab',
        hide: true,
      })
    })

    afterAll(async () => {
      await clearDB(repositories)
      await testServer.stop()
    })

    it('should return NFTs of profile', async () => {
      const result = await testServer.executeOperation({
        query: 'query MyNFTs($input: NFTsInput) { myNFTs(input: $input) { items { id } } }',
        variables: {
          input: {
            profileId: profileA.id,
            pageInput: {
              first: 100,
            },
          },
        },
      })

      expect(result.data.myNFTs).toBeDefined()
      expect(result.data.myNFTs.items.length).toEqual(2)
    })

    it('should return lessn than 100 NFTs of profile', async () => {
      const result = await testServer.executeOperation({
        query: 'query MyNFTs($input: NFTsInput) { myNFTs(input: $input) { items { id } } }',
        variables: {
          input: {
            profileId: profileA.id,
            pageInput: {
              first: 1000,
            },
          },
        },
      })

      expect(result.data.myNFTs).toBeDefined()
      expect(result.data.myNFTs.items.length).toBeLessThanOrEqual(100)
    })
  })

  describe('nftsForCollections', () => {
    let profileA

    beforeAll(async () => {
      testMockUser.chainId = '5'
      testMockWallet.chainId = '5'
      testMockWallet.chainName = 'goerli'

      testServer = getTestApolloServer(repositories,
        testMockUser,
        testMockWallet,
        { id: '5', name: 'goerli' },
      )

      const collection = await repositories.collection.save({
        contract: '0xe0060010c2c81A817f4c52A9263d4Ce5c5B66D55',
        name: 'NFT.com Genesis Key',
        chainId: '5',
      })

      profileA = await repositories.profile.save({
        url: 'test-profile',
      })

      const nftA = await repositories.nft.save({
        contract: '0xe0060010c2c81A817f4c52A9263d4Ce5c5B66D55',
        tokenId: '0x09c5',
        metadata: {
          name: '',
          description: '',
          traits: [],
        },
        type: defs.NFTType.ERC721,
        userId: 'test-user-id',
        walletId: 'test-wallet-id',
        chainId: '5',
        profileId: profileA.id,
      })

      await repositories.edge.save({
        thisEntityId: collection.id,
        thisEntityType: defs.EntityType.Collection,
        thatEntityId: nftA.id,
        thatEntityType: defs.EntityType.NFT,
        edgeType: defs.EdgeType.Includes,
      })
    })

    afterAll(async () => {
      await clearDB(repositories)
      await testServer.stop()
    })

    it('should return nfts for collections', async () => {
      const result = await testServer.executeOperation({
        query: 'query NftsForCollections($input: NftsForCollectionsInput!) { nftsForCollections(input: $input) { collectionAddress actualNumberOfNFTs nfts { id contract profileId preferredProfile { url } } } }',
        variables: {
          input: {
            collectionAddresses: ['0xe0060010c2c81A817f4c52A9263d4Ce5c5B66D55'],
            count: 10,
            chainId: '5',
          },
        },
      })

      expect(result.data.nftsForCollections).toBeDefined()
      expect(result.data.nftsForCollections.length).toEqual(1)
      expect(result.data.nftsForCollections[0].actualNumberOfNFTs).toEqual(1)
      expect(result.data.nftsForCollections[0].collectionAddress).toEqual('0xe0060010c2c81A817f4c52A9263d4Ce5c5B66D55')
      expect(result.data.nftsForCollections[0].nfts.length).toBeGreaterThan(0)
      expect(result.data.nftsForCollections[0].nfts[0].profileId).toBe(profileA.id)
      expect(result.data.nftsForCollections[0].nfts[0].preferredProfile.url).toBe('test-profile')
    })

    it('should return less than 100 nfts for collections', async () => {
      const result = await testServer.executeOperation({
        query: 'query NftsForCollections($input: NftsForCollectionsInput!) { nftsForCollections(input: $input) { collectionAddress actualNumberOfNFTs nfts { id contract profileId preferredProfile { url } } } }',
        variables: {
          input: {
            collectionAddresses: ['0xe0060010c2c81A817f4c52A9263d4Ce5c5B66D55'],
            count: 1000,
            chainId: '5',
          },
        },
      })

      expect(result.data.nftsForCollections).toBeDefined()
      expect(result.data.nftsForCollections.length).toEqual(1)
      expect(result.data.nftsForCollections[0].nfts.length).toBeLessThanOrEqual(100)
    })
  })

  describe('collectionNFTs', () => {
    beforeAll(async () => {
      testMockUser.chainId = '5'
      testMockWallet.chainId = '5'
      testMockWallet.chainName = 'goerli'

      testServer = getTestApolloServer(repositories,
        testMockUser,
        testMockWallet,
        { id: '5', name: 'goerli' },
      )

      const collection = await repositories.collection.save({
        contract: '0xe0060010c2c81A817f4c52A9263d4Ce5c5B66D55',
        name: 'NFT.com Genesis Key',
        chainId: '5',
      })

      const nftA = await repositories.nft.save({
        contract: '0xe0060010c2c81A817f4c52A9263d4Ce5c5B66D55',
        tokenId: '0x09c5',
        metadata: {
          name: '',
          description: '',
          traits: [],
        },
        type: defs.NFTType.ERC721,
        userId: 'test-user-id',
        walletId: 'test-wallet-id',
        chainId: '5',
      })

      await repositories.edge.save({
        thisEntityId: collection.id,
        thisEntityType: defs.EntityType.Collection,
        thatEntityId: nftA.id,
        thatEntityType: defs.EntityType.NFT,
        edgeType: defs.EdgeType.Includes,
      })
    })

    afterAll(async () => {
      await clearDB(repositories)
      await testServer.stop()
    })

    it('should return less than 100 nfts of collection', async () => {
      const result = await testServer.executeOperation({
        query: 'query CollectionNFTs($input: CollectionNFTsInput!) { collectionNFTs(input: $input) { items { id contract } totalItems } }',
        variables: {
          input: {
            collectionAddress: '0xe0060010c2c81A817f4c52A9263d4Ce5c5B66D55',
            pageInput: { first: 100 },
            chainId: '5',
          },
        },
      })

      expect(result.data.collectionNFTs).toBeDefined()
      expect(result.data.collectionNFTs.items.length).toBeLessThanOrEqual(100)
      expect(result.data.collectionNFTs.totalItems).toBeLessThanOrEqual(100)
    })
  })

  describe('updateNFTProfileId', () => {
    let profileA
    let nftA
    beforeAll(async () => {
      testServer = getTestApolloServer(repositories,
        testMockUser,
        testMockWallet,
        { id: '5', name: 'goerli' },
      )
    })

    beforeEach(async () => {
      testMockUser.chainId = '5'
      testMockWallet.chainId = '5'
      testMockWallet.chainName = 'goerli'

      profileA = await repositories.profile.save({
        url: 'test-profile',
        ownerWalletId: testMockWallet.id,
      })

      nftA = await repositories.nft.save({
        contract: '0xe0060010c2c81A817f4c52A9263d4Ce5c5B66D55',
        tokenId: '0x09c5',
        metadata: {
          name: '',
          description: '',
          traits: [],
        },
        type: defs.NFTType.ERC721,
        userId: testMockUser.id,
        walletId: testMockWallet.id,
        chainId: '5',
      })
    })

    afterAll(async () => {
      await testServer.stop()
    })

    afterEach(async () => {
      await clearDB(repositories)
    })
    it('should insert the profile ID of a profile owned by the user', async () => {
      const result = await testServer.executeOperation({
        query: 'mutation UpdateNFTProfileId($nftId: ID!, $profileId: ID!) { updateNFTProfileId(nftId: $nftId, profileId: $profileId) { profileId } }',
        variables: {
          nftId: nftA.id,
          profileId: profileA.id,
        },
      })

      expect(result.data.updateNFTProfileId.profileId).toBe(profileA.id)
    })

    it('should not update profile ID if NFT not owned by the user', async () => {
      await repositories.nft.updateOneById(nftA.id, {
        walletId: 'something-else',
      })

      const result = await testServer.executeOperation({
        query: 'mutation UpdateNFTProfileId($nftId: ID!, $profileId: ID!) { updateNFTProfileId(nftId: $nftId, profileId: $profileId) { profileId } }',
        variables: {
          nftId: nftA.id,
          profileId: profileA.id,
        },
      })

      expect(result.errors).toHaveLength(1)
      expect(result.errors[0].statusCode).toBe('403')
      expect(result.errors[0].message).toBe('NFT not owned by user')
    })

    it('should not update profile ID if profile not owned by the user', async () => {
      await repositories.profile.updateOneById(profileA.id, {
        ownerWalletId: 'something-different',
      })

      const result = await testServer.executeOperation({
        query: 'mutation UpdateNFTProfileId($nftId: ID!, $profileId: ID!) { updateNFTProfileId(nftId: $nftId, profileId: $profileId) { profileId } }',
        variables: {
          nftId: nftA.id,
          profileId: profileA.id,
        },
      })

      expect(result.errors).toHaveLength(1)
      expect(result.errors[0].statusCode).toBe('403')
      expect(result.errors[0].message).toBe(`You cannot update profile ${profileA.id} because you do not own it`)
    })

    it('should return an error if NFT is not found', async () => {
      const result = await testServer.executeOperation({
        query: 'mutation UpdateNFTProfileId($nftId: ID!, $profileId: ID!) { updateNFTProfileId(nftId: $nftId, profileId: $profileId) { profileId } }',
        variables: {
          nftId: 'not-an-nft-id',
          profileId: profileA.id,
        },
      })

      expect(result.errors).toHaveLength(1)
      expect(result.errors[0].statusCode).toBe('404')
      expect(result.errors[0].message).toBe('NFT not-an-nft-id not found')
    })

    it('should return an error if profile is not found', async () => {
      const result = await testServer.executeOperation({
        query: 'mutation UpdateNFTProfileId($nftId: ID!, $profileId: ID!) { updateNFTProfileId(nftId: $nftId, profileId: $profileId) { profileId } }',
        variables: {
          nftId: nftA.id,
          profileId: 'not-a-profile-id',
        },
      })

      expect(result.errors).toHaveLength(1)
      expect(result.errors[0].statusCode).toBe('404')
      expect(result.errors[0].message).toBe('Profile not-a-profile-id not found')
    })
  })

  describe('updateNFTsForProfile', () => {
    let profileA
    let nftA
    beforeAll(async () => {
      testServer = getTestApolloServer(repositories,
        testMockUser,
        testMockWallet,
        { id: '5', name: 'goerli' },
      )
    })

    beforeEach(async () => {
      testMockUser.chainId = '5'
      testMockWallet.chainId = '5'
      testMockWallet.chainName = 'goerli'

      profileA = await repositories.profile.save({
        url: 'test-profile',
        ownerUserId: testMockUser.id,
        ownerWalletId: testMockWallet.id,
        chainId: '5',
      })

      nftA = await repositories.nft.save({
        contract: nftTestMockData.contract,
        tokenId: nftTestMockData.tokenId,
        chainId: '5',
        metadata: {
          name: '',
          description: '',
          traits: [],
        },
        type: defs.NFTType.ERC721,
        userId: testMockUser.id,
        walletId: testMockWallet.id,
      })
    })

    afterAll(async () => {
      await testServer.stop()
    })

    afterEach(async () => {
      await clearDB(repositories)
    })

    it('should reset profile ID if NFT not owned by the user', async () => {
      await repositories.wallet.save({
        ...testMockWallet,
        userId: testMockUser.id,
        createdAt: undefined,
      })
      await repositories.edge.save({
        thatEntityId: nftA.id,
        thatEntityType: EntityType.NFT,
        thisEntityId: profileA.id,
        thisEntityType: EntityType.Profile,
        edgeType: EdgeType.Displays,
      })

      const alchemySpy = jest.spyOn(nftService, 'getNFTsFromAlchemy')
      alchemySpy.mockResolvedValue([])
      typechain.NftResolver__factory.connect = jest.fn().mockReturnValue({
        associatedAddresses: jest.fn().mockResolvedValue([]),
      })

      const result = await testServer.executeOperation({
        query: 'mutation UpdateNFTsForProfile($input: UpdateNFTsForProfileInput) { updateNFTsForProfile(input: $input) { items { profileId } } }',
        variables: {
          input: {
            profileId: profileA.id,
            chainId: profileA.chainId,
            pageInput: {
              first: 1,
            },
          },
        },
      })

      // This expectation sucks, but jest spies for repository.edge.hardDelete
      // and repository.nft.hardDelete are being evaluated before the code is
      // reached. It's likely because of how the promises are structured...
      expect(result.data.updateNFTsForProfile.items).toHaveLength(0)
    })
  })

  describe('uploadMetadataImagesToS3', () => {
    beforeEach(async () => {
      testMockUser.chainId = '5'
      testMockWallet.chainId = '5'
      testMockWallet.chainName = 'goerli'
<<<<<<< HEAD
=======

>>>>>>> 6477e790
      testServer = getTestApolloServer(repositories,
        testMockUser,
        testMockWallet,
        { id: '5', name: 'goerli' },
      )

      await repositories.nft.save({
        contract: '0xe0060010c2c81A817f4c52A9263d4Ce5c5B66D55',
        tokenId: '0x0390',
        chainId: '5',
        metadata: {
          name: '',
          description: '',
          imageURL: 'ipfs://QmNivD575CW7sxP5wJJiw1jbDdQTScuCcwxnjwKLEZTSqo',
          traits: [],
        },
        type: defs.NFTType.ERC721,
        userId: testMockUser.id,
        walletId: testMockWallet.id,
      })

      await repositories.nft.save({
        contract: '0xe0060010c2c81A817f4c52A9263d4Ce5c5B66D55',
        tokenId: '0x01cf',
        chainId: '5',
        metadata: {
          name: '',
          description: '',
          imageURL: 'ipfs://Qmf4gLHJkjEmfzQyhxDpeQZeeEZdfAdh8FAEtdcLxAu3bi',
          traits: [],
        },
        type: defs.NFTType.ERC721,
        userId: testMockUser.id,
        walletId: testMockWallet.id,
      })
    })

    afterEach(async () => {
      await clearDB(repositories)
      await testServer.stop()
      process.env = env
    })

    it('should update previewLink of NFTs', async () => {
      const result = await testServer.executeOperation({
        query: 'mutation UploadMetadataImagesToS3($count: Int!) { uploadMetadataImagesToS3(count:$count) {  message } }',
        variables: {
          count: 100,
        },
      })

      expect(result.data.uploadMetadataImagesToS3.message).toEqual('Saved preview link of metadata image for 2 NFTs')
      const nfts = await repositories.nft.findAll()
      expect(nfts.length).toEqual(2)
      for (nft of nfts) {
        expect(nft.previewLink).not.toBeNull()
      }
    })
<<<<<<< HEAD

    it('should update previewLink of NFTs when there is no IPFS gateway defined', async () => {
      process.env.IPFS_WEB_GATEWAY = ''
      const result = await testServer.executeOperation({
        query: 'mutation UploadMetadataImagesToS3($count: Int!) { uploadMetadataImagesToS3(count:$count) {  message } }',
        variables: {
          count: 100,
        },
      })

      expect(result.data.uploadMetadataImagesToS3.message).toEqual('Saved preview link of metadata image for 2 NFTs')
      const nfts = await repositories.nft.findAll()
      expect(nfts.length).toEqual(2)
      for (nft of nfts) {
        expect(nft.previewLink).not.toBeNull()
      }
    })

    it('should update previewLink of NFTs when there is one IPFS gateway defined', async () => {
      process.env.IPFS_WEB_GATEWAY = 'https://ipns.co/ipfs/'
      const result = await testServer.executeOperation({
        query: 'mutation UploadMetadataImagesToS3($count: Int!) { uploadMetadataImagesToS3(count:$count) {  message } }',
        variables: {
          count: 100,
        },
      })

      expect(result.data.uploadMetadataImagesToS3.message).toEqual('Saved preview link of metadata image for 2 NFTs')
      const nfts = await repositories.nft.findAll()
      expect(nfts.length).toEqual(2)
      for (nft of nfts) {
        expect(nft.previewLink).not.toBeNull()
      }
    })

    it('should update previewLink of NFTs when there are multiple IPFS gateways defined', async () => {
      process.env.IPFS_WEB_GATEWAY = 'https://ipns.co/ipfs/,https://dweb.link/ipfs/,https://cf-ipfs.com/ipfs/'
      const result = await testServer.executeOperation({
        query: 'mutation UploadMetadataImagesToS3($count: Int!) { uploadMetadataImagesToS3(count:$count) {  message } }',
        variables: {
          count: 100,
        },
      })

      expect(result.data.uploadMetadataImagesToS3.message).toEqual('Saved preview link of metadata image for 2 NFTs')
      const nfts = await repositories.nft.findAll()
      expect(nfts.length).toEqual(2)
      for (nft of nfts) {
        expect(nft.previewLink).not.toBeNull()
      }
    })
  })

  describe('updateENSNFTMetadata', () => {
    beforeAll(async () => {
      testMockUser.chainId = '5'
      testMockWallet.chainId = '5'
      testMockWallet.chainName = 'goerli'
      testServer = getTestApolloServer(repositories,
        testMockUser,
        testMockWallet,
        { id: '5', name: 'goerli' },
      )
=======
>>>>>>> 6477e790

    it('should update previewLink of NFTs when there is no IPFS gateway defined', async () => {
      process.env.IPFS_WEB_GATEWAY = ''
      const result = await testServer.executeOperation({
        query: 'mutation UploadMetadataImagesToS3($count: Int!) { uploadMetadataImagesToS3(count:$count) {  message } }',
        variables: {
          count: 100,
        },
      })

      expect(result.data.uploadMetadataImagesToS3.message).toEqual('Saved preview link of metadata image for 2 NFTs')
      const nfts = await repositories.nft.findAll()
      expect(nfts.length).toEqual(2)
      for (nft of nfts) {
        expect(nft.previewLink).not.toBeNull()
      }
    })

    it('should update previewLink of NFTs when there is one IPFS gateway defined', async () => {
      process.env.IPFS_WEB_GATEWAY = 'https://ipns.co/ipfs/'
      const result = await testServer.executeOperation({
        query: 'mutation UploadMetadataImagesToS3($count: Int!) { uploadMetadataImagesToS3(count:$count) {  message } }',
        variables: {
          count: 100,
        },
      })

      expect(result.data.uploadMetadataImagesToS3.message).toEqual('Saved preview link of metadata image for 2 NFTs')
      const nfts = await repositories.nft.findAll()
      expect(nfts.length).toEqual(2)
      for (nft of nfts) {
        expect(nft.previewLink).not.toBeNull()
      }
    })

    it('should update previewLink of NFTs when there are multiple IPFS gateways defined', async () => {
      process.env.IPFS_WEB_GATEWAY = 'https://ipns.co/ipfs/,https://dweb.link/ipfs/,https://cf-ipfs.com/ipfs/'
      const result = await testServer.executeOperation({
        query: 'mutation UploadMetadataImagesToS3($count: Int!) { uploadMetadataImagesToS3(count:$count) {  message } }',
        variables: {
          count: 100,
        },
      })

      expect(result.data.uploadMetadataImagesToS3.message).toEqual('Saved preview link of metadata image for 2 NFTs')
      const nfts = await repositories.nft.findAll()
      expect(nfts.length).toEqual(2)
      for (nft of nfts) {
        expect(nft.previewLink).not.toBeNull()
      }
    })
  })

  describe('updateENSNFTMetadata', () => {
    beforeAll(async () => {
      testMockUser.chainId = '5'
      testMockWallet.chainId = '5'
      testMockWallet.chainName = 'goerli'
      testServer = getTestApolloServer(repositories,
        testMockUser,
        testMockWallet,
        { id: '5', name: 'goerli' },
      )

      await repositories.nft.save({
        contract: '0x57f1887a8BF19b14fC0dF6Fd9B2acc9Af147eA85',
        tokenId: '0x3f183afce162dcff1453495c6932401729f4cc3832aa5807293967ee9efa53db',
        chainId: '4',
        metadata: {
          name: '',
          description: '',
          traits: [],
        },
        type: defs.NFTType.UNKNOWN,
        userId: testMockUser.id,
        walletId: testMockWallet.id,
      })
    })

    afterAll(async () => {
      await clearDB(repositories)
      await testServer.stop()
    })

    it('should not update any ENS NFTs', async () => {
      const result = await testServer.executeOperation({
        query: 'mutation UpdateENSNFTMetadata($count: Int!) { updateENSNFTMetadata(count:$count) {  message } }',
        variables: {
          count: 100,
        },
      })

      expect(result.data.updateENSNFTMetadata.message).toEqual('Updated image urls of metadata for 0 ENS NFTs')
    })
  })
})<|MERGE_RESOLUTION|>--- conflicted
+++ resolved
@@ -949,10 +949,7 @@
       testMockUser.chainId = '5'
       testMockWallet.chainId = '5'
       testMockWallet.chainName = 'goerli'
-<<<<<<< HEAD
-=======
-
->>>>>>> 6477e790
+
       testServer = getTestApolloServer(repositories,
         testMockUser,
         testMockWallet,
@@ -1011,7 +1008,6 @@
         expect(nft.previewLink).not.toBeNull()
       }
     })
-<<<<<<< HEAD
 
     it('should update previewLink of NFTs when there is no IPFS gateway defined', async () => {
       process.env.IPFS_WEB_GATEWAY = ''
@@ -1075,71 +1071,6 @@
         testMockWallet,
         { id: '5', name: 'goerli' },
       )
-=======
->>>>>>> 6477e790
-
-    it('should update previewLink of NFTs when there is no IPFS gateway defined', async () => {
-      process.env.IPFS_WEB_GATEWAY = ''
-      const result = await testServer.executeOperation({
-        query: 'mutation UploadMetadataImagesToS3($count: Int!) { uploadMetadataImagesToS3(count:$count) {  message } }',
-        variables: {
-          count: 100,
-        },
-      })
-
-      expect(result.data.uploadMetadataImagesToS3.message).toEqual('Saved preview link of metadata image for 2 NFTs')
-      const nfts = await repositories.nft.findAll()
-      expect(nfts.length).toEqual(2)
-      for (nft of nfts) {
-        expect(nft.previewLink).not.toBeNull()
-      }
-    })
-
-    it('should update previewLink of NFTs when there is one IPFS gateway defined', async () => {
-      process.env.IPFS_WEB_GATEWAY = 'https://ipns.co/ipfs/'
-      const result = await testServer.executeOperation({
-        query: 'mutation UploadMetadataImagesToS3($count: Int!) { uploadMetadataImagesToS3(count:$count) {  message } }',
-        variables: {
-          count: 100,
-        },
-      })
-
-      expect(result.data.uploadMetadataImagesToS3.message).toEqual('Saved preview link of metadata image for 2 NFTs')
-      const nfts = await repositories.nft.findAll()
-      expect(nfts.length).toEqual(2)
-      for (nft of nfts) {
-        expect(nft.previewLink).not.toBeNull()
-      }
-    })
-
-    it('should update previewLink of NFTs when there are multiple IPFS gateways defined', async () => {
-      process.env.IPFS_WEB_GATEWAY = 'https://ipns.co/ipfs/,https://dweb.link/ipfs/,https://cf-ipfs.com/ipfs/'
-      const result = await testServer.executeOperation({
-        query: 'mutation UploadMetadataImagesToS3($count: Int!) { uploadMetadataImagesToS3(count:$count) {  message } }',
-        variables: {
-          count: 100,
-        },
-      })
-
-      expect(result.data.uploadMetadataImagesToS3.message).toEqual('Saved preview link of metadata image for 2 NFTs')
-      const nfts = await repositories.nft.findAll()
-      expect(nfts.length).toEqual(2)
-      for (nft of nfts) {
-        expect(nft.previewLink).not.toBeNull()
-      }
-    })
-  })
-
-  describe('updateENSNFTMetadata', () => {
-    beforeAll(async () => {
-      testMockUser.chainId = '5'
-      testMockWallet.chainId = '5'
-      testMockWallet.chainName = 'goerli'
-      testServer = getTestApolloServer(repositories,
-        testMockUser,
-        testMockWallet,
-        { id: '5', name: 'goerli' },
-      )
 
       await repositories.nft.save({
         contract: '0x57f1887a8BF19b14fC0dF6Fd9B2acc9Af147eA85',
