import { BigNumber, ethers, providers } from 'ethers'
import * as Lodash from 'lodash'
import * as typeorm from 'typeorm'

//import Typesense from 'typesense'
import { AlchemyWeb3, createAlchemyWeb3 } from '@alch/alchemy-web3'
import { _logger, db, defs, entity, fp, provider, typechain } from '@nftcom/shared'
import * as Sentry from '@sentry/node'

const repositories = db.newRepositories()
const logger = _logger.Factory(_logger.Context.Misc, _logger.Context.GraphQL)

const network = process.env.SUPPORTED_NETWORKS.split(':')[2]
const ALCHEMY_API_URL = process.env.ALCHEMY_API_URL
let web3: AlchemyWeb3

// TYPESENSE CONFIG - UNCOMMENT WHEN READY TO DEPLOY
// const TYPESENSE_HOST = process.env.TYPESENSE_HOST
// const TYPESENSE_API_KEY = process.env.TYPESENSE_API_KEY

// const client = new Typesense.Client({
//   'nodes': [{
//     'host': TYPESENSE_HOST,
//     'port': 443,
//     'protocol': 'https',
//   }],
//   'apiKey': TYPESENSE_API_KEY,
//   'connectionTimeoutSeconds': 10,
// })

interface OwnedNFT {
  contract: {
    address: string
  }
  id: {
    tokenId: string
  }
}
interface NFTMetaDataResponse {
  contract: {
    address: string
  }
  id: {
    tokenId: string
    tokenMetadata: {
      tokenType: string
    }
  }
  title: string
  description: string
  media?: {
    uri?: {
      raw: string
      gateway: string
    }
  }
  metadata?: {
    image?: string
    attributes?: Array<Record<string, any>>
  }
  timeLastUpdated: string
}

export const initiateWeb3 = (): void => {
  web3 = createAlchemyWeb3(ALCHEMY_API_URL)
}

export const getNFTsFromAlchemy = async (
  owner: string,
  contracts?: string[],
): Promise<OwnedNFT[]> => {
  try {
    let pageKey
    const ownedNFTs: Array<OwnedNFT> = []
    let response
    if (contracts) {
      response = await web3.alchemy.getNfts({
        owner: owner,
        withMetadata: false,
        contractAddresses: contracts,
      })
    } else {
      response = await web3.alchemy.getNfts({
        owner: owner,
        withMetadata: false,
      })
    }

    if (response.ownedNfts) {
      ownedNFTs.push(...response.ownedNfts as OwnedNFT[])
      if (response.pageKey) {
        pageKey = response.pageKey
        // eslint-disable-next-line no-constant-condition
        while (true) {
          let res
          if (contracts) {
            res = await web3.alchemy.getNfts({
              owner: owner,
              withMetadata: false,
              pageKey: pageKey,
              contractAddresses: contracts,
            })
          } else {
            res = await web3.alchemy.getNfts({
              owner: owner,
              withMetadata: false,
              pageKey: pageKey,
            })
          }
          if (res.ownedNfts) {
            ownedNFTs.push(...res.ownedNfts as OwnedNFT[])
            if (res.pageKey) {
              pageKey = res.pageKey
            } else {
              break
            }
          } else {
            break
          }
        }
      }

      return ownedNFTs
    } else {
      return []
    }
  } catch (err) {
<<<<<<< HEAD
    logger.error('error: ', err)
=======
    Sentry.captureException(err)
    Sentry.captureMessage(`Error in getNFTsFromAlchemy: ${err}`)
>>>>>>> 57f9030e
    return []
  }
}

/**
 * Takes a bunch of NFTs (pulled from the DB), and checks
 * that the given owner is still correct.
 *
 * If not, deletes the NFT record from the DB.
 */
const filterNFTsWithAlchemy = async (
  nfts: Array<typeorm.DeepPartial<entity.NFT>>,
  owner: string,
): Promise<any[]> => {
  const contracts = []
  nfts.forEach((nft: typeorm.DeepPartial<entity.NFT>) => {
    contracts.push(nft.contract)
  })
  try {
    const ownedNfts = await getNFTsFromAlchemy(owner, contracts)
    const checksum = ethers.utils.getAddress

    return await Promise.allSettled(
      nfts.map(async (dbNFT: typeorm.DeepPartial<entity.NFT>) => {
        const index = ownedNfts.findIndex((ownedNFT: OwnedNFT) =>
          checksum(ownedNFT.contract.address) === checksum(dbNFT.contract) &&
          BigNumber.from(ownedNFT?.id?.tokenId).eq(BigNumber.from(dbNFT.tokenId)),
        )
        // We didn't find this NFT entry in the most recent list of
        // this user's owned tokens for this contract/collection.
        if (index === -1) {
          await repositories.edge.hardDelete({ thatEntityId: dbNFT.id } )
            .then(() => repositories.nft.hardDelete({
              id: dbNFT.id,
            }))
        }
      }),
    )
  } catch (err) {
<<<<<<< HEAD
    logger.error('error: ', err)
=======
    Sentry.captureException(err)
    Sentry.captureMessage(`Error in filterNFTsWithAlchemy: ${err}`)
>>>>>>> 57f9030e
    return []
  }
}

const getNFTMetaDataFromAlchemy = async (
  contractAddress: string,
  tokenId: string,
): Promise<NFTMetaDataResponse | undefined> => {
  try {
    const response = await web3.alchemy.getNftMetadata({
      contractAddress: contractAddress,
      tokenId: tokenId,
    })
    return response as NFTMetaDataResponse
  } catch (err) {
<<<<<<< HEAD
    logger.error('error: ', err)
=======
    Sentry.captureException(err)
    Sentry.captureMessage(`Error in getNFTMetaDataFromAlchemy: ${err}`)
>>>>>>> 57f9030e
    return undefined
  }
}

const getCollectionNameFromContract = (
  contractAddress: string,
  type:  defs.NFTType,
  network: providers.Networkish,
): Promise<string> => {
  try {
    if (type === defs.NFTType.ERC721) {
      const tokenContract = typechain.ERC721__factory.connect(
        contractAddress,
        provider.provider(network),
      )
      return tokenContract.name().catch(() => Promise.resolve('Unknown Name'))
    } else if (type === defs.NFTType.ERC1155 || type === defs.NFTType.UNKNOWN) {
      const tokenContract = typechain.ERC1155__factory.connect(
        contractAddress,
        provider.provider(network),
      )
      return tokenContract.name().catch(() => Promise.resolve('Unknown Name'))
    } else {
      logger.error('Token type not ERC721, ERC1155, nor UNKNOWN', type)
      return Promise.resolve('Unknown Name')
    }
  } catch (error) {
    logger.error('ethers failed: ', error)
    return Promise.resolve('Unknown Name')
  }
}

const updateEntity = async (
  nftInfo: NFTMetaDataResponse,
  userId: string,
  walletId: string,
): Promise<void> => {
  let newNFT
  // let newCollection
  try {
    const existingNFT = await repositories.nft.findOne({
      where: {
        contract: ethers.utils.getAddress(nftInfo.contract.address),
        tokenId: BigNumber.from(nftInfo.id.tokenId).toHexString(),
      },
    })

    let type: defs.NFTType
    if (nftInfo.id.tokenMetadata.tokenType === 'ERC721') {
      type = defs.NFTType.ERC721
    } else if (nftInfo.id.tokenMetadata.tokenType === 'ERC1155') {
      type = defs.NFTType.ERC1155
    } else if (nftInfo.title.endsWith('.eth')) { // if token is ENS token...
      type = defs.NFTType.UNKNOWN
    } else {
      logger.debug('Token type should be ERC721 or ERC1155 or ENS, not ', nftInfo?.id?.tokenMetadata?.tokenType, nftInfo)
      return
    }
    const traits = []
    if (nftInfo.metadata.attributes) {
      try {
        if (Array.isArray(nftInfo.metadata.attributes)) {
          nftInfo.metadata.attributes.map((trait) => {
            traits.push(({
              type: trait?.trait_type,
              value: trait?.value,
            }))
          })
        } else {
          Object.keys(nftInfo.metadata.attributes).map(keys => {
            traits.push(({
              type: keys,
              value: nftInfo.metadata.attributes[keys],
            }))
          })
        }
      } catch (err) {
        logger.error('error while parsing traits', err, nftInfo, nftInfo.metadata, nftInfo.metadata.attributes)
      }
    }
    newNFT = await repositories.nft.save({
      ...existingNFT,
      contract: ethers.utils.getAddress(nftInfo.contract.address),
      tokenId: BigNumber.from(nftInfo.id.tokenId).toHexString(),
      metadata: {
        name: nftInfo.title,
        description: nftInfo.description,
        imageURL: nftInfo.metadata.image,
        traits: traits,
      },
      type: type,
      userId: userId,
      walletId: walletId,
    })

    if (newNFT) {
      await repositories.collection.findOne({
        where: { contract: ethers.utils.getAddress(newNFT.contract) },
      })
        .then(fp.thruIfEmpty(() => {
          // find & save collection name
          return getCollectionNameFromContract(newNFT.contract, newNFT.type, network)
            .then(async (collectionName: string) => {
              logger.debug('new collection', { collectionName, contract: newNFT.contract })
              //newCollection = true

              return repositories.collection.save({
                contract: ethers.utils.getAddress(newNFT.contract),
                name: collectionName,
              })
            })
        }))
        .then(async (collection: entity.Collection) => {
          // TYPESENSE CODE COMMENTED OUT UNTIL ROLLOUT SEARCH FUNCIONALITY
          // save collection in typesense search  if new
          // if (newCollection) {
          //   const indexCollection = []
          //   indexCollection.push({
          //     id: collection.id,
          //     contract: collection.contract,
          //     name: collection.name,
          //     createdAt: collection.createdAt,
          //   })
          //   client.collections('collections').documents().import(indexCollection, { action: 'create' })
          //     .then(() => logger.debug('collection added to typesense index'))
          //     .catch(() => logger.info('error: could not save collection in typesense: '))
          // }

          // add new nft to search (Typesense)
          // if(newNFT && !existingNFT) {
          //   const indexNft = []
          //   indexNft.push({
          //     id: newNFT.id,
          //     contract: nftInfo.contract.address,
          //     tokenId: BigNumber.from(nftInfo.id.tokenId).toString(),
          //     imageURL: newNFT.metadata.imageURL ? newNFT.metadata.imageURL : '',
          //     contractName: collection.name ? collection.name : '',
          //     type: type,
          //     name: nftInfo.title,
          //     description: newNFT.metadata.description,
          //     createdAt: newNFT.createdAt,
          //   })

          //   client.collections('nfts').documents().import(indexNft, { action: 'create' })
          //     .then(() => logger.debug('nft added to typesense index'))
          //     .catch((err) => logger.info('error: could not save nft in typesense: ' + err))
          // }

          // update edgeVals
          const edgeVals = {
            thisEntityType: defs.EntityType.Collection,
            thatEntityType: defs.EntityType.NFT,
            thisEntityId: collection.id,
            thatEntityId: newNFT.id,
            edgeType: defs.EdgeType.Includes,
          }
          repositories.edge.findOne({ where: edgeVals })
            .then(fp.tapIfEmpty(() => repositories.edge.save(edgeVals)))
        })
    }
  } catch (err) {
<<<<<<< HEAD
    logger.error('error update entity: ', err)
=======
    Sentry.captureException(err)
    Sentry.captureMessage(`Error in updateEntity: ${err}`)
>>>>>>> 57f9030e
  }
}

/**
 * Gets all the NFTs in the database owned by this user,
 * and cross-references them with new Alchemy data.
 */
export const checkNFTContractAddresses = async (
  userId: string,
  walletId: string,
  walletAddress: string,
): Promise<void[]> => {
  try {
    const nfts = await repositories.nft.find({ where: { userId: userId, walletId: walletId } })
    if (!nfts.length) {
      return []
    }
    const nftsChunks: entity.NFT[][] = Lodash.chunk(
      nfts,
      20,
    )
    await Promise.allSettled(
      nftsChunks.map(async (nftChunk: entity.NFT[]) => {
        await filterNFTsWithAlchemy(nftChunk, walletAddress)
      }),
    )
  } catch (err) {
    Sentry.captureException(err)
    Sentry.captureMessage(`Error in checkNFTContractAddresses: ${err}`)
    return []
  }
}

/**
 * update wallet NFTs using data from alchemy api
 * @param userId
 * @param walletId
 * @param walletAddress
 */
export const updateWalletNFTs = async (
  userId: string,
  walletId: string,
  walletAddress: string,
): Promise<void> => {
  const ownedNFTs = await getNFTsFromAlchemy(walletAddress)
  await Promise.allSettled(
    ownedNFTs.map(async (nft: OwnedNFT) => {
      const response = await getNFTMetaDataFromAlchemy(nft.contract.address, nft.id.tokenId)
      if (response) {
        await updateEntity(response, userId, walletId)
      }
    }),
  )
}

const hideAllNFTs = async (
  repositories: db.Repository,
  profileId: string,
): Promise<void> => {
  await repositories.edge.hardDelete({
    thisEntityType: defs.EntityType.Profile,
    thisEntityId: profileId,
    edgeType: defs.EdgeType.Displays,
    thatEntityType: defs.EntityType.NFT,
  })
}

const showAllNFTs = async (
  repositories: db.Repository,
  userId: string,
  profileId: string,
): Promise<void> => {
  const nfts = await repositories.nft.find({ where: { userId } })
  if (nfts.length) {
    await Promise.allSettled(
      nfts.map(async (nft) => {
        const displayEdge = await repositories.edge.findOne({
          where: {
            thisEntityType: defs.EntityType.Profile,
            thatEntityType: defs.EntityType.NFT,
            thisEntityId: profileId,
            thatEntityId: nft.id,
            edgeType: defs.EdgeType.Displays,
          },
        })
        if (!displayEdge) {
          await repositories.edge.save({
            thisEntityType: defs.EntityType.Profile,
            thatEntityType: defs.EntityType.NFT,
            thisEntityId: profileId,
            thatEntityId: nft.id,
            edgeType: defs.EdgeType.Displays,
          })
        }
      }),
    )
  }
}

/**
 * change visibility of profile NFTs
 * hideNFTIds takes priority over showNFTIds (like if the same ID is in both arrays)
 * showAll, hideAll, and -Ids arrays are mutually exclusive (only one of those 3 will be respected, with priority to showAll)
 * @param repositories
 * @param userId
 * @param profileId
 * @param showAll
 * @param hideAll
 * @param showNFTIds - set the NFTs' visibility as show, without regard to the previous value
 * @param hideNFTIds - set the NFTs' visibility as hide, without regard to the previous value
 */
export const changeNFTsVisibility = async (
  repositories: db.Repository,
  userId: string,
  profileId: string,
  showAll: boolean,
  hideAll: boolean,
  showNFTIds: Array<string> | null,
  hideNFTIds: Array<string> | null,
): Promise<void> => {
  try {
    if (showAll) {
      await showAllNFTs(repositories, userId, profileId)
      return
    } else if (hideAll) {
      await hideAllNFTs(repositories, profileId)
      return
    } else {
      if (showNFTIds?.length) {
        await Promise.allSettled(
          showNFTIds?.map(async (id) => {
            const existingNFT = await repositories.nft.findOne({ where: { id } })
            if (!existingNFT) {
              return
            }
            const edgeVals = {
              thisEntityId: profileId,
              thisEntityType: defs.EntityType.Profile,
              thatEntityId: existingNFT.id,
              thatEntityType: defs.EntityType.NFT,
              edgeType: defs.EdgeType.Displays,
            }
            const existingEdge = await repositories.edge.findOne({ where: edgeVals })
            if (!existingEdge) {
              repositories.edge.save(edgeVals)
            }
          }),
        )
      }
      if (hideNFTIds) {
        await Promise.allSettled(
          hideNFTIds?.map(async (id) => {
            const existingNFT = await repositories.nft.findOne({ where: { id: id } })
            if (existingNFT) {
              return repositories.edge.hardDelete({
                thisEntityId: profileId,
                thisEntityType: defs.EntityType.Profile,
                thatEntityId: existingNFT.id,
                thatEntityType: defs.EntityType.NFT,
                edgeType: defs.EdgeType.Displays,
              })
            }
          }),
        )
      }
    }
  } catch (err) {
    Sentry.captureException(err)
    Sentry.captureMessage(`Error in changeNFTsVisibility: ${err}`)
  }
}<|MERGE_RESOLUTION|>--- conflicted
+++ resolved
@@ -125,12 +125,8 @@
       return []
     }
   } catch (err) {
-<<<<<<< HEAD
-    logger.error('error: ', err)
-=======
     Sentry.captureException(err)
     Sentry.captureMessage(`Error in getNFTsFromAlchemy: ${err}`)
->>>>>>> 57f9030e
     return []
   }
 }
@@ -170,12 +166,8 @@
       }),
     )
   } catch (err) {
-<<<<<<< HEAD
-    logger.error('error: ', err)
-=======
     Sentry.captureException(err)
     Sentry.captureMessage(`Error in filterNFTsWithAlchemy: ${err}`)
->>>>>>> 57f9030e
     return []
   }
 }
@@ -191,12 +183,8 @@
     })
     return response as NFTMetaDataResponse
   } catch (err) {
-<<<<<<< HEAD
-    logger.error('error: ', err)
-=======
     Sentry.captureException(err)
     Sentry.captureMessage(`Error in getNFTMetaDataFromAlchemy: ${err}`)
->>>>>>> 57f9030e
     return undefined
   }
 }
@@ -358,12 +346,8 @@
         })
     }
   } catch (err) {
-<<<<<<< HEAD
-    logger.error('error update entity: ', err)
-=======
     Sentry.captureException(err)
     Sentry.captureMessage(`Error in updateEntity: ${err}`)
->>>>>>> 57f9030e
   }
 }
 
