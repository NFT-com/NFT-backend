--- conflicted
+++ resolved
@@ -29,21 +29,13 @@
 export const sendConfirmEmail = (user: entity.User): Promise<boolean> => {
   if (user?.email) {
     logger.debug('sendConfirmEmail', { user })
-<<<<<<< HEAD
-    const baseUrl = '' || 'https://www.nft.com/app/confirm-email' // TODO: use CONFIRM_EMAIL_URL later
-=======
-    const baseUrl = confirmEmailUrl || 'https://www.nft.com' // TODO: use CONFIRM_EMAIL_URL later
->>>>>>> b8fbd541
+    const baseUrl = confirmEmailUrl || 'https://www.nft.com'
 
     return send({
       from,
       to: { email: user.email },
       subject: 'Confirm your NFT.com Subscription',
-<<<<<<< HEAD
-      text: `Hi,\n\nUse the link below to confirm your email address and get started.\n\n${baseUrl}?email=${user.email}&token=${user.confirmEmailToken}\n\nIf you get stuck you can contact us at support@nft.com.com for assistance.`,
-=======
       text: `Hi,\n\nUse the link below to confirm your email address and get started.\n\n${baseUrl}/app/confirm-email?email=${user.email}&token=${user.confirmEmailToken}\n\nIf you get stuck you can contact us at support@nft.com.com for assistance.`,
->>>>>>> b8fbd541
     })
       .then(() => true)
   }
