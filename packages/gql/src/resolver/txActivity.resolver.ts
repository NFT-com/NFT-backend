import { combineResolvers } from 'graphql-resolvers'
import { In, UpdateResult } from 'typeorm'

import { Context, gql } from '@nftcom/gql/defs'
import { appError, txActivityError } from '@nftcom/gql/error'
import { auth } from '@nftcom/gql/helper'
<<<<<<< HEAD
import { defs, entity, helper } from '@nftcom/shared/'
=======
import { _logger,defs, entity, helper } from '@nftcom/shared'
>>>>>>> 34dbcd4d

interface UpdatedIds {
  id: string
}

const updateReadByIds = async (_: any, args: gql.MutationUpdateReadByIdsArgs, ctx: Context)
: Promise<gql.UpdateReadOutput> => {
  const activities: gql.UpdateReadOutput = {
    updatedIdsSuccess: [],
    idsNotFoundOrFailed: [],
  }
  const { repositories, chain, wallet } = ctx
  const { ids } = args
  if (!ids.length) {
    return Promise.reject(
      appError.buildInvalid(
        txActivityError.buildNoActivityId(),
        txActivityError.ErrorType.ActivityNotSet,
      ),
    )
  }

  let ownedActivities: entity.TxActivity[] = []

  const walletAddress: string = helper.checkSum(wallet.address)

  if (walletAddress) {
    // check ids are owned by wallet
    ownedActivities = await repositories.txActivity.find({
      where: {
        id: In(ids),
        chainId: chain.id,
        read: false,
        walletAddress,
      },
    })
  }

  if (!ownedActivities.length) {
    return Promise.reject(
      appError.buildInvalid(
        txActivityError.buildNoActivitiesToUpdate(),
        txActivityError.ErrorType.NoActivityToUpdate,
      ),
    )
  }

  const ownedIds: string[] = ownedActivities.map(
    (ownedActivity: entity.TxActivity) => ownedActivity.id,
  )
  
  const updatedIds: UpdateResult = await repositories.txActivity.updateActivities(
    ownedIds,
    walletAddress,
    chain.id)
  activities.updatedIdsSuccess = updatedIds?.raw?.map(
    (item: UpdatedIds) => item.id,
  )
  activities.idsNotFoundOrFailed = ids.filter(
    (id: string) => !activities.updatedIdsSuccess.includes(id),
  )
  return activities
}

const getActivitiesByType = (_: any, args: gql.QueryGetActivitiesByTypeArgs, ctx: Context)
: Promise<entity.TxActivity[]> => {
  const { repositories } = ctx
  const activityType = defs.ActivityType[args.activityType]
  const chainId = args?.chainId || process.env.CHAIN_ID
  auth.verifyAndGetNetworkChain('ethereum', chainId)
  return repositories.txActivity.findActivitiesByType(activityType, chainId)
}

const getActivitiesByWalletId = (_: any, args: gql.QueryGetActivitiesByWalletIdArgs, ctx: Context)
: Promise<entity.TxActivity[]> => {
  const { repositories } = ctx
  const chainId = args?.chainId || process.env.CHAIN_ID
  auth.verifyAndGetNetworkChain('ethereum', chainId)

  return repositories.txActivity.findActivitiesByWalletId(args.walletId, chainId)
}

const getActivitiesByWalletIdAndType = (
  _: any,
  args: gql.QueryGetActivitiesByWalletIdAndTypeArgs,
  ctx: Context,
): Promise<entity.TxActivity[]> => {
  const { repositories } = ctx
  const activityType = defs.ActivityType[args.input.activityType]
  const chainId = args.input.chainId || process.env.CHAIN_ID
  auth.verifyAndGetNetworkChain('ethereum', chainId)

  return repositories.txActivity.findActivitiesByWalletIdAndType(
    args.input.walletId,
    activityType,
    chainId,
  )
}

const getActivities = async (
  _: any,
  args: gql.TxActivitiesInput,
  ctx: Context,
): Promise<entity.TxActivity[]> => {
  const { repositories, network } = ctx
  const {
    walletAddress,
    activityType,
    read,
    tokenId,
    contract,
  } = args

  const chainId: string =  args.chainId || process.env.CHAIN_ID

  auth.verifyAndGetNetworkChain(network, chainId)

  let condition: defs.ActivityFilters = { walletAddress, chainId }

  if(activityType) {
    const castedActivityType: defs.ActivityType = activityType as defs.ActivityType
    if (!Object.values(defs.ActivityType).includes(castedActivityType)) {
      //build error
      return
    }
    condition = { ...condition, activityType: castedActivityType }
  }

  // build nft id
  if (contract) {
    condition = { ...condition, contract }
  }

  if (tokenId) {
    // throw error if contract is absent
    if(!condition.contract) {
      return
    }
    condition = { ...condition, tokenId }
  }

  if (read) {
    condition = { ...condition, read }
  }

  const resp = await repositories.txActivity.findActivities(condition)
  console.log('res', resp)
  return resp
}

export default {
  Query: {
    getActivities: combineResolvers(
      auth.isAuthenticated,
      getActivities,
    ),
    getActivitiesByType,
    getActivitiesByWalletId: combineResolvers(
      auth.isAuthenticated,
      getActivitiesByWalletId,
    ),
    getActivitiesByWalletIdAndType: combineResolvers(
      auth.isAuthenticated,
      getActivitiesByWalletIdAndType,
    ),
  },
  Mutation: {
    updateReadByIds: combineResolvers(
      auth.isAuthenticated,
      updateReadByIds,
    ),
  },
}<|MERGE_RESOLUTION|>--- conflicted
+++ resolved
@@ -1,14 +1,13 @@
+import { BigNumber } from 'ethers'
 import { combineResolvers } from 'graphql-resolvers'
 import { In, UpdateResult } from 'typeorm'
 
 import { Context, gql } from '@nftcom/gql/defs'
 import { appError, txActivityError } from '@nftcom/gql/error'
-import { auth } from '@nftcom/gql/helper'
-<<<<<<< HEAD
-import { defs, entity, helper } from '@nftcom/shared/'
-=======
+import { auth, pagination } from '@nftcom/gql/helper'
+import { core } from '@nftcom/gql/service'
+import { paginatedActivitiesBy } from '@nftcom/gql/service/txActivity.service'
 import { _logger,defs, entity, helper } from '@nftcom/shared'
->>>>>>> 34dbcd4d
 
 interface UpdatedIds {
   id: string
@@ -110,61 +109,104 @@
 
 const getActivities = async (
   _: any,
-  args: gql.TxActivitiesInput,
+  args: gql.QueryGetActivitiesArgs,
   ctx: Context,
-): Promise<entity.TxActivity[]> => {
+): Promise<any> => {
   const { repositories, network } = ctx
+
+  if (!args.input) {
+    return Promise.reject(appError.buildInvalid(
+      txActivityError.buildNullInput(),
+      txActivityError.ErrorType.NullInput,
+    ))
+  }
   const {
+    pageInput,
     walletAddress,
     activityType,
     read,
     tokenId,
     contract,
-  } = args
-
-  const chainId: string =  args.chainId || process.env.CHAIN_ID
+    skipRelations,
+  } = args.input
+
+  const chainId: string =  args.input?.chainId || process.env.CHAIN_ID
 
   auth.verifyAndGetNetworkChain(network, chainId)
 
-  let condition: defs.ActivityFilters = { walletAddress, chainId }
+  let filters: any = { chainId }
+
+  if (walletAddress) {
+    const walletAddressVerifed: string = helper.checkSum(walletAddress)
+    filters = { ...filters, walletAddress: walletAddressVerifed }
+  }
 
   if(activityType) {
     const castedActivityType: defs.ActivityType = activityType as defs.ActivityType
     if (!Object.values(defs.ActivityType).includes(castedActivityType)) {
-      //build error
-      return
+      return Promise.reject(appError.buildInvalid(
+        txActivityError.buildIncorrectActivity(castedActivityType),
+        txActivityError.ErrorType.ActivityIncorrect,
+      ))
     }
-    condition = { ...condition, activityType: castedActivityType }
-  }
-
+    filters = { ...filters, activityType: castedActivityType }
+  }
+
+  let nftId: string
   // build nft id
-  if (contract) {
-    condition = { ...condition, contract }
-  }
-
-  if (tokenId) {
-    // throw error if contract is absent
-    if(!condition.contract) {
-      return
-    }
-    condition = { ...condition, tokenId }
+  if (contract && !tokenId) {
+    return Promise.reject(appError.buildInvalid(
+      txActivityError.buildCollectionNotSupported(),
+      txActivityError.ErrorType.CollectionNotSupported,
+    ))
+  }
+
+  if (!contract && tokenId) {
+    return Promise.reject(appError.buildInvalid(
+      txActivityError.buildTokenWithNoContract(),
+      txActivityError.ErrorType.TokenWithNoContract,
+    ))
+  }
+  if (contract && tokenId) {
+    nftId = `ethereum/${contract}/${BigNumber.from(tokenId).toHexString()}`
+  }
+
+  if(nftId?.length) {
+    filters = { nftId }
   }
 
   if (read) {
-    condition = { ...condition, read }
-  }
-
-  const resp = await repositories.txActivity.findActivities(condition)
-  console.log('res', resp)
-  return resp
+    filters = { ...filters, read }
+  }
+
+  const safefilters = [helper.inputT2SafeK(filters)]
+
+  if (skipRelations) {
+    return core.paginatedEntitiesBy(
+      repositories.txActivity,
+      pageInput,
+      safefilters,
+      [],
+      'updatedAt',
+      'DESC',
+    )
+      .then(pagination.toPageable(pageInput, null, null, 'updatedAt'))
+  }
+
+  return paginatedActivitiesBy(
+    repositories.txActivity,
+    pageInput,
+    safefilters,
+    [],
+    'updatedAt',
+    'DESC',
+  )
+    .then(pagination.toPageable(pageInput, null, null, 'updatedAt'))
 }
 
 export default {
   Query: {
-    getActivities: combineResolvers(
-      auth.isAuthenticated,
-      getActivities,
-    ),
+    getActivities,
     getActivitiesByType,
     getActivitiesByWalletId: combineResolvers(
       auth.isAuthenticated,
