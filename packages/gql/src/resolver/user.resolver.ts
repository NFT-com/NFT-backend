--- conflicted
+++ resolved
@@ -11,11 +11,7 @@
 import { auth, joi } from '@nftcom/gql/helper'
 import { obliterateQueue } from '@nftcom/gql/job/job'
 import { core, sendgrid } from '@nftcom/gql/service'
-<<<<<<< HEAD
-import { cache, CacheKeys } from '@nftcom/gql/service/cache.service'
 import { profileActionType } from '@nftcom/gql/service/core.service'
-=======
->>>>>>> 44204577
 import { _logger, contracts, defs, entity, fp, helper, provider, typechain } from '@nftcom/shared'
 import * as Sentry from '@sentry/node'
 
