--- conflicted
+++ resolved
@@ -772,23 +772,6 @@
   logger.debug('leaderboard', { input: args?.input })
 
   const cachedData = await redis.get(`profile_leaderboard_${process.env.CHAIN_ID}`)
-<<<<<<< HEAD
-  let leaderboard: Array<gql.LeaderboardProfile> = []
-  if (cachedData) {
-    leaderboard = JSON.parse(cachedData)
-  } else {
-    // generate leaderboard array with profiles ( by genesis key, items visible, collections )
-    getLeaderboardProfiles(repositories)
-      .then((leaderboardProfiles) => {
-        leaderboard = lodash.orderBy(leaderboardProfiles, ['numberOfGenesisKeys', 'itemsVisible', 'numberOfCollections', 'url'], ['desc', 'desc', 'desc', 'asc'])
-        return redis.set(
-          `profile_leaderboard_${process.env.CHAIN_ID}`,
-          JSON.stringify(leaderboard),
-          'EX',
-          5 * 60, // 5 minutes
-        )
-      })
-=======
   // rollingData is used to fill time gap when cache expires, and new leaderboard is being generated
   const rollingData = await redis.get(`profile_leaderboard_${process.env.CHAIN_ID}_rolling`)
   let leaderboard: Array<gql.LeaderboardProfile> = JSON.parse(rollingData) ?? []
@@ -818,7 +801,6 @@
           )
         })
     }
->>>>>>> 7c9b149f
   }
 
   for (let i = 0; i< leaderboard.length; i++) {
