--- conflicted
+++ resolved
@@ -1267,14 +1267,9 @@
     indexNFTsOnSearchEngine(savedNFTs)
     logger.info(`[updateWalletNFTs] Updating collection and Syncing search index for wallet ${wallet.address}, ${userId}, ${savedNFTs.length} NFTs, took ${new Date().getTime() - start}ms`)
   }
-<<<<<<< HEAD
+  savedNFTs = []
   // eslint-disable-next-line max-len
   return { userId, wallet, chainId, ownedNFTs: ownedNFTs.length, nextPageKey, start, remaining: updateWalletNFTsQueue.length() }
-=======
-
-  savedNFTs = []
-  return { userId, wallet, chainId, ownedNFTs: ownedNFTs.length, nextPageKey, start }
->>>>>>> 66f391a4
 }, 10_000) // this would allow 100,000 NFTs in progress at any given time...
 
 /**
