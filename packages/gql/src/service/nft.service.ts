import axios from 'axios'
import { BigNumber, ethers } from 'ethers'
import * as Lodash from 'lodash'
import fetch from 'node-fetch'
import * as typeorm from 'typeorm'

import { AlchemyWeb3, createAlchemyWeb3 } from '@alch/alchemy-web3'
import { Upload } from '@aws-sdk/lib-storage'
import { assetBucket, getChain } from '@nftcom/gql/config'
import { getCollectionDeployer } from '@nftcom/gql/service/alchemy.service'
import { cache, CacheKeys } from '@nftcom/gql/service/cache.service'
import {
  contentTypeFromExt,
  extensionFromFilename, fetchWithTimeout, generateSVGFromBase64String,
  generateWeight,
  getAWSConfig,
  getLastWeight,
  midWeight, processIPFSURL, s3ToCdn,
} from '@nftcom/gql/service/core.service'
import { retrieveNFTDetailsNFTPort } from '@nftcom/gql/service/nftport.service'
import { SearchEngineService } from '@nftcom/gql/service/searchEngine.service'
import { getUbiquity } from '@nftcom/gql/service/ubiquity.service'
import { _logger, contracts, db, defs, entity, provider, typechain } from '@nftcom/shared'
import * as Sentry from '@sentry/node'

const repositories = db.newRepositories()
const logger = _logger.Factory(_logger.Context.Misc, _logger.Context.GraphQL)
const seService = new SearchEngineService()

const ALCHEMY_API_URL = process.env.ALCHEMY_API_URL
const ALCHEMY_API_URL_RINKEBY = process.env.ALCHEMY_API_URL_RINKEBY
const ALCHEMY_API_URL_GOERLI = process.env.ALCHEMY_API_URL_GOERLI
const MAX_SAVE_COUNTS = 500
let web3: AlchemyWeb3
let alchemyUrl: string

interface OwnedNFT {
  contract: {
    address: string
  }
  id: {
    tokenId: string
  }
}

interface ContractMetaDataResponse {
  address: string
  contractMetadata: {
    name: string
    symbol: string
    totalSupply: string
    tokenType: string
  }
}

interface NFTMetaDataResponse {
  contract: {
    address: string
  }
  id: {
    tokenId: string
    tokenMetadata: {
      tokenType: string
    }
  }
  title: string
  description: string
  media?: {
    uri?: {
      raw: string
      gateway: string
    }
  }
  metadata?: {
    image?: string
    attributes?: Array<Record<string, any>>
  }
  timeLastUpdated: string
}

type EdgeWithWeight = {
  id: string
  weight?: string
  hide?: boolean
}

type NFTOrder = {
  nftId: string
  newIndex: number
}

type NFTMetaData = {
  type: defs.NFTType
  name: string
  description: string
  image: string
  traits: defs.Trait[]
}

export const initiateWeb3 = (chainId?: string): void => {
  chainId = chainId || process.env.CHAIN_ID // attach default value
  const alchemy_api_url = chainId === '1' ? ALCHEMY_API_URL :
    (chainId === '5' ? ALCHEMY_API_URL_GOERLI : ALCHEMY_API_URL_RINKEBY)
  web3 = createAlchemyWeb3(alchemy_api_url)
  alchemyUrl = Number(chainId) == 1 ? process.env.ALCHEMY_API_URL :
    Number(chainId) == 5 ? process.env.ALCHEMY_API_URL_GOERLI :
      Number(chainId) == 4 ? process.env.ALCHEMY_API_URL_RINKEBY : ''
}

export const getNFTsFromAlchemy = async (
  owner: string,
  contracts?: string[],
): Promise<OwnedNFT[]> => {
  try {
    let pageKey
    const ownedNFTs: Array<OwnedNFT> = []
    let response
    if (contracts) {
      response = await web3.alchemy.getNfts({
        owner: owner,
        withMetadata: false,
        contractAddresses: contracts,
      })
    } else {
      response = await web3.alchemy.getNfts({
        owner: owner,
        withMetadata: false,
      })
    }

    if (response.ownedNfts) {
      ownedNFTs.push(...response.ownedNfts as OwnedNFT[])
      if (response.pageKey) {
        pageKey = response.pageKey
        // eslint-disable-next-line no-constant-condition
        while (true) {
          let res
          if (contracts) {
            res = await web3.alchemy.getNfts({
              owner: owner,
              withMetadata: false,
              pageKey: pageKey,
              contractAddresses: contracts,
            })
          } else {
            res = await web3.alchemy.getNfts({
              owner: owner,
              withMetadata: false,
              pageKey: pageKey,
            })
          }
          if (res.ownedNfts) {
            ownedNFTs.push(...res.ownedNfts as OwnedNFT[])
            if (res.pageKey) {
              pageKey = res.pageKey
            } else {
              break
            }
          } else {
            break
          }
        }
      }

      return ownedNFTs
    } else {
      return []
    }
  } catch (err) {
    Sentry.captureMessage(`Error in getNFTsFromAlchemy: ${err}`)
    return []
  }
}

/**
 * Takes a bunch of NFTs (pulled from the DB), and checks
 * that the given owner is still correct.
 *
 * If not, deletes the NFT record from the DB.
 */
const filterNFTsWithAlchemy = async (
  nfts: Array<typeorm.DeepPartial<entity.NFT>>,
  owner: string,
): Promise<any[]> => {
  const contracts = []
  nfts.forEach((nft: typeorm.DeepPartial<entity.NFT>) => {
    contracts.push(nft.contract)
  })
  try {
    const ownedNfts = await getNFTsFromAlchemy(owner, contracts)
    const checksum = ethers.utils.getAddress

    return await Promise.allSettled(
      nfts.map(async (dbNFT: typeorm.DeepPartial<entity.NFT>) => {
        const index = ownedNfts.findIndex((ownedNFT: OwnedNFT) =>
          checksum(ownedNFT.contract.address) === checksum(dbNFT.contract) &&
          BigNumber.from(ownedNFT?.id?.tokenId).eq(BigNumber.from(dbNFT.tokenId)),
        )
        // We didn't find this NFT entry in the most recent list of
        // this user's owned tokens for this contract/collection.
        if (index === -1) {
          await repositories.edge.hardDelete({ thatEntityId: dbNFT.id } )
            .then(() => repositories.nft.hardDelete({
              id: dbNFT.id,
            }))
          await seService.deleteNFT(dbNFT.id)
        }
      }),
    )
  } catch (err) {
    Sentry.captureMessage(`Error in filterNFTsWithAlchemy: ${err}`)
    return []
  }
}

const getNFTMetaDataFromAlchemy = async (
  contractAddress: string,
  tokenId: string,
): Promise<NFTMetaDataResponse | undefined> => {
  try {
    const response = await web3.alchemy.getNftMetadata({
      contractAddress: contractAddress,
      tokenId: tokenId,
    })

    return response as NFTMetaDataResponse
  } catch (err) {
    Sentry.captureMessage(`Error in getNFTMetaDataFromAlchemy: ${err}`)
    return undefined
  }
}

export const getContractMetaDataFromAlchemy = async (
  contractAddress: string,
): Promise<ContractMetaDataResponse | undefined> => {
  try {
    const key = `getContractMetaDataFromAlchemy${alchemyUrl}_${ethers.utils.getAddress(contractAddress)}`
    const cachedContractMetadata: string = await cache.get(key)

    if (cachedContractMetadata) {
      return JSON.parse(cachedContractMetadata)
    } else {
      const baseUrl = `${alchemyUrl}/getContractMetadata/?contractAddress=${contractAddress}`
      const response = await axios.get(baseUrl)

      if (response.data) {
        await cache.set(key, JSON.stringify(response.data), 'EX', 60 * 60) // 1 hour
      }
      return response.data
    }
  } catch (err) {
    Sentry.captureMessage(`Error in getContractMetaDataFromAlchemy: ${err}`)
    return undefined
  }
}

export const getCollectionNameFromContract = (
  contractAddress: string,
  chainId: string,
  type:  defs.NFTType,
): Promise<string> => {
  try {
    const network = getChain('ethereum', chainId)
    if (type === defs.NFTType.ERC721) {
      const tokenContract = typechain.ERC721__factory.connect(
        contractAddress,
        provider.provider(network.name),
      )
      return tokenContract.name().catch(() => Promise.resolve('Unknown Name'))
    } else if (type === defs.NFTType.ERC1155 || type === defs.NFTType.UNKNOWN) {
      const tokenContract = typechain.ERC1155__factory.connect(
        contractAddress,
        provider.provider(network.name),
      )
      return tokenContract.name().catch(() => Promise.resolve('Unknown Name'))
    } else {
      logger.error('Token type not ERC721, ERC1155, nor UNKNOWN', type)
      return Promise.resolve('Unknown Name')
    }
  } catch (error) {
    logger.error('ethers failed: ', error)
    Sentry.captureException(error)
    Sentry.captureMessage(`Error in getCollectionNameFromContract: ${error}`)
    return Promise.resolve('Unknown Name')
  }
}

const updateCollectionForNFTs = async (
  nfts: Array<entity.NFT>,
): Promise<void> => {
  try {
    const seen = {}
    const nonDuplicates: Array<entity.NFT> = []
    nfts.map((nft: entity.NFT) => {
      const key = ethers.utils.getAddress(nft.contract)
      if (!seen[key]) {
        nonDuplicates.push(nft)
        seen[key] = true
      }
    })
    // save collections...
    let collections = []

    await Promise.allSettled(
      nonDuplicates.map(async (nft: entity.NFT) => {
        const collection = await repositories.collection.findOne({
          where: { contract: ethers.utils.getAddress(nft.contract) },
        })
        if (!collection) {
          const collectionName = await getCollectionNameFromContract(
            nft.contract,
            nft.chainId,
            nft.type,
          )
          const collectionDeployer = await getCollectionDeployer(nft.contract, nft.chainId)
          logger.debug('new collection', { collectionName, contract: nft.contract, collectionDeployer })

          collections.push({
            contract: ethers.utils.getAddress(nft.contract),
            chainId: nft?.chainId || process.env.CHAIN_ID,
            name: collectionName,
            deployer: collectionDeployer,
          })
        }
      }),
    )
    collections = await repositories.collection.saveMany(collections, { chunk: MAX_SAVE_COUNTS })
    await seService.indexCollections(collections)

    // save edges for collection and nfts...
    const edges = []
    await Promise.allSettled(
      nfts.map(async (nft) => {
        const collection = await repositories.collection.findOne({
          where: { contract: ethers.utils.getAddress(nft.contract) },
        })
        if (collection) {
          const edgeVals = {
            thisEntityType: defs.EntityType.Collection,
            thatEntityType: defs.EntityType.NFT,
            thisEntityId: collection.id,
            thatEntityId: nft.id,
            edgeType: defs.EdgeType.Includes,
          }
          const edge = await repositories.edge.findOne({ where: edgeVals })
          if (!edge) edges.push(edgeVals)
        }
      }),
    )
    await repositories.edge.saveMany(edges, { chunk: MAX_SAVE_COUNTS })
  } catch (err) {
    Sentry.captureMessage(`Error in updateCollectionForNFTs: ${err}`)
    return err
  }
}

const getNFTMetaData = async (
  contract: string,
  tokenId: string,
): Promise<NFTMetaData | undefined> => {
  try {
    let type: defs.NFTType
    const traits: Array<defs.Trait> = []

    const nftMetadata: NFTMetaDataResponse = await getNFTMetaDataFromAlchemy(
      contract,
      tokenId,
    )

    if (!nftMetadata) return

    const contractMetadata: ContractMetaDataResponse =
      await getContractMetaDataFromAlchemy(contract)

    const name = nftMetadata?.title || `${contractMetadata.contractMetadata.name} #${Number(tokenId).toString()}`
    const description = nftMetadata?.description
    const image = nftMetadata?.metadata?.image
    if (nftMetadata?.id?.tokenMetadata.tokenType === 'ERC721') {
      type = defs.NFTType.ERC721
    } else if (nftMetadata?.id?.tokenMetadata?.tokenType === 'ERC1155') {
      type = defs.NFTType.ERC1155
    } else if (nftMetadata?.title.endsWith('.eth')) { // if token is ENS token...
      type = defs.NFTType.UNKNOWN
    }

    if (Array.isArray(nftMetadata?.metadata?.attributes)) {
      nftMetadata?.metadata?.attributes.map((trait) => {
        traits.push(({
          type: trait?.trait_type,
          value: trait?.value || trait?.trait_value,
        }))
      })
    } else {
      if (nftMetadata?.metadata?.attributes) {
        Object.keys(nftMetadata?.metadata?.attributes).map(keys => {
          traits.push(({
            type: keys,
            value: nftMetadata?.metadata?.attributes?.[keys],
          }))
        })
      }
    }

    return {
      type,
      name,
      description,
      image,
      traits,
    }
  } catch (err) {
    Sentry.captureMessage(`Error in getNFTMetaData: ${err}`)
    return err
  }
}

/**
 * Upload buffer from external image url to our S3 and return CDN path
 * @param imageUrl
 * @param filename
 * @param chainId
 * @param contract
 */

const uploadImageToS3 = async (
  imageUrl: string,
  filename: string,
  chainId: string,
  contract: string,
): Promise<string | undefined> => {
  try {
    logger.info(`starting to uploadImageToS3: ${imageUrl} ${filename} ${chainId} ${contract}`)
    let buffer
    let ext
    let imageKey
    if (!imageUrl) return undefined
    if (imageUrl.indexOf('data:image/svg+xml') === 0) {
      buffer = generateSVGFromBase64String(imageUrl)
      ext = 'svg'
      imageKey = `nfts/${chainId}/` + Date.now() + '-' + contract + '.svg'
    } else {
      imageUrl = processIPFSURL(imageUrl)
      logger.info(`parsed uploadImageToS3: ${imageUrl} ${filename} ${chainId} ${contract}`)
      
      // get buffer from imageURL, timeout is set to 30 seconds
      const res = await fetchWithTimeout(imageUrl, { timeout: 1000 * 30 })
      logger.info('uploadImageToS3: post fetch buffer')
      buffer = await res.buffer()

      if (!buffer) return undefined
      ext = extensionFromFilename(filename)

      if (!ext) {
        logger.info(`no extension: ${imageUrl} ${filename}`)
        if (imageUrl.includes('https://metadata.ens.domains/')) {
          ext = 'svg'
          imageKey = `nfts/${chainId}/` + Date.now() + '-' + filename + '.svg'
        } else {
          ext = 'png'
          imageKey = `nfts/${chainId}/` + Date.now() + '-' + filename + '.png'
        }
      } else {
        imageKey = `nfts/${chainId}/` + Date.now() + '-' + filename
      }
    }

    const contentType = contentTypeFromExt(ext)
    if (!contentType) return undefined
    const s3config = await getAWSConfig()
    const upload = new Upload({
      client: s3config,
      params: {
        Bucket: assetBucket.name,
        Key: imageKey,
        Body: buffer,
        ContentType: contentType,
      },
    })
    await upload.done()

    logger.info(`finished uploading in uploadImageToS3: ${imageUrl} ${filename} ${chainId} ${contract}`)

    return s3ToCdn(`https://${assetBucket.name}.s3.amazonaws.com/${imageKey}`)
  } catch (err) {
    logger.error(`Error in uploadImageToS3 ${err}`)
    Sentry.captureMessage(`Error in uploadImageToS3 ${err}`)
    throw err
  }
}

export const saveNFTMetadataImageToS3 = async (
  nft: entity.NFT,
  repositories: db.Repository,
): Promise<string | undefined> => {
  try {
<<<<<<< HEAD
    logger.info(`starting saveNFTMetadataImageToS3: ${nft.metadata.imageURL}`)
    if (!nft.metadata.imageURL) return undefined
    if (!nft.metadata.imageURL.length) return undefined
    if (nft.metadata.imageURL.startsWith('https://cdn.nft.com')) {
=======
    logger.info(`starting saveNFTMetadataImageToS3: ${nft?.metadata?.imageURL}, id=${nft?.id}`)
    if (nft?.metadata?.imageURL && nft?.metadata?.imageURL.startsWith('https://cdn.nft.com')) {
>>>>>>> d71f8824
      await repositories.nft.updateOneById(nft.id, {
        previewLink: nft.metadata.imageURL + '?width=600',
      })
      logger.info(`previewLink for NFT ${ nft.id } was generated`, { previewLink: nft.metadata.imageURL + '?width=600' })
      return nft.metadata.imageURL + '?width=600'
    } else {
      let cdnPath
<<<<<<< HEAD
      const nftPortResult = await retrieveNFTDetailsNFTPort(nft.contract, nft.tokenId, nft.chainId)
      logger.info(`nftPortResult: ${JSON.stringify(nftPortResult)}`)
      // if image url from NFTPortResult is valid
      if (nftPortResult && nftPortResult.cached_file_url && nftPortResult.cached_file_url.length) {
        const filename = nftPortResult.cached_file_url.split('/').pop()
        cdnPath = await uploadImageToS3(nftPortResult.cached_file_url, filename, nft.chainId, nft.contract)
=======
      initiateWeb3(nft.chainId)
      const nftAlchemyResult = await getNFTMetaDataFromAlchemy(nft.contract, nft.tokenId)
      logger.info(`alchemy result: ${nftAlchemyResult ? JSON.stringify(nftAlchemyResult): 'undefined'}`)

      if (nftAlchemyResult && nftAlchemyResult.metadata.image && nftAlchemyResult.metadata.image.length) {
        const filename = nftAlchemyResult.metadata.image.split('/').pop()
        cdnPath = await uploadImageToS3(nftAlchemyResult.metadata.image, filename, nft.chainId, nft.contract)
>>>>>>> d71f8824
      } else {
        const nftPortResult = await retrieveNFTDetailsNFTPort(nft.contract, nft.tokenId, nft.chainId)
        logger.info(`nftPortResult: ${nftPortResult ? JSON.stringify(nftPortResult) : 'undefined'}`)
        // if image url from NFTPortResult is valid
        if (nftPortResult && nftPortResult.cached_file_url && nftPortResult.cached_file_url.length) {
          const filename = nftPortResult.cached_file_url.split('/').pop()
          cdnPath = await uploadImageToS3(nftPortResult.cached_file_url, filename, nft.chainId, nft.contract)
        } else {
          // we try to get url from metadata
          if (nft?.metadata?.imageURL && nft?.metadata?.imageURL.indexOf('data:image/svg+xml') === 0) {
            cdnPath = await uploadImageToS3(nft.metadata.imageURL, `${nft.contract}.svg`, nft.chainId, nft.contract)
          } else {
            const imageUrl = processIPFSURL(nft?.metadata?.imageURL)
            if (!imageUrl) return undefined
            const filename = nft.metadata.imageURL.split('/').pop()
            if (!filename) return undefined
            cdnPath = await uploadImageToS3(imageUrl, filename, nft.chainId, nft.contract)
          }
        }
      }
      
      if (!cdnPath) return undefined
      logger.info(`previewLink for NFT ${ nft.id } was generated`, { previewLink: cdnPath + '?width=600' })
      return cdnPath + '?width=600'
    }
  } catch (err) {
    await repositories.nft.updateOneById(nft.id, {
      previewLinkError: JSON.stringify(err),
    })
    logger.error(`Error in saveNFTMetadataImageToS3: ${err}`)
    Sentry.captureMessage(`Error in saveNFTMetadataImageToS3: ${err}`)
    return undefined
  }
}

const updateNFTOwnershipAndMetadata = async (
  nft: OwnedNFT,
  userId: string,
  walletId: string,
  chainId: string,
): Promise<entity.NFT | undefined> => {
  try {
    const existingNFT = await repositories.nft.findOne({
      where: {
        contract: ethers.utils.getAddress(nft.contract.address),
        tokenId: BigNumber.from(nft.id.tokenId).toHexString(),
        chainId: chainId,
      },
    })

    let walletChainId: string = await cache.get(`chainId_${walletId}`)

    if (!walletChainId) {
      const wallet = await repositories.wallet.findById(walletId)
      await cache.set(`chainId_${walletId}`, wallet.chainId)
      walletChainId = wallet.chainId
    }

    const metadata = await getNFTMetaData(nft.contract.address, nft.id.tokenId)
    if (!metadata) return undefined

    const { type, name, description, image, traits } = metadata
    // if this NFT is not existing on our db, we save it...
    if (!existingNFT) {
      const savedNFT = await repositories.nft.save({
        chainId: walletChainId || process.env.CHAIN_ID,
        userId,
        walletId,
        contract: ethers.utils.getAddress(nft.contract.address),
        tokenId: BigNumber.from(nft.id.tokenId).toHexString(),
        type,
        metadata: {
          name,
          description,
          imageURL: image,
          traits: traits,
        },
      })
      // save previewLink of NFT metadata image if it's from IPFS
      const previewLink = await saveNFTMetadataImageToS3(savedNFT, repositories)
      if (previewLink) {
        await repositories.nft.updateOneById(savedNFT.id, { previewLink })
      }
      return savedNFT
    } else {
      // if this NFT is existing and owner changed, we change its ownership...
      if (existingNFT.userId !== userId || existingNFT.walletId !== walletId) {
        // if this NFT is a profile NFT...
        if (existingNFT.contract === contracts.nftProfileAddress(chainId)) {
          const previousWallet = await repositories.wallet.findById(existingNFT.walletId)
          const profile = await repositories.profile.findOne({ where: {
            tokenId: BigNumber.from(existingNFT.tokenId).toString(),
            walletId: previousWallet.id,
            userId: previousWallet.userId,
          } })
          // if this NFT was previous owner's preferred profile...
          if (profile.id === previousWallet.profileId) {
            await repositories.wallet.updateOneById(previousWallet.id, {
              profileId: null,
            })
          }
        }
        return await repositories.nft.updateOneById(existingNFT.id, {
          userId,
          walletId,
          type,
          profileId: null,
          metadata: {
            name,
            description,
            imageURL: image,
            traits: traits,
          },
        })
      } else {
        const isTraitSame = (existingNFT.metadata.traits.length == traits.length) &&
          existingNFT.metadata.traits.every(function(element, index) {
            return element.type === traits[index].type && element.value === traits[index].value
          })
        // if ownership's not changed and just metadata changed, we update only metadata...
        if (existingNFT.type !== type ||
          existingNFT.metadata.name !== name ||
          existingNFT.metadata.description !== description ||
          existingNFT.metadata.imageURL !== image ||
          !isTraitSame
        ) {
          const updatedNFT = await repositories.nft.updateOneById(existingNFT.id, {
            userId,
            walletId,
            type,
            metadata: {
              name,
              description,
              imageURL: image,
              traits: traits,
            },
          })
          if (existingNFT.metadata.imageURL !== image) {
            // update previewLink of NFT metadata image if it's from IPFS
            const previewLink = await saveNFTMetadataImageToS3(updatedNFT, repositories)
            if (previewLink) {
              await repositories.nft.updateOneById(updatedNFT.id, { previewLink })
            }
          }
          return updatedNFT
        } else {
          logger.debug('No need to update owner and metadata', existingNFT.contract)
          return undefined
        }
      }
    }
  } catch (err) {
    console.log(err)
    Sentry.captureMessage(`Error in updateNFTOwnershipAndMetadata: ${err}`)
    return undefined
  }
}

/**
 * Gets all the NFTs in the database owned by this user,
 * and cross-references them with new Alchemy data.
 */
export const checkNFTContractAddresses = async (
  userId: string,
  walletId: string,
  walletAddress: string,
  chainId: string,
): Promise<void[]> => {
  try {
    const nfts = await repositories.nft.find({ where: {
      userId: userId,
      walletId: walletId,
      chainId: chainId,
    } })
    if (!nfts.length) {
      return []
    }
    const nftsChunks: entity.NFT[][] = Lodash.chunk(
      nfts,
      20,
    )
    await Promise.allSettled(
      nftsChunks.map(async (nftChunk: entity.NFT[]) => {
        await filterNFTsWithAlchemy(nftChunk, walletAddress)
      }),
    )
  } catch (err) {
    Sentry.captureMessage(`Error in checkNFTContractAddresses: ${err}`)
    return []
  }
}

/**
 * update wallet NFTs using data from alchemy api
 * @param userId
 * @param walletId
 * @param walletAddress
 * @param chainId
 */
export const updateWalletNFTs = async (
  userId: string,
  walletId: string,
  walletAddress: string,
  chainId: string,
): Promise<void> => {
  const ownedNFTs = await getNFTsFromAlchemy(walletAddress)
  const savedNFTs: entity.NFT[] = []
  await Promise.allSettled(
    ownedNFTs.map(async (nft: OwnedNFT) => {
      const savedNFT = await updateNFTOwnershipAndMetadata(nft, userId, walletId, chainId)
      if (savedNFT) savedNFTs.push(savedNFT)
    }),
  )
  await seService.indexNFTs(savedNFTs)
  await updateCollectionForNFTs(savedNFTs)
}

export const refreshNFTMetadata = async (
  nft: entity.NFT,
): Promise<entity.NFT> => {
  try {
    // hard refresh for now
    // until Alchemy SDK incorporates this
    // TODO: remove in future
    const alchemy_api_url = nft.chainId === '1' ? process.env.ALCHEMY_API_URL :
      (nft.chainId === '5' ? process.env.ALCHEMY_API_URL_GOERLI : process.env.ALCHEMY_API_URL_RINKEBY)
    await axios.get(`${alchemy_api_url}/getNFTMetadata?contractAddress=${nft.contract}&tokenId=${BigNumber.from(nft.tokenId).toString()}&tokenType=${nft.type == defs.NFTType.ERC1155 ? 'erc1155' : 'erc721'}&refreshCache=true`)

    const metadata = await getNFTMetaData(
      nft.contract,
      BigNumber.from(nft.tokenId).toString(),
    )
    const { type, name, description, image, traits } = metadata
    const isTraitSame = (nft.metadata.traits.length == traits.length) &&
      nft.metadata.traits.every(function(element, index) {
        return element.type === traits[index].type && element.value === traits[index].value
      })
    // if metadata changed, we update metadata...
    if (nft.type !== type ||
      nft.metadata.name !== name ||
      nft.metadata.description !== description ||
      nft.metadata.imageURL !== image ||
      !isTraitSame
    ) {
      return await repositories.nft.updateOneById(nft.id, {
        type,
        metadata: {
          name,
          description,
          imageURL: image,
          traits: traits,
        },
      })
    }
    return nft
  } catch (err) {
    Sentry.captureMessage(`Error in refreshNFTMetadata: ${err}`)
    return err
  }
}

export const getOwnersOfGenesisKeys = async (
  chainId: string,
): Promise<string[]> => {
  const contract = contracts.genesisKeyAddress(chainId)
  if (chainId !== '1' && chainId !== '5') return []
  try {
    const key = `${CacheKeys.GENESIS_KEY_OWNERS}_${chainId}`
    const cachedData = await cache.get(key)
    if (cachedData) {
      return JSON.parse(cachedData) as string[]
    }
    // until Alchemy SDK incorporates this
    // TODO: remove in future
    const alchemy_api_url = chainId === '1' ? process.env.ALCHEMY_API_URL : process.env.ALCHEMY_API_URL_GOERLI
    const res = await axios.get(`${alchemy_api_url}/getOwnersForCollection?contractAddress=${contract}`)
    if (res && res.data && res.data.ownerAddresses) {
      const gkOwners = res.data.ownerAddresses as string[]
      await cache.set(key, JSON.stringify(gkOwners), 'EX', 60)
      return gkOwners
    } else {
      return []
    }
  } catch (err) {
    Sentry.captureMessage(`Error in getOwnersOfGenesisKeys: ${err}`)
    return []
  }
}

const hideAllNFTs = async (
  repositories: db.Repository,
  profileId: string,
): Promise<void> => {
  const edges = await repositories.edge.find({ where: {
    thisEntityType: defs.EntityType.Profile,
    thisEntityId: profileId,
    edgeType: defs.EdgeType.Displays,
    thatEntityType: defs.EntityType.NFT,
    hide: false,
  } })
  if (edges.length) {
    const updatedEdges = []
    for (let i = 0; i < edges.length; i++) {
      updatedEdges.push({
        id: edges[i].id,
        hide: true,
      })
    }
    await repositories.edge.saveMany(updatedEdges, { chunk: MAX_SAVE_COUNTS })
  }
}
const saveEdgesWithWeight = async (
  nfts: entity.NFT[],
  profileId: string,
  hide: boolean,
): Promise<void> => {
  try {
    const nftsToBeAdded = []
    const edgesWithWeight = []
    // filter nfts are not added to edge yet...
    await Promise.allSettled(
      nfts.map(async (nft: entity.NFT) => {
        const displayEdge = await repositories.edge.findOne({
          where: {
            thisEntityType: defs.EntityType.Profile,
            thatEntityType: defs.EntityType.NFT,
            thisEntityId: profileId,
            thatEntityId: nft.id,
            edgeType: defs.EdgeType.Displays,
          },
        })
        if (!displayEdge) nftsToBeAdded.push(nft)
      }),
    )
    // generate weights for nfts...
    let weight = await getLastWeight(repositories, profileId)
    for (let i = 0; i < nftsToBeAdded.length; i++) {
      const newWeight = generateWeight(weight)
      edgesWithWeight.push({
        thisEntityType: defs.EntityType.Profile,
        thatEntityType: defs.EntityType.NFT,
        thisEntityId: profileId,
        thatEntityId: nftsToBeAdded[i].id,
        edgeType: defs.EdgeType.Displays,
        weight: newWeight,
        hide: hide,
      })
      weight = newWeight
    }
    // save nfts to edge...
    await repositories.edge.saveMany(edgesWithWeight, { chunk: MAX_SAVE_COUNTS })
  } catch (err) {
    Sentry.captureMessage(`Error in saveEdgesWithWeight: ${err}`)
    return err
  }
}

const showAllNFTs = async (
  repositories: db.Repository,
  walletId: string,
  profileId: string,
  chainId: string,
): Promise<void> => {
  const nfts = await repositories.nft.find({ where: { walletId, chainId } })
  if (nfts.length) {
    await saveEdgesWithWeight(nfts, profileId, false)
    // change hide column to false which ones are true...
    const edges = await repositories.edge.find({
      where: {
        thisEntityType: defs.EntityType.Profile,
        thatEntityType: defs.EntityType.NFT,
        thisEntityId: profileId,
        edgeType: defs.EdgeType.Displays,
        hide: true,
      },
    })
    if (edges.length) {
      const updatedEdges = []
      for (let i = 0; i < edges.length; i++) {
        updatedEdges.push({
          id: edges[i].id,
          hide: false,
        })
      }
      await repositories.edge.saveMany(updatedEdges, { chunk: MAX_SAVE_COUNTS })
    }
  }
}

const showNFTs = async (
  showNFTIds: string[],
  profileId: string,
  chainId: string,
): Promise<void> => {
  const nfts = []
  await Promise.allSettled(
    showNFTIds.map(async (id) => {
      const existingNFT = await repositories.nft.findOne({ where: { id, chainId } })
      if (existingNFT) nfts.push(existingNFT)
    }),
  )
  if (nfts.length) {
    await saveEdgesWithWeight(nfts, profileId, false)
    // change hide column to false which ones are true...
    await Promise.allSettled(
      nfts.map(async (nft: entity.NFT) => {
        const displayEdge = await repositories.edge.findOne({
          where: {
            thisEntityType: defs.EntityType.Profile,
            thatEntityType: defs.EntityType.NFT,
            thisEntityId: profileId,
            thatEntityId: nft.id,
            edgeType: defs.EdgeType.Displays,
            hide: true,
          },
        })
        if (displayEdge) await repositories.edge.updateOneById(displayEdge.id, { hide: false })
      }),
    )
  }
}

/**
 * change visibility of profile NFTs
 * hideNFTIds takes priority over showNFTIds (like if the same ID is in both arrays)
 * showAll, hideAll, and -Ids arrays are mutually exclusive (only one of those 3 will be respected, with priority to showAll)
 * @param repositories
 * @param walletId
 * @param profileId
 * @param showAll
 * @param hideAll
 * @param showNFTIds - set the NFTs' visibility as show, without regard to the previous value
 * @param hideNFTIds - set the NFTs' visibility as hide, without regard to the previous value
 * @param chainId
 */
export const changeNFTsVisibility = async (
  repositories: db.Repository,
  walletId: string,
  profileId: string,
  showAll: boolean,
  hideAll: boolean,
  showNFTIds: Array<string> | null,
  hideNFTIds: Array<string> | null,
  chainId: string,
): Promise<void> => {
  try {
    if (showAll) {
      await showAllNFTs(repositories, walletId, profileId, chainId)
      return
    } else if (hideAll) {
      await hideAllNFTs(repositories, profileId)
      return
    } else {
      if (showNFTIds?.length) {
        await showNFTs(showNFTIds, profileId, chainId)
      }
      if (hideNFTIds) {
        await Promise.allSettled(
          hideNFTIds?.map(async (id) => {
            const existingNFT = await repositories.nft.findOne({ where: { id, chainId } })
            if (existingNFT) {
              const edgeVals = {
                thisEntityId: profileId,
                thisEntityType: defs.EntityType.Profile,
                thatEntityId: existingNFT.id,
                thatEntityType: defs.EntityType.NFT,
                edgeType: defs.EdgeType.Displays,
                hide: false,
              }
              const existingEdge = await repositories.edge.findOne({ where: edgeVals })
              if (existingEdge) {
                await repositories.edge.updateOneById(existingEdge.id, { hide: true })
              }
            }
          }),
        )
      }
    }
  } catch (err) {
    Sentry.captureMessage(`Error in changeNFTsVisibility: ${err}`)
    return err
  }
}

export const updateNFTsOrder = async (
  profileId: string,
  orders: Array<NFTOrder>,
): Promise<void> => {
  try {
    for (let i = 0; i < orders.length; i++) {
      const edges = await repositories.edge.find({
        where: {
          thisEntityType: defs.EntityType.Profile,
          thatEntityType: defs.EntityType.NFT,
          thisEntityId: profileId,
          edgeType: defs.EdgeType.Displays,
        },
        order: {
          weight: 'ASC',
        },
      })
      const existingNFT = await repositories.nft.findOne({
        where: {
          id: orders[i].nftId,
        },
      })
      if (existingNFT) {
        const existingEdge = await repositories.edge.findOne({
          where: {
            thisEntityType: defs.EntityType.Profile,
            thatEntityType: defs.EntityType.NFT,
            thisEntityId: profileId,
            thatEntityId: orders[i].nftId,
            edgeType: defs.EdgeType.Displays,
          },
        })
        if (existingEdge) {
          const index = edges.findIndex((edge) => edge.id === existingEdge.id)
          if (orders[i].newIndex <= 0) {
            // if new index is first place of nft order...
            if (index !== 0) {
              await repositories.edge.updateOneById(edges[0].id, {
                weight: midWeight('aaaa', edges[1].weight),
              })
              await repositories.edge.updateOneById(existingEdge.id, {
                weight: 'aaaa',
              })
            }
          } else if (orders[i].newIndex >= edges.length - 1) {
            // if new index is last place of nft order...
            if (index !== edges.length - 1) {
              await repositories.edge.updateOneById(existingEdge.id, {
                weight: generateWeight(edges[edges.length - 1].weight),
              })
            }
          } else {
            // if new index is inside nft order...
            if (index !== orders[i].newIndex) {
              await repositories.edge.updateOneById(existingEdge.id, {
                weight:
                  midWeight(edges[orders[i].newIndex - 1].weight,
                    edges[orders[i].newIndex].weight),
              })
            }
          }
        }
      }
    }
  } catch (err) {
    Sentry.captureMessage(`Error in updateNFTsOrder: ${err}`)
    return err
  }
}

export const updateEdgesWeightForProfile = async (
  profileId: string,
  walletId: string,
): Promise<void> => {
  try {
    const nfts = await repositories.nft.find({ where: { walletId } })
    if (!nfts.length) return
    const nullEdges = await repositories.edge.find({
      where: {
        thisEntityType: defs.EntityType.Profile,
        thatEntityType: defs.EntityType.NFT,
        thisEntityId: profileId,
        edgeType: defs.EdgeType.Displays,
        weight: null,
      },
    })
    if (nullEdges.length) {
      // fill weight of edges which have null as weight...
      let weight = await getLastWeight(repositories, profileId)
      const edgesWithWeight: EdgeWithWeight[] = []
      for (let i = 0; i < nullEdges.length; i++) {
        const newWeight = generateWeight(weight)
        edgesWithWeight.push({
          id: nullEdges[i].id,
          weight: newWeight,
          hide: nullEdges[i].hide ?? false,
        })
        weight = newWeight
      }
      await repositories.edge.saveMany(edgesWithWeight, { chunk: MAX_SAVE_COUNTS })
    }
    // save edges for new nfts...
    await saveEdgesWithWeight(nfts, profileId, true)
  } catch (err) {
    Sentry.captureMessage(`Error in updateEdgesWeightForProfile: ${err}`)
    return err
  }
}

export const syncEdgesWithNFTs = async (
  profileId: string,
): Promise<void> => {
  try {
    const seen = {}
    const edges = await repositories.edge.find({
      where: {
        thisEntityType: defs.EntityType.Profile,
        thatEntityType: defs.EntityType.NFT,
        thisEntityId: profileId,
        edgeType: defs.EdgeType.Displays,
      },
    })

    logger.debug(`${edges.length} edges to be synced in syncEdgesWithNFTs`)

    const duplicatedIds: Array<string> = []
    await Promise.allSettled(
      edges.map(async (edge) => {
        // check duplicates in edges
        const key = [
          edge.thisEntityId,
          edge.thatEntityId,
          edge.edgeType,
          edge.thisEntityType,
          edge.thatEntityType,
        ].join('-')

        if (seen[key]) {
          duplicatedIds.push(edge.id)
        } else {
          seen[key] = true
        }

        const nft = await repositories.nft.findOne({ where: { id: edge.thatEntityId } })
        if (!nft) {
          await repositories.edge.hardDelete({ id: edge.id })
        }
      }),
    )
    await repositories.edge.hardDeleteByIds(duplicatedIds)
  } catch (err) {
    Sentry.captureMessage(`Error in syncEdgesWithNFTs: ${err}`)
    return err
  }
}

export const updateNFTsForAssociatedWallet = async (
  profileId: string,
  wallet: entity.Wallet,
): Promise<void> => {
  const cacheKey = `${CacheKeys.UPDATE_NFT_FOR_ASSOCIATED_WALLET}_${wallet.chainId}_${wallet.id}_${wallet.userId}`
  const cachedData = await cache.get(cacheKey)
  if (!cachedData) {
    await checkNFTContractAddresses(
      wallet.userId,
      wallet.id,
      wallet.address,
      wallet.chainId,
    )
    await updateWalletNFTs(
      wallet.userId,
      wallet.id,
      wallet.address,
      wallet.chainId,
    )
    // save NFT edges for profile...
    await updateEdgesWeightForProfile(profileId, wallet.id)
    const nfts = await repositories.nft.find({
      where: {
        userId: wallet.userId,
        walletId: wallet.id,
        chainId: wallet.chainId,
      },
    })
    await cache.set(cacheKey, nfts.length.toString(), 'EX', 60 * 10)
  } else return
}

export const removeEdgesForNonassociatedAddresses = async (
  profileId: string,
  prevAddresses: string[],
  newAddresses: string[],
  chainId: string,
): Promise<void> => {
  const toRemove: string[] = []
  // find previous associated addresses to be filtered
  const seen = {}
  newAddresses.map((address) => {
    seen[address] = true
  })
  prevAddresses.map((address) => {
    if (!seen[address]) toRemove.push(address)
  })
  if (!toRemove.length) return
  await Promise.allSettled(
    toRemove.map(async (address) => {
      const wallet = await repositories.wallet.findByChainAddress(
        chainId,
        ethers.utils.getAddress(address),
      )
      if (wallet) {
        const nfts = await repositories.nft.find({ where: { walletId: wallet.id } })
        if (nfts.length) {
          const toRemoveEdges = []
          await Promise.allSettled(
            nfts.map(async (nft) => {
              const edge = await repositories.edge.findOne({
                where: {
                  thisEntityType: defs.EntityType.Profile,
                  thisEntityId: profileId,
                  thatEntityType: defs.EntityType.NFT,
                  thatEntityId: nft.id,
                  edgeType: defs.EdgeType.Displays,
                },
              })
              if (edge) {
                toRemoveEdges.push(edge.id)
                await repositories.nft.updateOneById(nft.id, { profileId: null })
              }
            }),
          )
          if (toRemoveEdges.length)
            await repositories.edge.hardDeleteByIds(toRemoveEdges)
        }
      }
    }),
  )
}

export const downloadImageFromUbiquity = async (
  url: string,
): Promise<Buffer | undefined> => {
  try {
    const res = await fetch(url + `?apiKey=${process.env.UBIQUITY_API_KEY}`)
    return await res.buffer()
  } catch (err) {
    Sentry.captureMessage(`Error in downloadImageFromUbiquity: ${err}`)
    return undefined
  }
}

export const downloadAndUploadImageToS3 = async (
  chainId: string,
  url: string,
  fileName: string,
  uploadPath: string,
): Promise<string | undefined> => {
  try {
    const ext = extensionFromFilename(url)
    const fullName = ext ? fileName + '.' + ext : fileName
    const imageKey = uploadPath + Date.now() + '-' + fullName
    const contentType = contentTypeFromExt(ext)
    if (!contentType) return undefined
    const buffer = await downloadImageFromUbiquity(url)
    if (buffer) {
      const s3config = await getAWSConfig()
      const upload = new Upload({
        client: s3config,
        params: {
          Bucket: assetBucket.name,
          Key: imageKey,
          Body: buffer,
          ContentType: contentType,
        },
      })
      await upload.done()

      return s3ToCdn(`https://${assetBucket.name}.s3.amazonaws.com/${imageKey}`)
    } else return undefined
  } catch (err) {
    Sentry.captureMessage(`Error in downloadAndUploadImageToS3: ${err}`)
    return undefined
  }
}

export const getCollectionInfo = async (
  contract: string,
  chainId: string,
  repositories: db.Repository,
): Promise<any> => {
  try {
    const key = `${contract.toLowerCase()}-${chainId}`
    const cachedData = await cache.get(key)

    if (cachedData) {
      return JSON.parse(cachedData)
    } else {
      let collection = await repositories.collection.findByContractAddress(
        contract,
        chainId,
      )

      if (collection && (
        collection.deployer == null ||
        ethers.utils.getAddress(collection.deployer) !== collection.deployer
      )) {
        const collectionDeployer = await getCollectionDeployer(contract, chainId)
        collection = await repositories.collection.save({
          ...collection,
          deployer: collectionDeployer,
        })
        // await seService.indexCollections([collection])
      }

      let bannerUrl = 'https://cdn.nft.com/collectionBanner_default.png'
      let logoUrl = 'https://cdn.nft.com/profile-image-default.svg'
      let description = 'placeholder collection description text'
      const ubiquityFolder = 'https://ubiquity.api.blockdaemon.com/v1/nft/media/ethereum/mainnet/'
      let ubiquityResults = undefined
      if (chainId === '1') {
        // check if banner or logo url we saved are incorrect images
        let bannerExt
        let bannerContentType
        let logoExt
        let logoContentType
        if (collection.bannerUrl) {
          bannerExt = extensionFromFilename(collection.bannerUrl)
          bannerContentType = contentTypeFromExt(bannerExt)
        }
        if (collection.logoUrl) {
          logoExt = extensionFromFilename(collection.logoUrl)
          logoContentType = contentTypeFromExt(logoExt)
        }
        // we won't call Ubiquity api so often because we have a limited number of calls to Ubiquity
        if (!collection.bannerUrl || !collection.logoUrl || !collection.description
          || !bannerContentType || !logoContentType
          || collection.bannerUrl === bannerUrl || collection.logoUrl === logoUrl
        ) {
          ubiquityResults = await getUbiquity(contract, chainId)
          if (ubiquityResults) {
            const uploadPath = `collections/${chainId}/`
            // check if banner url from Ubiquity is correct one
            if (ubiquityResults.collection.banner !== ubiquityFolder) {
              const banner = await downloadAndUploadImageToS3(
                chainId,
                ubiquityResults.collection.banner,
                'banner',
                uploadPath,
              )
              bannerUrl = banner ? banner : bannerUrl
            }
            // check if logo url from Ubiquity is correct one
            if (ubiquityResults.collection.logo !== ubiquityFolder) {
              const logo = await downloadAndUploadImageToS3(
                chainId,
                ubiquityResults.collection.logo,
                'logo',
                uploadPath,
              )
              logoUrl = logo ? logo : logoUrl
            }

            if (ubiquityResults.collection.description) {
              description = ubiquityResults.collection.description.length ?
                ubiquityResults.collection.description : description
            }
          }
          const updatedCollection = await repositories.collection.updateOneById(collection.id, {
            bannerUrl,
            logoUrl,
            description,
          })
          await seService.indexCollections([updatedCollection])
          collection = await repositories.collection.findByContractAddress(
            ethers.utils.getAddress(contract),
            chainId,
          )
        }
      } else {
        if (!collection.bannerUrl || !collection.logoUrl || !collection.description) {
          await seService.indexCollections([
            await repositories.collection.updateOneById(collection.id, {
              bannerUrl,
              logoUrl,
              description,
            }),
          ])
          collection = await repositories.collection.findByContractAddress(
            ethers.utils.getAddress(contract),
            chainId,
          )
        }
      }

      const returnObject = {
        collection,
        ubiquityResults,
      }

      await cache.set(key, JSON.stringify(returnObject), 'EX', 60 * (5))
      return returnObject
    }
  } catch (err) {
    Sentry.captureMessage(`Error in getCollectionInfo: ${err}`)
    return err
  }
}

export const updateENSNFTMedata = async (
  nft: entity.NFT,
  repositories: db.Repository,
): Promise<void> => {
  try {
    initiateWeb3(nft.chainId)
    const metadata = await getNFTMetaData(nft.contract, nft.tokenId)
    if (!metadata) return
    const { type, name, description, image, traits } = metadata
    await repositories.nft.updateOneById(nft.id, {
      type,
      metadata: {
        name,
        description,
        imageURL: image,
        traits: traits,
      },
    })
  } catch (err) {
    logger.debug(`Error in updateENSNFTMedata: ${err}`)
    Sentry.captureMessage(`Error in updateENSNFTMedata: ${err}`)
  }
}<|MERGE_RESOLUTION|>--- conflicted
+++ resolved
@@ -441,10 +441,9 @@
     } else {
       imageUrl = processIPFSURL(imageUrl)
       logger.info(`parsed uploadImageToS3: ${imageUrl} ${filename} ${chainId} ${contract}`)
-      
+
       // get buffer from imageURL, timeout is set to 30 seconds
       const res = await fetchWithTimeout(imageUrl, { timeout: 1000 * 30 })
-      logger.info('uploadImageToS3: post fetch buffer')
       buffer = await res.buffer()
 
       if (!buffer) return undefined
@@ -493,15 +492,8 @@
   repositories: db.Repository,
 ): Promise<string | undefined> => {
   try {
-<<<<<<< HEAD
-    logger.info(`starting saveNFTMetadataImageToS3: ${nft.metadata.imageURL}`)
-    if (!nft.metadata.imageURL) return undefined
-    if (!nft.metadata.imageURL.length) return undefined
-    if (nft.metadata.imageURL.startsWith('https://cdn.nft.com')) {
-=======
     logger.info(`starting saveNFTMetadataImageToS3: ${nft?.metadata?.imageURL}, id=${nft?.id}`)
     if (nft?.metadata?.imageURL && nft?.metadata?.imageURL.startsWith('https://cdn.nft.com')) {
->>>>>>> d71f8824
       await repositories.nft.updateOneById(nft.id, {
         previewLink: nft.metadata.imageURL + '?width=600',
       })
@@ -509,14 +501,6 @@
       return nft.metadata.imageURL + '?width=600'
     } else {
       let cdnPath
-<<<<<<< HEAD
-      const nftPortResult = await retrieveNFTDetailsNFTPort(nft.contract, nft.tokenId, nft.chainId)
-      logger.info(`nftPortResult: ${JSON.stringify(nftPortResult)}`)
-      // if image url from NFTPortResult is valid
-      if (nftPortResult && nftPortResult.cached_file_url && nftPortResult.cached_file_url.length) {
-        const filename = nftPortResult.cached_file_url.split('/').pop()
-        cdnPath = await uploadImageToS3(nftPortResult.cached_file_url, filename, nft.chainId, nft.contract)
-=======
       initiateWeb3(nft.chainId)
       const nftAlchemyResult = await getNFTMetaDataFromAlchemy(nft.contract, nft.tokenId)
       logger.info(`alchemy result: ${nftAlchemyResult ? JSON.stringify(nftAlchemyResult): 'undefined'}`)
@@ -524,7 +508,6 @@
       if (nftAlchemyResult && nftAlchemyResult.metadata.image && nftAlchemyResult.metadata.image.length) {
         const filename = nftAlchemyResult.metadata.image.split('/').pop()
         cdnPath = await uploadImageToS3(nftAlchemyResult.metadata.image, filename, nft.chainId, nft.contract)
->>>>>>> d71f8824
       } else {
         const nftPortResult = await retrieveNFTDetailsNFTPort(nft.contract, nft.tokenId, nft.chainId)
         logger.info(`nftPortResult: ${nftPortResult ? JSON.stringify(nftPortResult) : 'undefined'}`)
@@ -545,7 +528,7 @@
           }
         }
       }
-      
+
       if (!cdnPath) return undefined
       logger.info(`previewLink for NFT ${ nft.id } was generated`, { previewLink: cdnPath + '?width=600' })
       return cdnPath + '?width=600'
