/* eslint-disable @typescript-eslint/no-unused-vars */
import * as process from 'process'

import * as aws from '@pulumi/aws'
import * as pulumi from '@pulumi/pulumi'

import { getStage } from '../helper'
import { vpcSubnets } from './index'

export type EC2Output = {
    template: aws.ec2.LaunchTemplate
}

<<<<<<< HEAD
export const createUserData = (db_host: string, latestBlock: number): string => {
  const streamingFast_Key = process.env.STREAMINGFAST_KEY
  const git_token = process.env.GH_TOKEN
  const git_user = process.env.GH_USER
  const substreams_db_pass = process.env.SUBSTREAMS_DB_PASSWORD
  const eth_endpoint = process.env.ETH_ENDPOINT
  const dd_api = process.env.DATADOG_API_KEY
  const buffer_size = process.env.UNDO_BUFFER_SIZE
  const substreams_flags = isProduction() ? '-p' : ''
  const rawUserData = `#!/bin/bash
=======


export const createUserData = (db_host: string, latestBlock: number) : string => {
    const streamingFast_Key = process.env.STREAMINGFAST_KEY;
    const git_token = process.env.GH_TOKEN; 
    const git_user = process.env.GH_USER; 
    const substreams_db_pass = process.env.SUBSTREAMS_DB_PASSWORD; 
    const eth_endpoint = process.env.ETH_ENDPOINT; 
    const dd_api = process.env.DATADOG_API_KEY; 
    const buffer_size = process.env.UNDO_BUFFER_SIZE;
    const stage = getStage(); 
    const ec2_host = `${stage}-sf-substreams`
    const rawUserData = `#!/bin/bash
>>>>>>> 4d0017b8

echo "Installing Dev Tools"

sudo yum groupinstall 'Development Tools' -y 

##install go 
echo "Installing GO..."

sudo yum install jq go gcc -y 

go install -v google.golang.org/protobuf/cmd/protoc-gen-go@latest

sudo GO111MODULE=on GOBIN=/usr/local/bin go install -v github.com/bufbuild/buf/cmd/buf@v1.15.1

export GOPATH="$HOME/go"
export GOMODCACHE="$HOME/gomodpath"
export GOCACHE="$HOME/gocache"
export PATH="$HOME/go/bin:$PATH"

##install rust
echo "Installing RUST..."

export RUSTUP_HOME=/home/ec2-user/.rustup
export CARGO_HOME=/home/ec2-user/.cargo

curl --proto '=https' --tlsv1.2 -sSf https://sh.rustup.rs | sh -s -- -y

source "/home/ec2-user/.cargo/env"

echo $HOME 

#Install Substreams 
echo "Installing Substreams..."
git clone https://github.com/streamingfast/substreams
cd substreams && go install -v ./cmd/substreams


#Install Substream-sink-postgres 
echo "Installing substream-sink-postgres..."
go install -v github.com/streamingfast/substreams-sink-postgres/cmd/substreams-sink-postgres@latest

#Create ENV Vars 

export STREAMINGFAST_KEY=${streamingFast_Key}
export SUBSTREAMS_API_TOKEN=$(curl https://auth.streamingfast.io/v1/auth/issue -s --data-binary '{"api_key":"'$STREAMINGFAST_KEY'"}' | jq -r .token)

echo "Getting Substreams code..."

#Download NFT substreams code 

git clone https://${git_user}:${git_token}@github.com/NFT-com/nft-backend.git

cd nft-backend/packages/substreams

#Initialize PG DBs 
echo "Initializing Substreams Databases..."
substreams-sink-postgres setup "psql://app:${substreams_db_pass}@${db_host}/app?sslmode=disable" ./docs/nftLoader/schema.sql

substreams-sink-postgres setup "psql://app:${substreams_db_pass}@${db_host}/app?sslmode=disable" ./example_consumer/notifyConsumer.sql

echo "Getting Latest block..." 

export START_BLOCK=$(curl https://api.blockcypher.com/v1/eth/main | jq -r .height)

echo "Update DB config files..."

sed -i 's/proto:sf.substreams.database.v1.DatabaseChanges/proto:sf.substreams.sink.database.v1.DatabaseChanges/' docs/nftLoader/substreams.yaml
sed -i 's/12287507/${latestBlock}/' docs/nftLoader/substreams.yaml

echo "Build Substreams..." 
cd docs/nftLoader && cargo build --target wasm32-unknown-unknown --release
cd ../..

echo "Run the Substream..."

nohup substreams-sink-postgres run  --undo-buffer-size=${buffer_size}     "psql://app:${substreams_db_pass}@${db_host}/app?sslmode=disable"     "${eth_endpoint}"     "./docs/nftLoader/substreams.yaml"     db_out > /tmp/substreams.log 2>&1 &

DD_API_KEY=${dd_api} bash -c "$(curl -L https://raw.githubusercontent.com/DataDog/datadog-agent/master/cmd/agent/install_script.sh)"

sudo chmod 777 /tmp/substreams.log
sudo chown dd-agent:dd-agent /tmp/substreams.log

sudo mkdir /etc/datadog-agent/conf.d/substreams.d

cat > 'conf.yaml' <<-EOF
logs:
  - type: file
    path: /tmp/substreams.log
    service: substreams
    source: substreams
EOF

sudo cp conf.yaml /etc/datadog-agent/conf.d/substreams.d
echo "logs_enabled: true" >> /etc/datadog-agent/datadog.yaml
echo "hostname: ${ec2_host}" >> /etc/datadog-agent/datadog.yaml
sudo service datadog-agent restart`

  return Buffer.from(rawUserData).toString('base64')
}

export const createEC2Resources = (
  config: pulumi.Config,
  subnetGroups: vpcSubnets,
  instanceSG: aws.ec2.SecurityGroup,
  userData: string,
): EC2Output => {
  const stage = getStage()
  const getInstanceSubnet = (subnetGroups: vpcSubnets): string => {
    //const index = (Math.random() * (numSubnets - 1)); // pick a random subnet from correct subnet group
    const subnetGroup = subnetGroups.publicSubnets
    return subnetGroup[0]
  }

  const SubstreamLaunchTemplate = new aws.ec2.LaunchTemplate('sf-substream-launch-template', {
    blockDeviceMappings: [
      {
        deviceName: '/dev/xvda',
        ebs: {
          deleteOnTermination: 'true',
          encrypted: 'false',
          iops: 3000,
          throughput: 125,
          volumeSize: 50,
          volumeType: 'gp3',
        },
      },
    ],
    capacityReservationSpecification: {
      capacityReservationPreference: 'open',
    },
    creditSpecification: {
      cpuCredits: 'standard',
    },
    ebsOptimized: 'false',
    hibernationOptions: {
      configured: false,
    },
    imageId: 'ami-02f3f602d23f1659d',
    instanceInitiatedShutdownBehavior: 'stop',
    instanceType: config.require('ec2InstanceType'),
    keyName: 'ec2-ecs',
    maintenanceOptions: {
      autoRecovery: 'default',
    },
    iamInstanceProfile: {
      arn: 'arn:aws:iam::016437323894:instance-profile/substreams-instance-profile-6e600ab',
    },
    metadataOptions: {
      httpEndpoint: 'enabled',
      httpProtocolIpv6: 'disabled',
      httpPutResponseHopLimit: 2,
      httpTokens: 'required',
    },
    name: `${stage}-sf-substreams-template`,
    networkInterfaces: [
      {
        associatePublicIpAddress: 'true',
        deleteOnTermination: 'true',
        securityGroups: [instanceSG.id],
        subnetId: getInstanceSubnet(subnetGroups),
      },
    ],
    placement: {
      tenancy: 'default',
    },
    privateDnsNameOptions: {
      enableResourceNameDnsARecord: true,
      hostnameType: 'ip-name',
    },
    updateDefaultVersion: true,
    tagSpecifications: [
      {
        resourceType: 'instance',
        tags: {
          Name: `${stage}-sf-substreams`,
          Pulumi: 'true',
        },
      },
    ],
    userData: userData,
  })

<<<<<<< HEAD
  const SubstreamInstance = new aws.ec2.Instance('sf-substream-instance', {
    launchTemplate: {
      id: SubstreamLaunchTemplate.id,
      version: '$Latest',
    },
  })
  return { instance: SubstreamInstance, template: SubstreamLaunchTemplate }
=======

    return { template: SubstreamLaunchTemplate }
>>>>>>> 4d0017b8
}<|MERGE_RESOLUTION|>--- conflicted
+++ resolved
@@ -10,19 +10,6 @@
 export type EC2Output = {
     template: aws.ec2.LaunchTemplate
 }
-
-<<<<<<< HEAD
-export const createUserData = (db_host: string, latestBlock: number): string => {
-  const streamingFast_Key = process.env.STREAMINGFAST_KEY
-  const git_token = process.env.GH_TOKEN
-  const git_user = process.env.GH_USER
-  const substreams_db_pass = process.env.SUBSTREAMS_DB_PASSWORD
-  const eth_endpoint = process.env.ETH_ENDPOINT
-  const dd_api = process.env.DATADOG_API_KEY
-  const buffer_size = process.env.UNDO_BUFFER_SIZE
-  const substreams_flags = isProduction() ? '-p' : ''
-  const rawUserData = `#!/bin/bash
-=======
 
 
 export const createUserData = (db_host: string, latestBlock: number) : string => {
@@ -36,7 +23,6 @@
     const stage = getStage(); 
     const ec2_host = `${stage}-sf-substreams`
     const rawUserData = `#!/bin/bash
->>>>>>> 4d0017b8
 
 echo "Installing Dev Tools"
 
@@ -219,16 +205,6 @@
     userData: userData,
   })
 
-<<<<<<< HEAD
-  const SubstreamInstance = new aws.ec2.Instance('sf-substream-instance', {
-    launchTemplate: {
-      id: SubstreamLaunchTemplate.id,
-      version: '$Latest',
-    },
-  })
-  return { instance: SubstreamInstance, template: SubstreamLaunchTemplate }
-=======
 
     return { template: SubstreamLaunchTemplate }
->>>>>>> 4d0017b8
 }