import { BigNumber as BN } from 'bignumber.js'
import { ethers, utils } from 'ethers'
import { combineResolvers } from 'graphql-resolvers'
import Joi from 'joi'

import { createAlchemyWeb3 } from '@alch/alchemy-web3'
import { Context, gql, Pageable } from '@nftcom/gql/defs'
import { appError, curationError, nftError, profileError, txActivityError } from '@nftcom/gql/error'
import { auth, joi, pagination } from '@nftcom/gql/helper'
import { core } from '@nftcom/gql/service'
import {
  _logger,
  contracts,
  db,
  defs,
  entity,
  fp,
  helper,
  provider,
  typechain,
} from '@nftcom/shared'

const logger = _logger.Factory(_logger.Context.NFT, _logger.Context.GraphQL)

import { differenceInMilliseconds } from 'date-fns'

import { BaseCoin } from '@nftcom/gql/defs/gql'
import { getCollectionDeployer } from '@nftcom/gql/service/alchemy.service'
import { cache, CacheKeys } from '@nftcom/gql/service/cache.service'
import { saveUsersForAssociatedAddress } from '@nftcom/gql/service/core.service'
import { createLooksrareListing, retrieveOrdersLooksrare } from '@nftcom/gql/service/looksare.service'
import {
  checkNFTContractAddresses,
  getCollectionNameFromContract,
  getOwnersOfGenesisKeys, getUserWalletFromNFT,
  initiateWeb3,
  removeEdgesForNonassociatedAddresses, saveNewNFT, saveNFTMetadataImageToS3,
  syncEdgesWithNFTs,
  updateEdgesWeightForProfile, updateNFTMetadata, updateNFTOwnershipAndMetadata,
  updateNFTsForAssociatedWallet,
  updateWalletNFTs,
} from '@nftcom/gql/service/nft.service'
import { createSeaportListing, retrieveOrdersOpensea } from '@nftcom/gql/service/opensea.service'
import * as Sentry from '@sentry/node'

import { SearchEngineService } from '../service/searchEngine.service'

const PROFILE_NFTS_EXPIRE_DURATION = Number(process.env.PROFILE_NFTS_EXPIRE_DURATION)
const PROFILE_SCORE_EXPIRE_DURATION = Number(process.env.PROFILE_SCORE_EXPIRE_DURATION)
const NFT_REFRESH_DURATION = Number(process.env.NFT_REFRESH_DURATION)

const baseCoins = [
  {
    symbol: 'ETH',
    logoURI: 'https://openseauserdata.com/files/6f8e2979d428180222796ff4a33ab929.svg',
    address: '0x0000000000000000000000000000000000000000',
    decimals: 18,
    chainId: 1,
  },
  {
    symbol: 'ETH',
    logoURI: 'https://openseauserdata.com/files/6f8e2979d428180222796ff4a33ab929.svg',
    address: '0x0000000000000000000000000000000000000000',
    decimals: 18,
    chainId: 4,
  },
  {
    symbol: 'WETH',
    logoURI: 'https://openseauserdata.com/files/accae6b6fb3888cbff27a013729c22dc.svg',
    address: '0xc02aaa39b223fe8d0a0e5c4f27ead9083c756cc2',
    decimals: 18,
    chainId: 1,
  },
  {
    symbol: 'WETH',
    logoURI: 'https://openseauserdata.com/files/accae6b6fb3888cbff27a013729c22dc.svg',
    address: '0xc778417e063141139fce010982780140aa0cd5ab',
    decimals: 18,
    chainId: 4,
  },
  {
    symbol: 'USDC',
    logoURI: 'https://raw.githubusercontent.com/trustwallet/assets/master/blockchains/ethereum/assets/0xA0b86991c6218b36c1d19D4a2e9Eb0cE3606eB48/logo.png',
    address: '0xa0b86991c6218b36c1d19d4a2e9eb0ce3606eb48',
    decimals: 6,
    chainId: 1,
  },
  {
    symbol: 'USDC',
    logoURI: 'https://raw.githubusercontent.com/trustwallet/assets/master/blockchains/ethereum/assets/0xA0b86991c6218b36c1d19D4a2e9Eb0cE3606eB48/logo.png',
    address: '0x4dbcdf9b62e891a7cec5a2568c3f4faf9e8abe2b',
    decimals: 6,
    chainId: 4,
  },
  {
    symbol: 'DAI',
    logoURI: 'https://raw.githubusercontent.com/trustwallet/assets/master/blockchains/ethereum/assets/0x6B175474E89094C44Da98b954EedeAC495271d0F/logo.png',
    address: '0x6b175474e89094c44da98b954eedeac495271d0f',
    decimals: 18,
    chainId: 1,
  },
  {
    symbol: 'DAI',
    logoURI: 'https://raw.githubusercontent.com/trustwallet/assets/master/blockchains/ethereum/assets/0x6B175474E89094C44Da98b954EedeAC495271d0F/logo.png',
    address: '0x5592ec0cfb4dbc12d3ab100b257153436a1f0fea',
    decimals: 18,
    chainId: 4,
  },
]

const seService = new SearchEngineService()

const getNFT = (
  _: unknown,
  args: gql.QueryNFTByIdArgs,
  ctx: Context,
): Promise<gql.NFT> => {
  const { user, repositories } = ctx
  logger.debug('getNFT', { loggedInUserId: user?.id, input: args })
  const schema = Joi.object().keys({
    id: Joi.string().required(),
  })
  joi.validateSchema(schema, args)
  return repositories.nft.findById(args.id)
}

const getContractNFT = async (
  _: unknown,
  args: gql.QueryNFTArgs,
  ctx: Context,
): Promise<gql.NFT> => {
  try {
    const { user, repositories } = ctx
    logger.debug('getContractNFT', { loggedInUserId: user?.id, input: args })
    const schema = Joi.object().keys({
      id: Joi.string().required(),
      contract: Joi.string().required(),
      chainId: Joi.string(),
    })
    joi.validateSchema(schema, args)
    const chainId = args?.chainId || process.env.CHAIN_ID
    auth.verifyAndGetNetworkChain('ethereum', chainId)
    initiateWeb3(chainId)

    const nft = await repositories.nft.findOne({
      where: {
        contract: utils.getAddress(args.contract),
        tokenId: ethers.BigNumber.from(args.id).toHexString(),
        chainId,
      },
    })
    if (nft) {
      const now = helper.toUTCDate()
      let duration
      if (nft.lastRefreshed) {
        duration = differenceInMilliseconds(now, nft.lastRefreshed)
      }
      if (!nft.lastRefreshed  ||
        (duration && duration > NFT_REFRESH_DURATION)
      ) {
        repositories.nft.updateOneById(nft.id, { lastRefreshed: now })
          .then((nft) => {
            const obj = {
              contract: {
                address: nft.contract,
              },
              id: {
                tokenId: nft.tokenId,
              },
            }
            getUserWalletFromNFT(nft.contract, nft.tokenId, chainId)
              .then((wallet) => {
                if (!wallet) {
                  logger.error('Failed to create new user and wallet for NFT ownership')
                } else {
                  updateNFTOwnershipAndMetadata(
                    obj,
                    wallet.userId,
                    wallet.id,
                    chainId,
                  ).then(() => {
                    logger.info(`Updated NFT ownership and metadata for contract ${nft.contract} and tokenId ${nft.tokenId}`)
                  })
                }
              })
          })
      }
      return nft
    } else {
      // This NFT is not existing in our DB, so we try to get and save
      const newNFT = await saveNewNFT(
        utils.getAddress(args.contract),
        ethers.BigNumber.from(args.id).toHexString(),
        chainId,
      )
      if (!newNFT) {
        logger.error(`NFT is not valid for contract ${args?.contract} and tokenId ${ethers.BigNumber.from(args?.id).toHexString()}`)
        return Promise.reject(appError.buildInvalid(
          nftError.buildNFTNotValid(),
          nftError.ErrorType.NFTNotValid,
        ))
      } else {
        logger.info(`New NFT is saved for contract ${args?.contract} and tokenId ${ethers.BigNumber.from(args?.id).toHexString()}`)
        return newNFT
      }
    }
  } catch (err) {
    Sentry.captureMessage(`Error in getContractNFT: ${err}`)
    return err
  }
}

const getNFTs = (
  _: unknown,
  args: gql.QueryNFTsArgs,
  ctx: Context,
): Promise<gql.CurationNFTsOutput> => {
  const { user, repositories } = ctx
  logger.debug('getNFTs', { loggedInUserId: user?.id, input: args?.input })
  const { types, profileId } = helper.safeObject(args?.input)
  const chainId = args?.input.chainId || process.env.CHAIN_ID
  auth.verifyAndGetNetworkChain('ethereum', chainId)
  const filter: Partial<entity.NFT> = helper.removeEmpty({
    type: helper.safeInForOmitBy(types),
  })
  return core.thatEntitiesOfEdgesBy<entity.Curation>(ctx, {
    thisEntityId: profileId,
    thisEntityType: defs.EntityType.Profile,
    edgeType: defs.EdgeType.Displays,
  }).then((curations) => {
    if (curations == null || curations.length === 0) {
      // If no curations associated with this Profile,
      // (e.g. before user-curated curations are available)
      // we'll return all the owner's NFTs (at this wallet)
      return repositories.profile.findOne({
        where: { id: profileId, chainId: chainId },
      })
        .then((profile: entity.Profile) =>
          repositories.nft.findByWalletId(profile.ownerWalletId, chainId)
            .then((nfts: entity.NFT[]) =>
              Promise.all(nfts.map((nft: entity.NFT) => {
                return {
                  nft,
                  size: defs.NFTSize.Medium, // default
                }
              }))))
        .then((curationItems) => Promise.resolve({
          items: curationItems,
        }))
    } else {
      return Promise.all([
        // TODO: return array of Curations once we support multiple
        Promise.resolve(curations[0].items),
        Promise.all(curations[0].items.map(item =>
          repositories.nft.findOne({ where: { id: item.id, ...filter } }))),
      ]).then(([items, nfts]) => nfts
        .filter((nft) => nft !== null)
        .map((nft, index) => ({ nft: nft, size: items[index].size })))
        .then((nfts) => Promise.resolve({
          items: nfts,
        }))
    }
  })
}

const getMyNFTs = async (
  _: unknown,
  args: gql.QueryNFTsArgs,
  ctx: Context,
): Promise<gql.NFTsOutput> => {
  const { user, chain } = ctx
  logger.debug('getMyNFTs', { loggedInUserId: user.id, input: args?.input })
  const pageInput = args?.input?.pageInput
  const chainId = chain.id || process.env.CHAIN_ID
  auth.verifyAndGetNetworkChain('ethereum', chainId)

  const schema = Joi.object().keys({
    profileId: Joi.string().required(),
    pageInput: Joi.any(),
  })
  const { input } = args

  joi.validateSchema(schema, input)

  // prevent showing more than 100 NFTs
  if (pageInput.first) {
    pageInput.first = Math.min(pageInput.first, 100)
  } else if (pageInput.last) {
    pageInput.last = Math.min(pageInput.last, 100)
  }

  const { profileId } = helper.safeObject(args?.input)

  // ensure profileId is owned by user.id
  const profile = await ctx.repositories.profile.findById(profileId)
  if (profile.ownerUserId != user.id) {
    return Promise.reject(appError.buildNotFound(
      nftError.buildProfileNotOwnedMsg(profile?.url || profileId, user.id),
      nftError.ErrorType.NFTNotOwned,
    ))
  }

  const filter: Partial<entity.Edge> = helper.removeEmpty({
    thisEntityType: defs.EntityType.Profile,
    thisEntityId: profileId,
    thatEntityType: defs.EntityType.NFT,
    edgeType: defs.EdgeType.Displays,
  })
  return core.paginatedThatEntitiesOfEdgesBy(
    ctx,
    ctx.repositories.nft,
    filter,
    pageInput,
    'weight',
    'ASC',
    chainId,
    'NFT',
  )
}

const getCurationNFTs = (
  _: unknown,
  args: gql.QueryCurationNFTsArgs,
  ctx: Context,
): Promise<gql.CurationNFTsOutput> => {
  const { repositories } = ctx
  logger.debug('getCurationNFTs', { input: args?.input })
  const { curationId } = helper.safeObject(args?.input)
  return repositories.curation.findById(curationId)
    .then(fp.rejectIfEmpty(
      appError.buildNotFound(
        curationError.buildCurationNotFoundMsg(curationId),
        curationError.ErrorType.CurationNotFound,
      ),
    ))
    .then((curation) => Promise.all([
      Promise.resolve(curation.items),
      Promise.all(curation.items.map(item =>  repositories.nft.findById(item.id))),
    ]))
    .then(([items, nfts]) => nfts.map((nft, index) => ({ nft: nft, size: items[index].size })))
    .then((nfts) => Promise.resolve({
      items: nfts,
    }))
}

const getCollectionNFTs = (
  _: unknown,
  args: gql.QueryCollectionNFTsArgs,
  ctx: Context,
): Promise<gql.NFTsOutput> => {
  const { repositories } = ctx
  logger.debug('getCollectionNFTs', { input: args?.input })
  const { pageInput, collectionAddress } = helper.safeObject(args?.input)
  const chainId = args?.input.chainId || process.env.CHAIN_ID
  auth.verifyAndGetNetworkChain('ethereum', chainId)

  // prevent showing more than 100 NFTs
  if (pageInput.first) {
    pageInput.first = Math.min(pageInput.first, 100)
  } else if (pageInput.last) {
    pageInput.last = Math.min(pageInput.last, 100)
  }
  return repositories.collection.findByContractAddress(
    utils.getAddress(collectionAddress),
    chainId,
  )
    .then(fp.rejectIfEmpty(
      appError.buildNotFound(
        nftError.buildNFTNotFoundMsg('collection ' + collectionAddress + ' on chain ' + chainId),
        nftError.ErrorType.NFTNotFound,
      ),
    ))
    .then((collection: entity.Collection) => core.paginatedEntitiesBy(
      repositories.edge,
      pageInput,
      [{
        thisEntityId: collection.id,
        thisEntityType: defs.EntityType.Collection,
        thatEntityType: defs.EntityType.NFT,
        edgeType: defs.EdgeType.Includes,
      }],
      [], // relations
    ))
    .then(pagination.toPageable(pageInput))
    .then((resultEdges: Pageable<entity.Edge>) => Promise.all([
      Promise.all(
        resultEdges.items.map((edge: entity.Edge) => repositories.nft.findOne({
          where: {
            id: edge.thatEntityId,
            chainId: chainId,
          },
        })),
      ),
      Promise.resolve(resultEdges.pageInfo),
      Promise.resolve(resultEdges.totalItems),
    ]))
    .then(([nfts, pageInfo, count]: [entity.NFT[], gql.PageInfo, number]) => Promise.resolve({
      items: nfts ?? [],
      pageInfo,
      totalItems: count,
    }))
}

const refreshMyNFTs = (
  _: any,
  args: any,
  ctx: Context,
): Promise<gql.RefreshMyNFTsOutput> => {
  const { user, repositories } = ctx
  const chainId = ctx.chain.id || process.env.CHAIN_ID
  auth.verifyAndGetNetworkChain('ethereum', chainId)
  initiateWeb3(chainId)
  logger.debug('refreshNFTs', { loggedInUserId: user.id })
  return repositories.wallet.findByUserId(user.id)
    .then((wallets: entity.Wallet[]) => {
      return Promise.all(
        wallets.map((wallet: entity.Wallet) => {
          checkNFTContractAddresses(user.id, wallet.id, wallet.address, wallet.chainId)
            .then(() => {
              updateWalletNFTs(user.id, wallet.id, wallet.address, wallet.chainId)
            })
        }),
      ).then(() => {
        return { status: true, message: 'Your NFTs are updated!' }
      }).catch((err) => {
        return { status: false, message: err }
      })
    }).catch((err) => {
      return { status: false, message: err }
    })
}

const getGkNFTs = async (
  _: any,
  args: gql.QueryGkNFTsArgs,
  ctx: Context,
): Promise<gql.GetGkNFTsOutput> => {
  const { user } = ctx
  logger.debug('getGkNFTs', { loggedInUserId: user?.id  })

  const chainId = args?.chainId || process.env.CHAIN_ID
  auth.verifyAndGetNetworkChain('ethereum', chainId)

  const cacheKey = `${CacheKeys.GET_GK}_${ethers.BigNumber.from(args?.tokenId).toString()}_${contracts.genesisKeyAddress(chainId)}`
  const cachedData = await cache.get(cacheKey)
  if (cachedData) {
    return JSON.parse(cachedData)
  } else {
    const ALCHEMY_API_URL = chainId === '1' ? process.env.ALCHEMY_API_URL :
      (chainId === '5' ? process.env.ALCHEMY_API_URL_GOERLI : process.env.ALCHEMY_API_URL_RINKEBY)
    const web3 = createAlchemyWeb3(ALCHEMY_API_URL)

    try {
      const response: any = await web3.alchemy.getNftMetadata({
        contractAddress: contracts.genesisKeyAddress(chainId),
        tokenId: ethers.BigNumber.from(args?.tokenId).toString(),
        tokenType: 'erc721',
      })

      await cache.set(
        cacheKey,
        JSON.stringify(response),
        'EX',
        60 * 60, // 60 minutes
      )

      return response
    } catch (err) {
      Sentry.captureMessage(`Error in getGKNFTs: ${err}`)
      throw nftError.buildNFTNotFoundMsg(args?.tokenId)
    }
  }
}

export const saveProfileScore = async (
  repositories: db.Repository,
  profile: entity.Profile,
): Promise<void> => {
  try {
    const gkContractAddress = contracts.genesisKeyAddress(profile.chainId)
    // get genesis key numbers
    const gkNFTs = await repositories.nft.find({
      where: { userId: profile.ownerUserId, contract: gkContractAddress, chainId: profile.chainId },
    })
    // get collections
    const nfts = await repositories.nft.find({
      where: { userId: profile.ownerUserId, chainId: profile.chainId },
    })

    const collections: Array<string> = []
    await Promise.allSettled(
      nfts.map(async (nft) => {
        const collection = await repositories.collection.findOne({
          where: { contract: nft.contract, chainId: profile.chainId },
        })
        if (collection) {
          const isExisting = collections.find((existingCollection) =>
            existingCollection === collection.contract,
          )
          if (!isExisting) collections.push(collection.contract)
        }
      }),
    )
    // get visible items
    const edges = await repositories.edge.find({
      where: {
        thisEntityId: profile.id,
        thisEntityType: defs.EntityType.Profile,
        thatEntityType: defs.EntityType.NFT,
        edgeType: defs.EdgeType.Displays,
        hide: false,
      },
    })
    const paddedGK =  gkNFTs.length.toString().padStart(5, '0')
    const paddedCollections = collections.length.toString().padStart(5, '0')
    const score = edges.length.toString().concat(paddedCollections).concat(paddedGK)
    await cache.zadd(`LEADERBOARD_${profile.chainId}`, score, profile.id)
  } catch (err) {
    Sentry.captureMessage(`Error in saveProfileScore: ${err}`)
    return err
  }
}

export const saveVisibleNFTsForProfile = async (
  profileId: string,
  repositories: db.Repository,
): Promise<void> => {
  try {
    const edges = await repositories.edge.find({
      where: {
        thisEntityId: profileId,
        thisEntityType: defs.EntityType.Profile,
        thatEntityType: defs.EntityType.NFT,
        edgeType: defs.EdgeType.Displays,
        hide: false,
      },
    })
    if (edges.length) {
      await repositories.profile.updateOneById(profileId, { visibleNFTs: edges.length })
    }
  } catch (err) {
    Sentry.captureMessage(`Error in saveVisibleNFTsForProfile: ${err}`)
    return err
  }
}

const updateGKIconVisibleStatus = async (
  repositories: db.Repository,
  chainId: string,
  profile: entity.Profile,
): Promise<void> => {
  try {
    const gkOwners = await getOwnersOfGenesisKeys(chainId)
    const wallet = await repositories.wallet.findById(profile.ownerWalletId)
    const index = gkOwners.findIndex((owner) => ethers.utils.getAddress(owner) === wallet.address)
    if (index === -1) {
      await repositories.profile.updateOneById(profile.id, { gkIconVisible: false })
    } else {
      return
    }
  } catch (err) {
    Sentry.captureMessage(`Error in updateGKIconVisibleStatus: ${err}`)
    return err
  }
}

const updateNFTsForAssociatedAddresses = async (
  repositories: db.Repository,
  profile: entity.Profile,
  chainId: string,
): Promise<string> => {
  try {
    const cacheKey = `${CacheKeys.ASSOCIATED_ADDRESSES}_${chainId}_${profile.url}`
    const cachedData = await cache.get(cacheKey)
    let addresses: string[]
    if (cachedData) {
      addresses = JSON.parse(cachedData)
    } else {
      const nftResolverContract = typechain.NftResolver__factory.connect(
        contracts.nftResolverAddress(chainId),
        provider.provider(Number(chainId)),
      )
      const associatedAddresses = await nftResolverContract.associatedAddresses(profile.url)
      addresses = associatedAddresses.map((item) => item.chainAddr)
      logger.debug(`${addresses.length} associated addresses for profile ${profile.url}`)
      // remove NFT edges for non-associated addresses
      await removeEdgesForNonassociatedAddresses(
        profile.id,
        profile.associatedAddresses,
        addresses,
        chainId,
      )
      if (!addresses.length) {
        return `No associated addresses of ${profile.url}`
      }
      await cache.set(cacheKey, JSON.stringify(addresses), 'EX', 60 * 5)
      // update associated addresses with the latest updates
      await repositories.profile.updateOneById(profile.id, { associatedAddresses: addresses })
    }
    // save User, Wallet for associated addresses...
    const wallets: entity.Wallet[] = []
    await Promise.allSettled(
      addresses.map(async (address) => {
        wallets.push(await saveUsersForAssociatedAddress(chainId, address, repositories))
      }),
    )
    // refresh NFTs for associated addresses...
    await Promise.allSettled(
      wallets.map(async (wallet) => {
        await updateNFTsForAssociatedWallet(profile.id, wallet)
      }),
    )
    await syncEdgesWithNFTs(profile.id)
    return `refreshed NFTs for associated addresses of ${profile.url}`
  } catch (err) {
    Sentry.captureMessage(`Error in updateNFTsForAssociatedAddresses: ${err}`)
    return `error while refreshing NFTs for associated addresses of ${profile.url}`
  }
}

const updateCollectionForAssociatedContract = async (
  repositories: db.Repository,
  profile: entity.Profile,
  chainId: string,
  walletAddress: string,
): Promise<string> => {
  try {
    const cacheKey = `${CacheKeys.ASSOCIATED_CONTRACT}_${chainId}_${profile.url}`
    const cachedData = await cache.get(cacheKey)
    let contract
    if (cachedData) {
      contract = JSON.parse(cachedData)
    } else {
      const nftResolverContract = typechain.NftResolver__factory.connect(
        contracts.nftResolverAddress(chainId),
        provider.provider(Number(chainId)),
      )
      const associatedContract = await nftResolverContract.associatedContract(profile.url)
      if (!associatedContract) {
        return `No associated contract of ${profile.url}`
      }
      if (!associatedContract.chainAddr) {
        return `No associated contract of ${profile.url}`
      }
      contract = associatedContract.chainAddr
      await cache.set(cacheKey, JSON.stringify(contract), 'EX', 60 * 5)
      // update associated contract with the latest updates
      await repositories.profile.updateOneById(profile.id, { associatedContract: contract })
    }
    // get collection info
    let collectionName = await getCollectionNameFromContract(
      contract,
      chainId,
      defs.NFTType.ERC721,
    )
    if (collectionName === 'Unknown Name') {
      collectionName = await getCollectionNameFromContract(
        contract,
        chainId,
        defs.NFTType.ERC1155,
      )
    }
    // check if deployer of associated contract is in associated addresses
    const deployer = await getCollectionDeployer(contract, chainId)
    if (!deployer) {
      if (profile.profileView === defs.ProfileViewType.Collection) {
        await repositories.profile.updateOneById(profile.id,
          {
            profileView: defs.ProfileViewType.Gallery,
          },
        )
      }
      return `Updated associated contract for ${profile.url}`
    } else {
      const collection = await repositories.collection.findByContractAddress(contract, chainId)
      if (!collection) {
        const savedCollection = await repositories.collection.save({
          contract,
          name: collectionName,
          chainId,
          deployer,
        })
        await seService.indexCollections([savedCollection])
      }
      const checkedDeployer =  ethers.utils.getAddress(deployer)
      const isAssociated = profile.associatedAddresses.indexOf(checkedDeployer) !== -1 ||
        checkedDeployer === walletAddress
      if (!isAssociated && profile.profileView === defs.ProfileViewType.Collection) {
        await repositories.profile.updateOneById(profile.id,
          {
            profileView: defs.ProfileViewType.Gallery,
          },
        )
      }
      return `Updated associated contract for ${profile.url}`
    }
  } catch (err) {
    Sentry.captureMessage(`Error in updateCollectionForAssociatedContract: ${err}`)
    return `error while updating associated contract of ${profile.url}`
  }
}

const updateNFTsForProfile = (
  _: any,
  args: gql.MutationUpdateNFTsForProfileArgs,
  ctx: Context,
): Promise<gql.NFTsOutput> => {
  try {
    const { repositories } = ctx
    logger.debug('updateNFTsForProfile', { input: args?.input })
    const chainId = args?.input.chainId || process.env.CHAIN_ID
    auth.verifyAndGetNetworkChain('ethereum', chainId)

    const pageInput = args?.input.pageInput
    initiateWeb3(chainId)
    // prevent showing more than 100 NFTs
    if (pageInput.first) {
      pageInput.first = Math.min(pageInput.first, 100)
    } else if (pageInput.last) {
      pageInput.last = Math.min(pageInput.last, 100)
    }
    return repositories.profile.findOne({
      where: {
        id: args?.input.profileId,
        chainId,
      },
    })
      .then((profile: entity.Profile | undefined) => {
        if (!profile) {
          return Promise.resolve({ items: [] })
        } else {
          const filter: Partial<entity.Edge> = helper.removeEmpty({
            thisEntityType: defs.EntityType.Profile,
            thisEntityId: profile.id,
            thatEntityType: defs.EntityType.NFT,
            edgeType: defs.EdgeType.Displays,
          })
          const now = helper.toUTCDate()
          let duration
          if (profile.nftsLastUpdated) {
            duration = differenceInMilliseconds(now, profile.nftsLastUpdated)
          }

          // if there is no profile NFT or NFTs are expired and need to be updated...
          if (!profile.nftsLastUpdated  ||
            (duration && duration > PROFILE_NFTS_EXPIRE_DURATION)
          ) {
            const updateBegin = Date.now()
            repositories.profile.updateOneById(profile.id, {
              nftsLastUpdated: now,
            }).then(() => repositories.wallet.findOne({
              where: {
                id: profile.ownerWalletId,
                chainId,
              },
            })
              .then((wallet: entity.Wallet) => {
                return checkNFTContractAddresses(
                  profile.ownerUserId,
                  wallet.id,
                  wallet.address,
                  chainId,
                )
                  .then(() => {
                    logger.debug('checked NFT contract addresses in updateNFTsForProfile', profile.id)
                    return updateWalletNFTs(
                      profile.ownerUserId,
                      wallet.id,
                      wallet.address,
                      chainId,
                    ).then(() => {
                      logger.debug('updated wallet NFTs in updateNFTsForProfile', profile.id)
                      return updateEdgesWeightForProfile(profile.id, profile.ownerWalletId)
                        .then(() => {
                          logger.debug('updated edges with weight in updateNFTsForProfile', profile.id)
                          return syncEdgesWithNFTs(profile.id)
                            .then(() => {
                              logger.debug('synced edges with NFTs in updateNFTsForProfile', profile.id)
                              // save visible NFT amount of profile
                              return saveVisibleNFTsForProfile(profile.id, repositories)
                                .then(() => {
                                  logger.debug('saved amount of visible NFTs to profile', profile.id)
                                  // refresh NFTs for associated addresses
                                  return updateNFTsForAssociatedAddresses(
                                    repositories,
                                    profile,
                                    chainId,
                                  ).then((msg) => {
                                    logger.debug(msg)
                                    // update associated contract
                                    return updateCollectionForAssociatedContract(
                                      repositories,
                                      profile,
                                      chainId,
                                      wallet.address,
                                    ).then((msg) => {
                                      logger.debug(msg)
                                      // if gkIconVisible is true, we check if this profile owner still owns genesis key,
                                      if (profile.gkIconVisible) {
                                        return updateGKIconVisibleStatus(
                                          repositories,
                                          chainId,
                                          profile,
                                        ).then(() => {
                                          logger.debug(`gkIconVisible updated for profile ${profile.id}`)
                                          const updateEnd = Date.now()
                                          logger.debug(`updateNFTsForProfile took ${(updateEnd - updateBegin) / 1000} seconds to update NFTs`)
                                        })
                                      } else {
                                        const updateEnd = Date.now()
                                        logger.debug(`updateNFTsForProfile took ${(updateEnd - updateBegin) / 1000} seconds to update NFTs`)
                                      }
                                    })
                                  })
                                })
                            })
                        })
                    })
                  })
              }))
          }

          let scoreDuration
          if (profile.lastScored) {
            scoreDuration = differenceInMilliseconds(now, profile.lastScored)
          }
          // if there is profile score is not calculated yet or should be updated,
          if (!profile.lastScored ||
            (scoreDuration && scoreDuration > PROFILE_SCORE_EXPIRE_DURATION)
          ) {
            repositories.profile.updateOneById(profile.id, {
              lastScored: now,
            }).then(() => {
              return saveProfileScore(repositories, profile)
            })
          }

          return core.paginatedThatEntitiesOfEdgesBy(
            ctx,
            repositories.nft,
            { ...filter, hide: false },
            pageInput,
            'weight',
            'ASC',
            chainId,
            'NFT',
          )
        }
      })
  } catch (err) {
    Sentry.captureMessage(`Error in updateNFTsForProfile: ${err}`)
    return err
  }
}

const updateAssociatedAddresses = async (
  _: any,
  args: gql.MutationUpdateAssociatedAddressesArgs,
  ctx: Context,
): Promise<gql.UpdateAssociatedAddressesOutput> => {
  try {
    const { repositories } = ctx
    logger.debug('updateAssociatedAddresses', { input: args?.input })
    const chainId = args?.input.chainId || process.env.CHAIN_ID
    auth.verifyAndGetNetworkChain('ethereum', chainId)

    initiateWeb3(chainId)
    const profile = await repositories.profile.findOne({
      where: {
        url: args?.input.profileUrl,
        chainId,
      },
    })
    if (!profile) {
      return { message: `No profile with url ${args?.input.profileUrl}` }
    }
    const message = await updateNFTsForAssociatedAddresses(repositories, profile, chainId)
    return { message }
  } catch (err) {
    Sentry.captureMessage(`Error in updateAssociatedAddresses: ${err}`)
    return err
  }
}

const updateAssociatedContract = async (
  _: any,
  args: gql.MutationUpdateAssociatedContractArgs,
  ctx: Context,
): Promise<gql.UpdateAssociatedContractOutput> => {
  try {
    const { repositories } = ctx
    logger.debug('updateAssociatedContract', { input: args?.input })
    const chainId = args?.input.chainId || process.env.CHAIN_ID
    auth.verifyAndGetNetworkChain('ethereum', chainId)

    initiateWeb3(chainId)
    const profile = await repositories.profile.findOne({
      where: {
        url: args?.input.profileUrl,
        chainId,
      },
    })
    if (!profile) {
      return { message: `No profile with url ${args?.input.profileUrl}` }
    }
    const wallet = await repositories.wallet.findById(profile.ownerWalletId)
    const message = await updateCollectionForAssociatedContract(
      repositories,
      profile,
      chainId,
      wallet.address,
    )
    return { message }
  } catch (err) {
    Sentry.captureMessage(`Error in updateAssociatedContract: ${err}`)
    return err
  }
}

const getExternalListings = async (
  _: any,
  args: gql.QueryExternalListingsArgs,
  ctx: Context,
): Promise<gql.ExternalListingsOutput> => {
  logger.debug('getExternalListings', {
    contract: args?.contract,
    id: args?.tokenId,
    chainId: args?.chainId,
    caller: ctx.user?.id,
  })
  try {
    const chainId = args?.chainId || process.env.CHAIN_ID
    auth.verifyAndGetNetworkChain('ethereum', chainId)
    const key = `${args?.contract?.toLowerCase()}-${args?.tokenId}-${chainId}`
    const cachedData = await cache.get(key)
    if (process.env.ACTIVITY_ENDPOINTS_ENABLED === 'false') {
      return { listings: [] }
    } else if (cachedData) {
      return JSON.parse(cachedData)
    } else {
      // 1. Opensea
      // get selling & buying orders...
      const allOrder = await retrieveOrdersOpensea(args?.contract, args?.tokenId, chainId)
      if (allOrder) logger.info('========== allOrder: ', JSON.stringify(allOrder, null, 2))
      let bestOffer = undefined
      if (allOrder?.offers?.seaport?.length) {
        bestOffer = allOrder.offers?.seaport?.[0]
        for (let i = 1; i < allOrder.offers?.seaport?.length; i++) {
          const price0 = new BN(bestOffer.current_price)
            .shiftedBy(-bestOffer.maker_asset_bundle.assets?.[0].decimals)
          const price1 = new BN(allOrder.offers?.seaport?.[i].current_price)
            .shiftedBy(-allOrder.offers?.seaport?.[i].maker_asset_bundle?.[0].decimals)
          if (price0.lt(price1))
            bestOffer = allOrder.offers?.seaport?.[0]
        }
      } else if (allOrder?.offers?.v1?.length) {
        bestOffer = allOrder?.offers?.v1?.[0]
        for (let i = 1; i < allOrder?.offers?.v1?.length; i++) {
          const usdPrice0 = new BN(bestOffer.current_price)
            .shiftedBy(-bestOffer.payment_token_contract.decimals)
            .multipliedBy(bestOffer.payment_token_contract.usd_price)
          const usdPrice1 = new BN(allOrder?.offers?.v1?.[i].current_price)
            .shiftedBy(-allOrder?.offers?.v1?.[i].payment_token_contract.decimals)
            .multipliedBy(allOrder?.offers?.v1?.[i].payment_token_contract.usd_price)
          if (usdPrice0.lt(usdPrice1))
            bestOffer = allOrder?.offers?.v1?.[i]
        }
      }

      let createdDate, expiration, baseCoin
      if (allOrder?.listings?.seaport?.length) {
        const seaportListing = allOrder.listings?.seaport?.[0]
        createdDate = new Date(seaportListing?.created_date)
        expiration = new Date(seaportListing?.expiration_time * 1000)
        baseCoin = {
          symbol:
            seaportListing?.taker_asset_bundle.assets?.[0]?.asset_contract?.symbol ??
            seaportListing?.taker_asset_bundle.assets?.[0]?.asset_contract.name,
          logoURI: seaportListing?.taker_asset_bundle?.assets?.[0]?.image_url,
          address:
            seaportListing?.taker_asset_bundle?.assets?.[0]?.asset_contract.address,
          decimals: seaportListing?.taker_asset_bundle?.assets?.[0]?.decimals,
        } as BaseCoin
      } else if (allOrder?.listings?.v1?.length) {
        createdDate = new Date(allOrder?.listings?.v1?.[0].created_date)
        expiration = new Date(allOrder?.listings?.v1?.[0].expiration_time * 1000)
        baseCoin = {
          symbol: allOrder?.listings?.v1?.[0].payment_token_contract.symbol,
          logoURI: allOrder?.listings?.v1?.[0].payment_token_contract.image_url,
          address: allOrder?.listings?.v1?.[0].payment_token_contract.address,
          decimals: allOrder?.listings?.v1?.[0].payment_token_contract.decimals,
        } as BaseCoin
      }

      const opensea = {
        url: (allOrder?.listings?.seaport?.length) ?
          allOrder.listings?.seaport?.[0]?.maker_asset_bundle.assets?.[0]?.permalink :
          allOrder?.listings?.v1?.length ?
            `https://opensea.io/assets/ethereum/${args?.contract}/${args?.tokenId}`
            : null,
        exchange: gql.SupportedExternalExchange.Opensea,
        price: allOrder?.listings?.seaport?.length ?
          allOrder.listings?.seaport?.[0]?.current_price :
          allOrder?.listings?.v1?.length ?
            allOrder?.listings?.v1?.[0]?.current_price :
            null,
        highestOffer: bestOffer ? bestOffer?.current_price : null,
        expiration: expiration ?? null,
        creation:  createdDate?? null,
        baseCoin: baseCoin ?? null,
      }

      // 2. Looksrare
      const looksrareSellOrders = await retrieveOrdersLooksrare(
        args?.contract,
        args?.tokenId,
        args?.chainId,
        true,
        'VALID',
      )
      const url = chainId === '4' ? `https://rinkeby.looksrare.org/collections/${args?.contract}/${args?.tokenId}` :
        (chainId === '1' ? `https://looksrare.org/collections/${args?.contract}/${args?.tokenId}` : null)
      let looksrareCreatedDate, looksrareExpiration, looksrareBaseCoin
      if (looksrareSellOrders && looksrareSellOrders.length) {
        looksrareCreatedDate = new Date(looksrareSellOrders[0].startTime * 1000)
        looksrareExpiration = new Date(looksrareSellOrders[0].endTime * 1000)
        looksrareBaseCoin = baseCoins.find((coin) =>
          coin.address === looksrareSellOrders[0].currencyAddress.toLowerCase(),
        )
      }
      const looksrare = {
        url: looksrareSellOrders && looksrareSellOrders.length ? url : null,
        exchange: gql.SupportedExternalExchange.Looksrare,
        price: looksrareSellOrders && looksrareSellOrders.length ?
          looksrareSellOrders[0].price : null,
        highestOffer: null,
        expiration: looksrareExpiration ?? null,
        creation: looksrareCreatedDate ?? null,
        baseCoin: looksrareBaseCoin ?? null,
      }

      const finalData = process.env.ACTIVITY_ENDPOINTS_ENABLED !== 'false' ?
        { listings: [opensea, looksrare] } :
        { listings: [] }

      await cache.set(key, JSON.stringify(finalData), 'EX', 60 * 30)

      return finalData
    }
  } catch (err) {
    Sentry.captureMessage(`Error in getExternalListings: ${err}`)
    return err
  }
}

export const refreshNft = async (
  _: any,
  args: gql.MutationRefreshNFTArgs,
  ctx: Context,
): Promise<gql.NFT> => {
  try {
    const { repositories } = ctx
    logger.debug('refreshNft', { id: args?.id, chainId: args?.chainId })
    const chainId = args?.chainId || process.env.CHAIN_ID
    auth.verifyAndGetNetworkChain('ethereum', chainId)

    initiateWeb3(chainId)

    const cacheKey = `${CacheKeys.REFRESH_NFT}_${chainId}_${args?.id}`
    const cachedData = await cache.get(cacheKey)
    if (cachedData) {
      return JSON.parse(cachedData)
    } else {
      const nft = await repositories.nft.findOne({
        where: {
          id: args?.id,
          chainId,
        },
      })

      if (nft) {
<<<<<<< HEAD
        const refreshedNFT = await refreshNFTMetadata(nft)
        await seService.indexNFTs([refreshedNFT])
=======
        const obj = {
          contract: {
            address: nft.contract,
          },
          id: {
            tokenId: nft.tokenId,
          },
        }
>>>>>>> 9f96ead0

        const wallet = await getUserWalletFromNFT(nft.contract, nft.tokenId, chainId)
        if (!wallet) {
          logger.error('Failed to create new user and wallet for NFT ownership')
          return nft
        } else {
          const refreshedNFT = await updateNFTOwnershipAndMetadata(obj, wallet.userId, wallet.id, chainId)

          await cache.set(
            cacheKey,
            JSON.stringify(refreshedNFT),
            'EX',
            5 * 60, // 5 minutes
          )
          return refreshedNFT
        }
      } else {
        return Promise.reject(appError.buildNotFound(
          nftError.buildNFTNotFoundMsg('NFT: ' + args?.id),
          nftError.ErrorType.NFTNotFound,
        ))
      }
    }
  } catch (err) {
    Sentry.captureMessage(`Error in refreshNft: ${err}`)
    return err
  }
}

// @TODO: Force Refresh as a second iteration
export const refreshNFTOrder = async (  _: any,
  args: gql.MutationRefreshNFTOrderArgs,
  ctx: Context): Promise<string> => {
  const { repositories, chain } = ctx
  logger.debug('refreshNftOrders', { id: args?.id })
  initiateWeb3()
  try {
    const nft = await repositories.nft.findById(args?.id)
    if (!nft) {
      return Promise.reject(appError.buildNotFound(
        nftError.buildNFTNotFoundMsg('NFT: ' + args?.id),
        nftError.ErrorType.NFTNotFound,
      ))
    }

    const recentlyRefreshed: string = await cache.zscore(`${CacheKeys.REFRESHED_NFT_ORDERS_EXT}_${chain.id}`, `${nft.contract}:${nft.tokenId}`)
    if (!args.force && recentlyRefreshed) {
      return 'Refreshed Recently! Try in sometime!'
    }

    let nftCacheId = `${nft.contract}:${nft.tokenId}`

    if (args?.force) {
      nftCacheId += ':force'
    } else {
      if (args?.ttl === null) {
        nftCacheId += ':manual'
      }

      if(args?.ttl) {
        const ttlDate: Date = new Date(args?.ttl)
        const now: Date = new Date()
        if (ttlDate && ttlDate > now) {
          nftCacheId += `:${ttlDate.getTime()}`
        }
      }
    }
    // add to cache list
    await cache.zadd(`${CacheKeys.REFRESH_NFT_ORDERS_EXT}_${chain.id}`, 'INCR', 1, nftCacheId)
    return 'Added to queue! Check back shortly!'
  } catch (err) {
    Sentry.captureMessage(`Error in refreshNftOrders: ${err}`)
    return err
  }
}

export const updateNFTMemo = async (
  _: any,
  args: gql.MutationUpdateNFTMemoArgs,
  ctx: Context,
): Promise<gql.NFT> => {
  const { repositories, chain } = ctx
  logger.debug('updateNFTMemo', { id: args?.nftId })
  const chainId = chain.id || process.env.CHAIN_ID
  auth.verifyAndGetNetworkChain('ethereum', chainId)
  try {
    const nft = await repositories.nft.findById(args?.nftId)
    if (!nft) {
      return Promise.reject(appError.buildNotFound(
        nftError.buildNFTNotFoundMsg('NFT: ' + args?.nftId),
        nftError.ErrorType.NFTNotFound,
      ))
    }

    if (args?.memo && args?.memo.length > 2000) {
      return Promise.reject(appError.buildNotFound(
        nftError.buildMemoTooLong(),
        nftError.ErrorType.MemoTooLong,
      ))
    }
    return await repositories.nft.updateOneById(nft.id, { memo: args?.memo })
  } catch (err) {
    Sentry.captureMessage(`Error in updateNFTMemo: ${err}`)
    return err
  }
}

export const getNFTsForCollections = async (
  _: any,
  args: gql.QueryNFTsForCollectionsArgs,
  ctx: Context,
): Promise<gql.CollectionNFT[]> => {
  const { repositories } = ctx
  logger.debug('getNFTsForCollections', { input: args?.input })
  const chainId = args?.input.chainId || process.env.CHAIN_ID
  auth.verifyAndGetNetworkChain('ethereum', chainId)
  try {
    const { collectionAddresses, count } = helper.safeObject(args?.input)
    const result: gql.CollectionNFT[] = []
    await Promise.allSettled(
      collectionAddresses.map(async (address) => {
        const collection = await repositories.collection.findByContractAddress(
          ethers.utils.getAddress(address),
          chainId,
        )
        if (collection) {
          const edges = await repositories.edge.find({ where: {
            thisEntityType: defs.EntityType.Collection,
            thisEntityId: collection.id,
            thatEntityType: defs.EntityType.NFT,
            edgeType: defs.EdgeType.Includes,
          } })
          if (edges.length) {
            const nfts: entity.NFT[] = []
            await Promise.allSettled(
              edges.map(async (edge) => {
                const nft = await repositories.nft.findById(edge.thatEntityId)
                if (nft) nfts.push(nft)
              }),
            )
            const length = nfts.length > count ? count: nfts.length
            result.push({
              collectionAddress: address,
              nfts: nfts.slice(0, Math.min(length, 100)), // prevent showing more than 100 NFTs
              actualNumberOfNFTs: nfts.length,
            })
          } else {
            result.push({
              collectionAddress: address,
              nfts: [],
              actualNumberOfNFTs: 0,
            })
          }
        } else {
          result.push({
            collectionAddress: address,
            nfts: [],
            actualNumberOfNFTs: 0,
          })
        }
      }),
    )
    return result
  } catch (err) {
    Sentry.captureMessage(`Error in getNFTsForCollections: ${err}`)
    return err
  }
}

export const updateNFTProfileId =
  async (_: any, args: gql.MutationUpdateNFTProfileIdArgs, ctx: Context):
  Promise<gql.NFT> => {
    const schema = Joi.object().keys({
      nftId: Joi.string().required(),
      profileId: Joi.string().required(),
    })
    joi.validateSchema(schema, args)

    const { repositories, wallet } = ctx
    const { nftId, profileId } = args
    const [nft, profile] = await Promise.all([
      repositories.nft.findById(nftId),
      repositories.profile.findById(profileId),
    ])

    if (!nft) {
      throw appError.buildNotFound(
        nftError.buildNFTNotFoundMsg(nftId),
        nftError.ErrorType.NFTNotFound,
      )
    } else if (nft.walletId !== wallet.id) {
      throw appError.buildForbidden(
        nftError.buildNFTNotOwnedMsg(),
        nftError.ErrorType.NFTNotOwned,
      )
    }
    if (!profile) {
      throw appError.buildNotFound(
        profileError.buildProfileNotFoundMsg(profileId),
        profileError.ErrorType.ProfileNotFound,
      )
    } else if (profile.ownerWalletId !== wallet.id) {
      throw appError.buildForbidden(
        profileError.buildProfileNotOwnedMsg(profile.id),
        profileError.ErrorType.ProfileNotOwned,
      )
    }

    return await repositories.nft.updateOneById(nft.id, {
      profileId: profile.id,
    })
  }

export const listNFTSeaport = async (
  _: any,
  args: gql.MutationListNFTSeaportArgs,
  ctx: Context,
): Promise<any> => {
  const { repositories } = ctx
  const chainId = args?.input?.chainId || process.env.CHAIN_ID
  const seaportSignature = args?.input?.seaportSignature
  const seaportParams = args?.input?.seaportParams
  logger.debug('listNFTSeaport', { input: args?.input, wallet: ctx?.wallet?.id })

  return createSeaportListing(seaportSignature, seaportParams, chainId)
    .then(fp.thruIfNotEmpty((order: entity.TxOrder) => {
      return repositories.txOrder.save(order)
    }))
    .then(order => !!order.id)
    .catch(err => appError.buildInvalid(
      txActivityError.buildOpenSea(err),
      txActivityError.ErrorType.OpenSea,
    ))
}

export const listNFTLooksrare = async (
  _: any,
  args: gql.MutationListNFTLooksrareArgs,
  ctx: Context,
): Promise<any> => {
  const { repositories } = ctx
  const chainId = args?.input?.chainId || process.env.CHAIN_ID
  const looksrareOrder = args?.input?.looksrareOrder

  logger.debug('listNFTLooksrare', { input: args?.input, wallet: ctx?.wallet?.id })

  return createLooksrareListing(looksrareOrder, chainId)
    .then(fp.thruIfNotEmpty((order: entity.TxOrder) => {
      return repositories.txOrder.save(order)
    }))
    .then(order => !!order.id)
    .catch(err => appError.buildInvalid(
      txActivityError.buildLooksRare(err),
      txActivityError.ErrorType.LooksRare,
    ))
}

const uploadMetadataImagesToS3 = async (
  _: any,
  args: gql.MutationUploadMetadataImagesToS3Args,
  ctx: Context,
): Promise<gql.UploadMetadataImagesToS3Output> => {
  const { repositories, chain } = ctx
  const chainId = chain.id || process.env.CHAIN_ID
  auth.verifyAndGetNetworkChain('ethereum', chainId)
  logger.debug('uploadMetadataImagesToS3', { count: args?.count })
  try {
    const nfts = await repositories.nft.find({ where: { previewLink: null, previewLinkError: null, chainId } })
    const filteredNFTs = nfts.filter((nft) => nft.metadata.imageURL && nft.metadata.imageURL.length)
    const count = Math.min(Number(args?.count), filteredNFTs.length)
    const slidedNFTs = filteredNFTs.slice(0, count)
    await Promise.allSettled(
      slidedNFTs.map(async (nft) => {
        const previewLink = await saveNFTMetadataImageToS3(nft, repositories)
        if (previewLink) {
          await repositories.nft.updateOneById(nft.id, { previewLink })
        }
      }),
    )
    logger.debug('Preview link of metadata image for NFTs are saved', { counts: slidedNFTs.length })
    return {
      message: `Saved preview link of metadata image for ${slidedNFTs.length} NFTs`,
    }
  } catch (err) {
    console.log(err)
    Sentry.captureMessage(`Error in uploadMetadataImagesToS3: ${err}`)
    return err
  }
}

const updateENSNFTMetadata = async (
  _: any,
  args: gql.MutationUpdateEnsnftMetadataArgs,
  ctx: Context,
): Promise<gql.UploadMetadataImagesToS3Output> => {
  const { repositories, chain } = ctx
  const chainId = chain.id || process.env.CHAIN_ID
  auth.verifyAndGetNetworkChain('ethereum', chainId)
  logger.debug('updateENSNFTMetadata', { count: args?.count })
  try {
    const count = Math.min(Number(args?.count), 1000)
    const nfts = await repositories.nft.find({ where: { type: defs.NFTType.UNKNOWN, chainId } })
    const toUpdate = []
    for (let i = 0; i < nfts.length; i++) {
      if (!nfts[i].metadata.imageURL)
        toUpdate.push(nfts[i])
    }
    const slidedNFTs = toUpdate.slice(0, count)
    await Promise.allSettled(
      slidedNFTs.map(async (nft) => {
        await updateNFTMetadata(nft, repositories)
      }),
    )
    logger.debug('Update image urls of ENS NFTs', { counts: slidedNFTs.length })
    return {
      message: `Updated image urls of metadata for ${slidedNFTs.length} ENS NFTs`,
    }
  } catch (err) {
    Sentry.captureMessage(`Error in updateENSNFTMetadata: ${err}`)
    return err
  }
}

<<<<<<< HEAD
const updateNFT = async (
  _: any,
  args: gql.MutationUpdateNFTArgs,
  ctx: Context,
): Promise<gql.NFT> => {
  try {
    const { repositories } = ctx
    logger.debug('updateNFT', { input: args?.input })
    const chainId = args?.input.chainId || process.env.CHAIN_ID
    auth.verifyAndGetNetworkChain('ethereum', chainId)
    initiateWeb3(chainId)
    const nft = await repositories.nft.findOne({
      where: {
        contract: args?.input.contract,
        tokenId: ethers.BigNumber.from(args?.input.tokenId).toHexString(),
        chainId,
      },
    })
    if (nft) {
      const now = helper.toUTCDate()
      let duration
      if (nft.lastRefreshed) {
        duration = differenceInMilliseconds(now, nft.lastRefreshed)
      }
      if (!nft.lastRefreshed  ||
        (duration && duration > NFT_REFRESH_DURATION)
      ) {
        repositories.nft.updateOneById(nft.id, { lastRefreshed: now })
          .then((nft) => {
            const obj = {
              contract: {
                address: nft.contract,
              },
              id: {
                tokenId: nft.tokenId,
              },
            }
            getUserWalletFromNFT(nft.contract, nft.tokenId, chainId)
              .then((wallet) => {
                if (!wallet) {
                  logger.error('Failed to create new user and wallet for NFT ownership')
                } else {
                  updateNFTOwnershipAndMetadata(
                    obj,
                    wallet.userId,
                    wallet.id,
                    chainId,
                  ).then(async (nft) => {
                    if (nft) {
                      await seService.indexNFTs([nft])
                    }
                    logger.info(`Updated NFT ownership and metadata for contract ${nft.contract} and tokenId ${nft.tokenId}`)
                  })
                }
              })
          })
      }
      return nft
    } else {
      // This NFT is not existing in our DB, so we try to get and save
      const newNFT = await saveNewNFT(
        args?.input.contract,
        ethers.BigNumber.from(args?.input.tokenId).toHexString(),
        chainId,
      )
      if (!newNFT) {
        logger.error(`NFT is not valid for contract ${args?.input.contract} and tokenId ${ethers.BigNumber.from(args?.input.tokenId).toHexString()}`)
        return Promise.reject(appError.buildInvalid(
          nftError.buildNFTNotValid(),
          nftError.ErrorType.NFTNotValid,
        ))
      } else {
        logger.info(`New NFT is saved for contract ${args?.input.contract} and tokenId ${ethers.BigNumber.from(args?.input.tokenId).toHexString()}`)
        return newNFT
      }
    }
  } catch (err) {
    Sentry.captureMessage(`Error in updateNFT: ${err}`)
    return err
  }
}

=======
>>>>>>> 9f96ead0
export default {
  Query: {
    gkNFTs: getGkNFTs,
    nft: getContractNFT,
    nftById: getNFT,
    nfts: getNFTs,
    myNFTs: combineResolvers(auth.isAuthenticated, getMyNFTs),
    curationNFTs: getCurationNFTs,
    collectionNFTs: getCollectionNFTs,
    externalListings: getExternalListings,
    nftsForCollections: getNFTsForCollections,
  },
  Mutation: {
    refreshMyNFTs: combineResolvers(auth.isAuthenticated, refreshMyNFTs),
    updateNFTsForProfile: updateNFTsForProfile,
    updateAssociatedAddresses: updateAssociatedAddresses,
    updateAssociatedContract: updateAssociatedContract,
    refreshNft,
    refreshNFTOrder: combineResolvers(auth.isAuthenticated, refreshNFTOrder),
    updateNFTMemo: combineResolvers(auth.isAuthenticated, updateNFTMemo),
    updateNFTProfileId: combineResolvers(auth.isAuthenticated, updateNFTProfileId),
    uploadMetadataImagesToS3: combineResolvers(auth.isAuthenticated, uploadMetadataImagesToS3),
    updateENSNFTMetadata: combineResolvers(auth.isAuthenticated, updateENSNFTMetadata),
    listNFTSeaport,
    listNFTLooksrare,

  },
  NFT: {
    collection: core.resolveEntityById<gql.NFT, entity.Collection>(
      'contract',
      defs.EntityType.NFT,
      defs.EntityType.Collection,
    ),
    wallet: core.resolveEntityById<gql.NFT, entity.Wallet>(
      'walletId',
      defs.EntityType.NFT,
      defs.EntityType.Wallet,
    ),
    isOwnedByMe: core.resolveEntityOwnership<gql.NFT>(
      'userId',
      'user',
      defs.EntityType.NFT,
    ),
    preferredProfile: core.resolveEntityById<gql.NFT, entity.Profile>(
      'profileId',
      defs.EntityType.NFT,
      defs.EntityType.Profile,
    ),
  },
}<|MERGE_RESOLUTION|>--- conflicted
+++ resolved
@@ -1079,10 +1079,6 @@
       })
 
       if (nft) {
-<<<<<<< HEAD
-        const refreshedNFT = await refreshNFTMetadata(nft)
-        await seService.indexNFTs([refreshedNFT])
-=======
         const obj = {
           contract: {
             address: nft.contract,
@@ -1091,7 +1087,6 @@
             tokenId: nft.tokenId,
           },
         }
->>>>>>> 9f96ead0
 
         const wallet = await getUserWalletFromNFT(nft.contract, nft.tokenId, chainId)
         if (!wallet) {
@@ -1099,6 +1094,7 @@
           return nft
         } else {
           const refreshedNFT = await updateNFTOwnershipAndMetadata(obj, wallet.userId, wallet.id, chainId)
+          await seService.indexNFTs([refreshedNFT])
 
           await cache.set(
             cacheKey,
@@ -1415,91 +1411,6 @@
   }
 }
 
-<<<<<<< HEAD
-const updateNFT = async (
-  _: any,
-  args: gql.MutationUpdateNFTArgs,
-  ctx: Context,
-): Promise<gql.NFT> => {
-  try {
-    const { repositories } = ctx
-    logger.debug('updateNFT', { input: args?.input })
-    const chainId = args?.input.chainId || process.env.CHAIN_ID
-    auth.verifyAndGetNetworkChain('ethereum', chainId)
-    initiateWeb3(chainId)
-    const nft = await repositories.nft.findOne({
-      where: {
-        contract: args?.input.contract,
-        tokenId: ethers.BigNumber.from(args?.input.tokenId).toHexString(),
-        chainId,
-      },
-    })
-    if (nft) {
-      const now = helper.toUTCDate()
-      let duration
-      if (nft.lastRefreshed) {
-        duration = differenceInMilliseconds(now, nft.lastRefreshed)
-      }
-      if (!nft.lastRefreshed  ||
-        (duration && duration > NFT_REFRESH_DURATION)
-      ) {
-        repositories.nft.updateOneById(nft.id, { lastRefreshed: now })
-          .then((nft) => {
-            const obj = {
-              contract: {
-                address: nft.contract,
-              },
-              id: {
-                tokenId: nft.tokenId,
-              },
-            }
-            getUserWalletFromNFT(nft.contract, nft.tokenId, chainId)
-              .then((wallet) => {
-                if (!wallet) {
-                  logger.error('Failed to create new user and wallet for NFT ownership')
-                } else {
-                  updateNFTOwnershipAndMetadata(
-                    obj,
-                    wallet.userId,
-                    wallet.id,
-                    chainId,
-                  ).then(async (nft) => {
-                    if (nft) {
-                      await seService.indexNFTs([nft])
-                    }
-                    logger.info(`Updated NFT ownership and metadata for contract ${nft.contract} and tokenId ${nft.tokenId}`)
-                  })
-                }
-              })
-          })
-      }
-      return nft
-    } else {
-      // This NFT is not existing in our DB, so we try to get and save
-      const newNFT = await saveNewNFT(
-        args?.input.contract,
-        ethers.BigNumber.from(args?.input.tokenId).toHexString(),
-        chainId,
-      )
-      if (!newNFT) {
-        logger.error(`NFT is not valid for contract ${args?.input.contract} and tokenId ${ethers.BigNumber.from(args?.input.tokenId).toHexString()}`)
-        return Promise.reject(appError.buildInvalid(
-          nftError.buildNFTNotValid(),
-          nftError.ErrorType.NFTNotValid,
-        ))
-      } else {
-        logger.info(`New NFT is saved for contract ${args?.input.contract} and tokenId ${ethers.BigNumber.from(args?.input.tokenId).toHexString()}`)
-        return newNFT
-      }
-    }
-  } catch (err) {
-    Sentry.captureMessage(`Error in updateNFT: ${err}`)
-    return err
-  }
-}
-
-=======
->>>>>>> 9f96ead0
 export default {
   Query: {
     gkNFTs: getGkNFTs,
