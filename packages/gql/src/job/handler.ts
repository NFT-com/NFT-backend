import { Job } from 'bull'
import { ethers, utils } from 'ethers'

import { provider } from '@nftcom/gql/helper'
import { getPastLogs } from '@nftcom/gql/job/marketplace.job'
import { cache } from '@nftcom/gql/service/cache.service'
import { _logger, contracts, db, defs, helper } from '@nftcom/shared'
import * as Sentry from '@sentry/node'

import { core } from '../service'
import HederaConsensusService from '../service/hedera.service'

const logger = _logger.Factory(_logger.Context.Misc, _logger.Context.GraphQL)

export const repositories = db.newRepositories()

enum EventName {
  AssociateEvmUser = 'AssociateEvmUser',
  CancelledEvmAssociation = 'CancelledEvmAssociation',
  ClearAllAssociatedAddresses = 'ClearAllAssociatedAddresses',
  AssociateSelfWithUser = 'AssociateSelfWithUser',
  RemovedAssociateProfile = 'RemovedAssociateProfile',
  SetAssociatedContract = 'SetAssociatedContract',
}

type Log = {
  logs: ethers.providers.Log[]
  latestBlockNumber: number
}

const profileAuctionInterface = new utils.Interface(contracts.profileAuctionABI())
const nftResolverInterface = new utils.Interface(contracts.NftResolverABI())

export const getCachedBlock = async (chainId: number, key: string): Promise<number> => {
  const startBlock = chainId == 4 ? 10540040 :
    chainId == 5 ? 7128515 :
      chainId == 1 ? 14675454 :
        14675454

  try {
    const cachedBlock = await cache.get(key)

    // get 1000 blocks before incase of some blocks not being handled correctly
    if (cachedBlock) return Number(cachedBlock) > 1000
      ? Number(cachedBlock) - 1000 : Number(cachedBlock)
    else return startBlock
  } catch (e) {
    Sentry.captureException(e)
    Sentry.captureMessage(`Error in getCachedBlock: ${e}`)
    return startBlock
  }
}

export const chainIdToCacheKeyProfile = (chainId: number): string => {
  return `minted_profile_cached_block_${chainId}`
}

export const chainIdToCacheKeyResolverAssociate = (chainId: number): string => {
  return `resolver_associate_cached_block_${chainId}`
}

export const getResolverEvents = async (
  topics: any[],
  chainId: number,
  provider: ethers.providers.BaseProvider,
  address: string,
): Promise<Log> => {
  const latestBlock = await provider.getBlock('latest')
  try {
    const maxBlocks = process.env.MINTED_PROFILE_EVENTS_MAX_BLOCKS
    const key = chainIdToCacheKeyResolverAssociate(chainId)
    const cachedBlock = await getCachedBlock(chainId, key)
    const logs = await getPastLogs(
      provider,
      address,
      topics,
      cachedBlock,
      latestBlock.number,
      Number(maxBlocks),
    )
    return {
      logs: logs,
      latestBlockNumber: latestBlock.number,
    }
  } catch (e) {
    logger.debug(e)
    Sentry.captureException(e)
    Sentry.captureMessage(`Error in getResolverEvents: ${e}`)
    return {
      logs: [],
      latestBlockNumber: latestBlock.number,
    }
  }
}

export const getMintedProfileEvents = async (
  topics: any[],
  chainId: number,
  provider: ethers.providers.BaseProvider,
  address: string,
): Promise<Log> => {
  const latestBlock = await provider.getBlock('latest')
  try {
    const maxBlocks = process.env.MINTED_PROFILE_EVENTS_MAX_BLOCKS
    const key = chainIdToCacheKeyProfile(chainId)
    const cachedBlock = await getCachedBlock(chainId, key)
    const logs = await getPastLogs(
      provider,
      address,
      topics,
      cachedBlock,
      latestBlock.number,
      Number(maxBlocks),
    )
    return {
      logs: logs,
      latestBlockNumber: latestBlock.number,
    }
  } catch (e) {
    logger.debug(e)
    Sentry.captureException(e)
    Sentry.captureMessage(`Error in getMintedProfileEvents: ${e}`)
    return {
      logs: [],
      latestBlockNumber: latestBlock.number,
    }
  }
}

export const nftResolverParseLog = (log: any): any => {
  return nftResolverInterface.parseLog(log)
}

export const profileAuctionParseLog = (log: any): any => {
  return profileAuctionInterface.parseLog(log)
}

export const getEthereumEvents = async (job: Job): Promise<any> => {
  try {
    const { chainId } = job.data

    const topics = [
      helper.id('MintedProfile(address,string,uint256,uint256,uint256)'),
    ]

    const topics2 = [
      [
        helper.id('AssociateEvmUser(address,string,address)'),
        helper.id('CancelledEvmAssociation(address,string,address)'),
        helper.id('ClearAllAssociatedAddresses(address,string)'),
        helper.id('AssociateSelfWithUser(address,string,address)'),
        helper.id('RemovedAssociateProfile(address,string,address)'),
      ],
    ]

    const chainProvider = provider.provider(Number(chainId))
    const address = helper.checkSum(contracts.profileAuctionAddress(chainId))
    const nftResolverAddress = helper.checkSum(contracts.nftResolverAddress(chainId))

    logger.debug(`👾 getting Ethereum Events chainId=${chainId}`)

    const log = await getMintedProfileEvents(topics, Number(chainId), chainProvider, address)
    const log2 = await getResolverEvents(
      topics2,
      Number(chainId),
      chainProvider,
      nftResolverAddress,
    )

    logger.debug({ log2: log2.logs.length }, `nft resolver outgoing associate events chainId=${chainId}`)
    log2.logs.map(async (unparsedEvent) => {
      let evt
      try {
<<<<<<< HEAD
        evt = nftResolverInterface.parseLog(unparsedEvent)
        logger.info(evt.args, `Found event ${evt.name} with chainId: ${chainId}`)
=======
        evt = nftResolverParseLog(unparsedEvent)
        logger.info(`Found event ${evt.name} with chainId: ${chainId}, ${JSON.stringify(evt.args, null, 2)}`)
>>>>>>> 5691eed7

        if (evt.name === EventName.AssociateEvmUser) {
          const [owner,profileUrl,destinationAddress] = evt.args
          const event = await repositories.event.findOne({
            where: {
              chainId,
              contract: helper.checkSum(contracts.nftResolverAddress(chainId)),
              eventName: evt.name,
              txHash: unparsedEvent.transactionHash,
              ownerAddress: owner,
              blockNumber: Number(unparsedEvent.blockNumber),
              profileUrl: profileUrl,
              destinationAddress: helper.checkSum(destinationAddress),
            },
          })
          if (!event) {
            await repositories.event.save(
              {
                chainId,
                contract: helper.checkSum(contracts.nftResolverAddress(chainId)),
                eventName: evt.name,
                txHash: unparsedEvent.transactionHash,
                ownerAddress: owner,
                blockNumber: Number(unparsedEvent.blockNumber),
                profileUrl: profileUrl,
                destinationAddress: helper.checkSum(destinationAddress),
              },
            )
            logger.debug(`New NFT Resolver AssociateEvmUser event found. ${ profileUrl } (owner = ${owner}) is associating ${ destinationAddress }. chainId=${chainId}`)
          }
        } else if (evt.name == EventName.CancelledEvmAssociation) {
          const [owner,profileUrl,destinationAddress] = evt.args
          const event = await repositories.event.findOne({
            where: {
              chainId,
              contract: helper.checkSum(contracts.nftResolverAddress(chainId)),
              eventName: evt.name,
              txHash: unparsedEvent.transactionHash,
              ownerAddress: owner,
              blockNumber: Number(unparsedEvent.blockNumber),
              profileUrl: profileUrl,
              destinationAddress: helper.checkSum(destinationAddress),
            },
          })
          if (!event) {
            await repositories.event.save(
              {
                chainId,
                contract: helper.checkSum(contracts.nftResolverAddress(chainId)),
                eventName: evt.name,
                txHash: unparsedEvent.transactionHash,
                ownerAddress: owner,
                blockNumber: Number(unparsedEvent.blockNumber),
                profileUrl: profileUrl,
                destinationAddress: helper.checkSum(destinationAddress),
              },
            )
            logger.debug(`New NFT Resolver ${evt.name} event found. ${ profileUrl } (owner = ${owner}) is cancelling ${ destinationAddress }. chainId=${chainId}`)
          }
        } else if (evt.name == EventName.ClearAllAssociatedAddresses) {
          const [owner,profileUrl] = evt.args
          const event = await repositories.event.findOne({
            where: {
              chainId,
              contract: helper.checkSum(contracts.nftResolverAddress(chainId)),
              eventName: evt.name,
              txHash: unparsedEvent.transactionHash,
              ownerAddress: owner,
              blockNumber: Number(unparsedEvent.blockNumber),
              profileUrl: profileUrl,
            },
          })
          if (!event) {
            await repositories.event.save(
              {
                chainId,
                contract: helper.checkSum(contracts.nftResolverAddress(chainId)),
                eventName: evt.name,
                txHash: unparsedEvent.transactionHash,
                ownerAddress: owner,
                blockNumber: Number(unparsedEvent.blockNumber),
                profileUrl: profileUrl,
              },
            )
            logger.debug(`New NFT Resolver ${evt.name} event found. ${ profileUrl } (owner = ${owner}) cancelled all associations. chainId=${chainId}`)
          }
        } else if (evt.name === EventName.AssociateSelfWithUser ||
          evt.name === EventName.RemovedAssociateProfile) {
          const [receiver, profileUrl, profileOwner] = evt.args
          const event = await repositories.event.findOne({
            where: {
              chainId,
              contract: helper.checkSum(contracts.nftResolverAddress(chainId)),
              eventName: evt.name,
              txHash: unparsedEvent.transactionHash,
              ownerAddress: profileOwner,
              blockNumber: Number(unparsedEvent.blockNumber),
              profileUrl: profileUrl,
              destinationAddress: helper.checkSum(receiver),
            },
          })
          if (!event) {
            await repositories.event.save(
              {
                chainId,
                contract: helper.checkSum(contracts.nftResolverAddress(chainId)),
                eventName: evt.name,
                txHash: unparsedEvent.transactionHash,
                ownerAddress: profileOwner,
                blockNumber: Number(unparsedEvent.blockNumber),
                profileUrl: profileUrl,
                destinationAddress: helper.checkSum(receiver),
              },
            )
            logger.debug(`New NFT Resolver ${evt.name} event found. profileUrl = ${profileUrl} (receiver = ${receiver}) profileOwner = ${[profileOwner]}. chainId=${chainId}`)
          }
        } else if (evt.name === EventName.SetAssociatedContract) {
          const [owner, profileUrl, associatedContract] = evt.args
          const event = await repositories.event.findOne({
            where: {
              chainId,
              contract: helper.checkSum(contracts.nftResolverAddress(chainId)),
              eventName: evt.name,
              txHash: unparsedEvent.transactionHash,
              ownerAddress: owner,
              blockNumber: Number(unparsedEvent.blockNumber),
              profileUrl: profileUrl,
              destinationAddress: helper.checkSum(associatedContract),
            },
          })
          if (!event) {
            await repositories.event.save(
              {
                chainId,
                contract: helper.checkSum(contracts.nftResolverAddress(chainId)),
                eventName: evt.name,
                txHash: unparsedEvent.transactionHash,
                ownerAddress: owner,
                blockNumber: Number(unparsedEvent.blockNumber),
                profileUrl: profileUrl,
                destinationAddress: helper.checkSum(associatedContract),
              },
            )
            logger.debug(`New NFT Resolver ${evt.name} event found. profileUrl = ${profileUrl} (owner = ${owner}) associatedContract = ${associatedContract}. chainId=${chainId}`)
          }
          const profile = await repositories.profile.findOne({
            where: {
              url: profileUrl,
              chainId,
            },
          })
          if (profile) {
            await repositories.profile.updateOneById(profile.id, { associatedContract })
          }
        }
      } catch (err) {
        if (err.code != 'BUFFER_OVERRUN' && err.code != 'INVALID_ARGUMENT') { // error parsing old event on goerli, and chainId mismatch
          logger.error(err, 'error parsing resolver')
        }
      }
    })

    log.logs.map(async (unparsedEvent) => {
      try {
<<<<<<< HEAD
        const evt = profileAuctionInterface.parseLog(unparsedEvent)
        logger.info(evt.args, `Found event MintedProfile with chainId: ${chainId}`)
=======
        const evt = profileAuctionParseLog(unparsedEvent)
        logger.info(`Found event MintedProfile with chainId: ${chainId}, ${evt.args}`)
>>>>>>> 5691eed7
        const [owner,profileUrl,tokenId,,] = evt.args

        if (evt.name === 'MintedProfile') {
          const existsBool = await repositories.event.exists({
            chainId,
            contract: helper.checkSum(contracts.profileAuctionAddress(chainId)),
            eventName: evt.name,
            txHash: unparsedEvent.transactionHash,
            ownerAddress: owner,
            profileUrl: profileUrl,
          })
          if (!existsBool) {
            await repositories.event.save(
              {
                chainId,
                contract: helper.checkSum(contracts.profileAuctionAddress(chainId)),
                eventName: evt.name,
                txHash: unparsedEvent.transactionHash,
                ownerAddress: owner,
                profileUrl: profileUrl,
              },
            )
            // find and mark profile status as minted
            const profile = await repositories.profile.findOne({
              where: {
                tokenId: tokenId.toString(),
                url: profileUrl,
                chainId,
              },
            })
            if (!profile) {
              await core.createProfileFromEvent(
                chainId,
                owner,
                tokenId,
                repositories,
                profileUrl,
                true,
              )

              logger.debug(`Profile ${ profileUrl } was minted by address ${ owner }`)
              await HederaConsensusService.submitMessage(
                `Profile ${ profileUrl } was minted by address ${ owner }`,
              )
            } else {
              if (profile.status !== defs.ProfileStatus.Owned) {
                await repositories.profile.updateOneById(profile.id, {
                  status: defs.ProfileStatus.Owned,
                })
              }
            }
          }
        }
        await cache.set(chainIdToCacheKeyProfile(chainId), log.latestBlockNumber)
        logger.debug({ counts: log.logs.length }, 'saved all minted profiles and their events')
      } catch (err) {
        logger.error(err, 'error parsing minted profiles: ')
      }
    })
  } catch (err) {
    Sentry.captureMessage(`Error in getEthereumEvents Job: ${err}`)
  }
}<|MERGE_RESOLUTION|>--- conflicted
+++ resolved
@@ -171,13 +171,8 @@
     log2.logs.map(async (unparsedEvent) => {
       let evt
       try {
-<<<<<<< HEAD
-        evt = nftResolverInterface.parseLog(unparsedEvent)
+        evt = nftResolverParseLog(unparsedEvent)
         logger.info(evt.args, `Found event ${evt.name} with chainId: ${chainId}`)
-=======
-        evt = nftResolverParseLog(unparsedEvent)
-        logger.info(`Found event ${evt.name} with chainId: ${chainId}, ${JSON.stringify(evt.args, null, 2)}`)
->>>>>>> 5691eed7
 
         if (evt.name === EventName.AssociateEvmUser) {
           const [owner,profileUrl,destinationAddress] = evt.args
@@ -342,13 +337,8 @@
 
     log.logs.map(async (unparsedEvent) => {
       try {
-<<<<<<< HEAD
-        const evt = profileAuctionInterface.parseLog(unparsedEvent)
+        const evt = profileAuctionParseLog(unparsedEvent)
         logger.info(evt.args, `Found event MintedProfile with chainId: ${chainId}`)
-=======
-        const evt = profileAuctionParseLog(unparsedEvent)
-        logger.info(`Found event MintedProfile with chainId: ${chainId}, ${evt.args}`)
->>>>>>> 5691eed7
         const [owner,profileUrl,tokenId,,] = evt.args
 
         if (evt.name === 'MintedProfile') {
