--- conflicted
+++ resolved
@@ -3,11 +3,8 @@
 
 import { Context, gql } from '@nftcom/gql/defs'
 import { auth } from '@nftcom/gql/helper'
-<<<<<<< HEAD
 import { cache } from '@nftcom/gql/service/cache.service'
-=======
 import { getCollectionNameFromContract } from '@nftcom/gql/service/nft.service'
->>>>>>> c2c8001d
 import {
   retrieveCollectionOpensea,
   retrieveCollectionStatsOpensea,
