import { Job } from 'bull'
import { getAddressesBalances } from 'eth-balance-checker/lib/ethers'
import { Contract, ethers, Wallet } from 'ethers'

import { _logger, contracts, db, defs, entity, fp, provider } from '@nftcom/shared'

import HederaConsensusService from '../service/hedera.service'

const logger = _logger.Factory(_logger.Context.Misc, _logger.Context.GraphQL)

const repositories = db.newRepositories()

// TODO: migrate to Typechain
const getContract = (chainId: number): Contract => {
  const signer = Wallet.fromMnemonic(contracts.getProfileAuctionMnemonic(chainId))
    .connect(provider.provider(Number(chainId)))

  return new ethers.Contract(
    contracts.profileAuctionAddress(chainId),
    contracts.profileAuctionABI(),
    signer,
  )
}

const onlyUnique = (value, index, self: any[]): boolean => {
  return self.indexOf(value) === index
}

// includes bids for profiles and genesis keys
const filterLiveBids = (bids: entity.Bid[]): Promise<entity.Bid[]> => {
  return Promise.all([
    bids,
    repositories.profile.find({ where: { status: defs.ProfileStatus.Available } })
      .then(profiles => profiles.map((profile: entity.Profile) => profile.id)
        .reduce(function(map, item) {
          map[item] = true
          return map
        }, {})), // returns mapping for constant lookup
  ]).then(([bids, availableProfilesIds]: [entity.Bid[], string[]]) => {
    return bids.filter(  // second promise filters all remaining valid bids
      (bid: entity.Bid) =>
        (bid.nftType == defs.NFTType.Profile && availableProfilesIds[bid.profileId]) ||
        bid.nftType == defs.NFTType.GenesisKey,
    ) // filter only non-executed bids for available handles and genesis keys
  })
}

// size of each array for balances for NFT and WETH
// 450 is chosen as 450 x 2 (balance query for NFT and WETH) = 900
// 900 balanceOf queries maxes sits comfortably below the 1000 maximum size limit on Ethereum
// the size limit is mostly due to gas limits per ethereum call.
// 
// Even though balanceOf is a view function, it has to conform to size limits on calls via the
// ethereum nodes
const perChunk = 450

const getAddressBalanceMapping = (bids: entity.Bid[], walletIdAddressMapping: any, chainId: number):
[entity.Bid[], entity.Bid[], any, any] => {
  const splitAddressArrays: any = Object.values(walletIdAddressMapping)
    .reduce((resultArray, item, index) => {
      const chunkIndex = Math.floor(index/perChunk)
  
      if (!resultArray[chunkIndex]) {
        resultArray[chunkIndex] = [] // start a new chunk
      }
  
      resultArray[chunkIndex].push(item)
  
      return resultArray
    }, [])

  const profileBids = bids.filter((bid: entity.Bid) => bid.nftType == defs.NFTType.Profile)
  const genesisKeyBids = bids.filter((bid: entity.Bid) => bid.nftType == defs.NFTType.GenesisKey)
  const addressBalanceMapping = splitAddressArrays.map(
    splitArray => getAddressesBalances( // returns balances in object, need Object.assign to combine into one single object
      provider.provider(Number(chainId)),
      splitArray,
      [contracts.nftTokenAddress(chainId), contracts.wethAddress(chainId)],
      contracts.multiBalance(chainId),
    ),
  )

  return [profileBids, genesisKeyBids, walletIdAddressMapping, addressBalanceMapping]
}

// validates live balances for all the filtered bids
const validateLiveBalances = (bids: entity.Bid[], chainId: number): Promise<boolean> => {
  try {
    return Promise.all([
      bids,
      bids
        .map(bid => bid.walletId)
        .filter(onlyUnique).map((walletId: string) => { return { id: walletId }}),
    ]).then(
      ([bids, uniqueWalletIds]:
      [entity.Bid[], Array<{ id: string }>]) => {
        return Promise.all([
          bids,
          repositories.wallet.find({ where: uniqueWalletIds }).then((wallets: entity.Wallet[]) =>  {
            // create mapping of walletId => address
            return wallets.reduce((map, walletEntity) =>
              (map[walletEntity.id] = walletEntity.address, map), {})
          }),
        ])
      }).then(
      ([
        bids,
        walletIdAddressMapping,
      ]: [entity.Bid[], any]) => getAddressBalanceMapping(bids, walletIdAddressMapping, chainId))
      .then(
        ([
          profileBids,
          genesisKeyBids,
          walletIdAddressMapping,
          addressBalanceMapping,
        ]: [entity.Bid[], entity.Bid[], any, any]) => {
          return Promise.all([
            profileBids.map((bid: entity.Bid) => {
              const balanceObj =  addressBalanceMapping[0][walletIdAddressMapping[bid.walletId]]
              const nftBalance = Number(balanceObj[contracts.nftTokenAddress(chainId)]) ?? 0
                
              if (nftBalance < Number(bid.price)) {
                logger.debug('softDeleteProfileBid', { type: bid.nftType, bidAmount: Number(bid.price), nftBalance })
                repositories.bid.deleteById(bid.id)
              }
            }),
            genesisKeyBids.map((bid: entity.Bid) => {
              const balanceObj =  addressBalanceMapping[0][walletIdAddressMapping[bid.walletId]]
              const wethBalance = Number(balanceObj[contracts.wethAddress(chainId)]) ?? 0
                
              if (wethBalance < Number(bid.price)) {
                logger.debug('softDeleteGenesisBid', { type: bid.nftType, bidAmount: Number(bid.price), wethBalance })
                repositories.bid.deleteById(bid.id)
              }
            }),
          ])
        },
      ).then(() => true)
  } catch (err) {
    console.log('error while validateLiveBalances: ', err)
  }
}

export const getEthereumEvents = (job: Job): Promise<any> => {
  try {
    const { chainId } = job.data
    const contract = getContract(chainId)

    // go through all bids and determine which ones are valid
    // valid bids:
    //  * have enough NFT tokens under address if for profile
    //  * have enough WETH tokens under address for genesis key
    //  * are bids for an available profile (search profiles for urls for status)

    const filter = { address: contract.address }

    return repositories.bid.find({
      where: [{
        nftType: defs.NFTType.GenesisKey,
        status: defs.BidStatus.Submitted,
      },
      {
        nftType: defs.NFTType.Profile,
        status: defs.BidStatus.Submitted,
      }],
    }).then((bids: entity.Bid[]) => Promise.all([
      filterLiveBids(bids),
      contract.queryFilter(filter),
    ])).then(([filteredBids, events]: [entity.Bid[], any[]]) => {
      logger.debug('filterLiveBids', { filteredBids })

      return Promise.all([
        validateLiveBalances(filteredBids, chainId),
        events.map((evt) => {
        // console.log(`Found event ${evt.event} with chainId: ${chainId}`)
          const [owner,, profileUrl,,] = evt.args

          switch (evt.event) {
          case 'NewClaimableProfile':
            return repositories.event.exists({
              chainId,
              txHash: evt.transactionHash,
            }).then(existsBool => {
              if (!existsBool) {
                console.log('no event profile: ', profileUrl)
                // find and mark profile status as minted
<<<<<<< HEAD
                return repositories.profile.findByURL(profileUrl)
                  .then(fp.thruIfNotEmpty(async (profile) => {
                    profile.status = defs.ProfileStatus.Owned
                    repositories.profile.save(profile)

                    Promise.all([
                      HederaConsensusService.submitMessage(`Profile ${ profileUrl } was minted by address ${ owner }`),
                    ])
=======
                return Promise.all([
                  repositories.profile.findByURL(profileUrl)
                    .then(fp.thruIfNotEmpty((profile) => {
                      profile.status = defs.ProfileStatus.Owned
                      repositories.profile.save(profile)
>>>>>>> e44a9795
      
                      return repositories.event.save(
                        {
                          chainId,
                          contract: contract.address,
                          eventName: evt.event,
                          txHash: evt.transactionHash,
                          ownerAddress: owner,
                          profileUrl: profileUrl,
                        },
                      )
                    },
                    )),
                  HederaConsensusService.submitMessage(
                    `Profile ${ profileUrl } was minted by address ${ owner }`,
                  ),
                ])
              }
            })
          default:
            return
          }
        }),
      ])
    })
  } catch (err) {
    console.log('error: ', err)
  }
}<|MERGE_RESOLUTION|>--- conflicted
+++ resolved
@@ -184,22 +184,11 @@
               if (!existsBool) {
                 console.log('no event profile: ', profileUrl)
                 // find and mark profile status as minted
-<<<<<<< HEAD
-                return repositories.profile.findByURL(profileUrl)
-                  .then(fp.thruIfNotEmpty(async (profile) => {
-                    profile.status = defs.ProfileStatus.Owned
-                    repositories.profile.save(profile)
-
-                    Promise.all([
-                      HederaConsensusService.submitMessage(`Profile ${ profileUrl } was minted by address ${ owner }`),
-                    ])
-=======
                 return Promise.all([
                   repositories.profile.findByURL(profileUrl)
                     .then(fp.thruIfNotEmpty((profile) => {
                       profile.status = defs.ProfileStatus.Owned
                       repositories.profile.save(profile)
->>>>>>> e44a9795
       
                       return repositories.event.save(
                         {
