import cryptoRandomString from 'crypto-random-string'
import { addDays } from 'date-fns'
import { BigNumber, ethers, utils } from 'ethers'
import { combineResolvers } from 'graphql-resolvers'
import { GraphQLUpload } from 'graphql-upload'
import { FileUpload } from 'graphql-upload'
import Joi from 'joi'
import stream from 'stream'
import Typesense from 'typesense'

import { S3Client } from '@aws-sdk/client-s3'
import { Upload } from '@aws-sdk/lib-storage'
import { assetBucket } from '@nftcom/gql/config'
import { Context, gql } from '@nftcom/gql/defs'
import { appError, mintError, profileError } from '@nftcom/gql/error'
import { auth, joi, pagination } from '@nftcom/gql/helper'
import { safeInput } from '@nftcom/gql/helper/pagination'
import { saveProfileScore } from '@nftcom/gql/resolver/nft.resolver'
import { core } from '@nftcom/gql/service'
import { cache, CacheKeys } from '@nftcom/gql/service/cache.service'
import {
  DEFAULT_NFT_IMAGE,
  generateCompositeImage,
  getAWSConfig,
  s3ToCdn,
} from '@nftcom/gql/service/core.service'
import {
  changeNFTsVisibility, getCollectionInfo,
  getOwnersOfGenesisKeys,
  updateNFTsOrder,
} from '@nftcom/gql/service/nft.service'
import { _logger, contracts, defs, entity, fp, helper, provider, typechain } from '@nftcom/shared'
import * as Sentry from '@sentry/node'

import { blacklistBool } from '../service/core.service'

const logger = _logger.Factory(_logger.Context.Profile, _logger.Context.GraphQL)
const TYPESENSE_HOST = process.env.TYPESENSE_HOST
const TYPESENSE_API_KEY = process.env.TYPESENSE_API_KEY

const MAX_SAVE_COUNTS = 500

type S3UploadStream = {
  writeStream: stream.PassThrough
  upload: Upload
};

type LeaderboardInfo = {
  gkCount: number
  collectionCount: number
  edgeCount: number
}

const client = new Typesense.Client({
  'nodes': [{
    'host': TYPESENSE_HOST,
    'port': 443,
    'protocol': 'https',
  }],
  'apiKey': TYPESENSE_API_KEY,
  'connectionTimeoutSeconds': 10,
})

const toProfilesOutput = (profiles: entity.Profile[]): gql.ProfilesOutput => {
  return {
    items: profiles,
    pageInfo: null,
    totalItems: profiles.length,
  }
}

// TODO implement pagination
const getProfilesFollowedByMe = (
  _: any,
  args: gql.QueryProfilesFollowedByMeArgs,
  ctx: Context,
): Promise<gql.ProfilesOutput> => {
  const { user } = ctx
  logger.debug('getProfilesFollowedByMe', { loggedInUserId: user.id, input: args?.input })
  const { statuses } = helper.safeObject(args?.input)
  return core.thatEntitiesOfEdgesBy<entity.Profile>(ctx, {
    collectionId: user.id,
    thatEntityType: defs.EntityType.Profile,
    edgeType: defs.EdgeType.Follows,
  })
    .then(fp.filterIfNotEmpty(statuses)((p) => statuses.includes(p.status)))
    .then(toProfilesOutput)
}

// TODO implement pagination
const getMyProfiles = (
  _: any,
  args: gql.QueryMyProfilesArgs,
  ctx: Context,
): Promise<gql.ProfilesOutput> => {
  const { user } = ctx
  logger.debug('getMyProfiles', { loggedInUserId: user.id, input: args?.input })
  const { statuses } = helper.safeObject(args?.input)
  const filter: Partial<entity.Profile> = helper.removeEmpty({
    status: helper.safeIn(statuses),
    ownerUserId: user.id,
  })
  return core.entitiesBy(ctx.repositories.profile, filter)
    .then(toProfilesOutput)
}

const buildProfileInputSchema = (profileIdKey = 'id'): Joi.ObjectSchema =>
  Joi.object().keys({
    [profileIdKey]: Joi.string().required(),
  })

// TODO implement pagination
const getProfileFollowers = (
  _: any,
  args: gql.QueryProfileFollowersArgs,
  ctx: Context,
): Promise<gql.FollowersOutput> => {
  const { user } = ctx
  logger.debug('getProfileFollowers', { loggedInUserId: user?.id, input: args.input })

  joi.validateSchema(buildProfileInputSchema('profileId'), args.input)

  return core.thisEntitiesOfEdgesBy<entity.Wallet>(ctx, {
    thatEntityId: args.input.profileId,
    thatEntityType: defs.EntityType.Profile,
    edgeType: defs.EdgeType.Follows,
  })
    .then((wallets) => ({
      items: wallets,
      pageInfo: null,
      totalItems: wallets.length,
    }))
}

const createFollowEdge = (ctx: Context) => {
  return (profile: entity.Profile): Promise<entity.Edge | boolean> => {
    const { user, wallet, repositories } = ctx
    return repositories.edge.exists({
      collectionId: user.id,
      edgeType: defs.EdgeType.Follows,
      thatEntityId: profile.id,
      thatEntityType: defs.EntityType.Profile,
      deletedAt: null,
    })
      .then(fp.thruIfFalse(() => core.createEdge(ctx,  {
        collectionId: user.id,
        thisEntityId: wallet.id,
        thisEntityType: defs.EntityType.Wallet,
        edgeType: defs.EdgeType.Follows,
        thatEntityId: profile.id,
        thatEntityType: defs.EntityType.Profile,
      })))
  }
}

const followProfile = (
  _: any,
  args: gql.MutationFollowProfileArgs,
  ctx: Context,
): Promise<gql.Profile> => {
  const { user, wallet } = ctx
  logger.debug('followProfile', { loggedInUserId: user.id, input: args, wallet })

  const schema = Joi.object().keys({ url: Joi.string() })
  joi.validateSchema(schema, args)

  const { url } = args
  return core.createProfile(ctx, { url, chainId: wallet.chainId })
    .then(fp.tapWait(createFollowEdge(ctx)))
}

const getProfile = (
  lookupVal: string,
  fbFn: (k: string) => Promise<entity.Profile>,
): Promise<entity.Profile | never> => {
  return fbFn(lookupVal)
    .then(fp.rejectIfEmpty(appError.buildNotFound(
      profileError.buildProfileNotFoundMsg(lookupVal),
      profileError.ErrorType.ProfileNotFound,
    )))
}

const unfollowProfile = (
  _: any,
  args: gql.MutationUnfollowProfileArgs,
  ctx: Context,
): Promise<gql.Profile> => {
  const { user, wallet, repositories } = ctx
  logger.debug('followProfile', { loggedInUserId: user.id, input: args, wallet })

  joi.validateSchema(buildProfileInputSchema(), args)

  return getProfile(args.id, repositories.profile.findById)
    .then(fp.tapWait((profile) => {
      return repositories.edge.delete({
        collectionId: user.id,
        edgeType: defs.EdgeType.Follows,
        thatEntityId: profile.id,
        thatEntityType: defs.EntityType.Profile,
        deletedAt: null,
      })
    }))
}

const getProfileByURLPassive = (
  _: any,
  args: gql.QueryProfileArgs,
  ctx: Context,
): Promise<gql.Profile> => {
  const { user } = ctx
  logger.debug('getProfileByURLPassive', { loggedInUserId: user?.id, input: args })
  const schema = Joi.object().keys({
    url: Joi.string().required(),
    chainId: Joi.string().optional(),
  })
  joi.validateSchema(schema, args)
  const chainId = args?.chainId || process.env.CHAIN_ID
  auth.verifyAndGetNetworkChain('ethereum', chainId)

  return ctx.repositories.profile.findOne({
    where: {
      url: args.url,
      chainId,
    },
  })
    .then(fp.rejectIfEmpty(appError.buildExists(
      profileError.buildProfileNotFoundMsg(args.url),
      profileError.ErrorType.ProfileNotFound,
    )))
}

type FnProfileToProfile = (profile: entity.Profile) => Promise<entity.Profile>

/**
 * Takes a profile, checks the on-chain owner, and updates the entity if it is not the same.
 * When updating, we also clear all customization options.
 */
const maybeUpdateProfileOwnership = (
  ctx: Context,
  nftProfileContract: typechain.NftProfile,
  chainId: string,
): FnProfileToProfile => {
  return (profile: entity.Profile): Promise<entity.Profile> => {
    return Promise.all([
      nftProfileContract.ownerOf(profile.tokenId),
      ctx.repositories.wallet.findById(profile.ownerWalletId),
    ])
      .then(([trueOwner, wallet]: [string, entity.Wallet]) => {
        const chain = auth.verifyAndGetNetworkChain('ethereum', chainId)
        if (ethers.utils.getAddress(trueOwner) !== ethers.utils.getAddress(wallet.address)) {
          return ctx.repositories.wallet.findByChainAddress(chainId, trueOwner)
            .then(fp.thruIfEmpty(() =>
              ctx.repositories.user.save({
                email: null,
                username: `ethereum-${ethers.utils.getAddress(trueOwner)}`,
                referredBy: null,
                avatarURL: null,
                confirmEmailToken: cryptoRandomString({ length: 6, type: 'numeric' }),
                confirmEmailTokenExpiresAt: addDays(helper.toUTCDate(), 1),
                referralId: cryptoRandomString({ length: 10, type: 'url-safe' }),
              })
                .then((user: entity.User) =>
                  ctx.repositories.wallet.save({
                    userId: user.id,
                    network: 'ethereum',
                    chainId,
                    chainName: chain.name,
                    address: trueOwner,
                  }),
                ),
            ))
            .then((wallet: entity.Wallet) => {
              return Promise.all([
                ctx.repositories.user.findById(wallet.userId),
                Promise.resolve(wallet),
              ])
            })
            .then(([user, wallet]) => ctx.repositories.profile.save({
              id: profile.id,
              url: profile.url,
              ownerUserId: user.id,
              ownerWalletId: wallet.id,
              tokenId: profile.tokenId,
              status: profile.status,
              chainId: wallet.chainId || process.env.CHAIN_ID,
              bannerURL: null,
              photoURL: null,
              description: null,
              nftsLastUpdated: null,
              displayType: defs.ProfileDisplayType.NFT,
              layoutType: defs.ProfileLayoutType.Default,
            }))
            .then(fp.tap(() => ctx.repositories.edge.hardDelete({
              edgeType: defs.EdgeType.Displays,
              thisEntityType: defs.EntityType.Profile,
              thatEntityType: defs.EntityType.NFT,
              thisEntityId: profile.id,
            })))
        } else {
          return profile
        }
      })
  }
}

const getProfileByURL = (
  _: any,
  args: gql.QueryProfileArgs,
  ctx: Context,
): Promise<gql.Profile> => {
  const { user } = ctx
  logger.debug('getProfileByURL', { loggedInUserId: user?.id, input: args })
  const schema = Joi.object().keys({
    url: Joi.string().required(),
    chainId: Joi.string().optional(),
  })
  joi.validateSchema(schema, args)

  const chainId = args?.chainId || process.env.CHAIN_ID
  const chain = auth.verifyAndGetNetworkChain('ethereum', chainId)
  const nftProfileContract = typechain.NftProfile__factory.connect(
    contracts.nftProfileAddress(chain.id),
    provider.provider(Number(chain.id)),
  )

  return ctx.repositories.profile.findOne({
    where: {
      url: args.url,
      chainId: chainId,
    },
  })
    .then(fp.thruIfNotEmpty(maybeUpdateProfileOwnership(ctx, nftProfileContract, chain.id)))
    .then(fp.thruIfEmpty(() => nftProfileContract.getTokenId(args.url)
      .then(fp.rejectIfEmpty(appError.buildExists(
        profileError.buildProfileNotFoundMsg(args.url),
        profileError.ErrorType.ProfileNotFound,
      )))
      .then((tokenId: BigNumber) => {
        return nftProfileContract.ownerOf(tokenId)
          .then((owner: string) => [tokenId, owner])
      })
      .then(([tokenId, owner]: [BigNumber, string]) => {
        return core.createProfileFromEvent(
          chain.id,
          owner,
          tokenId,
          ctx.repositories,
          args.url,
        )
      })))
}

const getWinningBid = (
  parent: gql.Profile,
  _: unknown,
  ctx: Context,
): Promise<gql.Bid> => {
  const { user, repositories } = ctx
  logger.debug('getWinningBid', { loggedInUserId: user?.id })
  return repositories.bid.findTopBidByProfile(parent.id)
}

const updateProfile = (
  _: any,
  args: gql.MutationUpdateProfileArgs,
  ctx: Context,
): Promise<gql.Profile> => {
  const { user, repositories, wallet } = ctx
  logger.debug('updateProfile', { loggedInUserId: user.id, input: args.input })

  const schema = Joi.object().keys({
    id: Joi.string().required(),
    bannerURL: Joi.string().uri().allow(null),
    description: Joi.string().allow(null),
    photoURL: Joi.string().uri().allow(null),
    showNFTIds: Joi.array().items(Joi.string()).allow(null),
    hideNFTIds: Joi.array().items(Joi.string()).allow(null),
    showAllNFTs: Joi.boolean().allow(null),
    hideAllNFTs: Joi.boolean().allow(null),
    gkIconVisible: Joi.boolean().allow(null),
    nftsDescriptionsVisible: Joi.boolean().allow(null),
    deployedContractsVisible: Joi.boolean().allow(null),
    displayType: Joi.string()
      .valid(defs.ProfileDisplayType.NFT, defs.ProfileDisplayType.Collection)
      .allow(null),
    layoutType: Joi.string()
      .valid(
        defs.ProfileLayoutType.Default,
        defs.ProfileLayoutType.Mosaic,
        defs.ProfileLayoutType.Featured,
        defs.ProfileLayoutType.Spotlight,
      )
      .allow(null),
  })
  joi.validateSchema(schema, args.input)

  const notOwner = (p: entity.Profile): boolean => p.ownerUserId !== user.id
  const { id } = args.input

  return getProfile(id, repositories.profile.findById)
    .then(fp.rejectIf(notOwner)(appError.buildForbidden(
      profileError.buildProfileNotOwnedMsg(id),
      profileError.ErrorType.ProfileNotOwned,
    )))
    .then((p: entity.Profile) => {
      p.bannerURL = args.input.bannerURL ?? p.bannerURL
      p.description = args.input.description ?? p.description
      p.photoURL = args.input.photoURL ?? p.photoURL
      p.displayType = args.input.displayType ?? p.displayType
      p.layoutType = args.input.layoutType ?? p.layoutType
      p.gkIconVisible = args.input.gkIconVisible ?? p.gkIconVisible
      p.nftsDescriptionsVisible = args.input.nftsDescriptionsVisible ?? p.nftsDescriptionsVisible
      p.deployedContractsVisible = args.input.deployedContractsVisible ?? p.deployedContractsVisible
      return changeNFTsVisibility(
        repositories,
        wallet.id,
        p.id, // profileId
        args.input.showAllNFTs,
        args.input.hideAllNFTs,
        args.input.showNFTIds,
        args.input.hideNFTIds,
        p.chainId,
      ).then(() => {
        return repositories.profile.save(p)
      })
    })
}

const getFollowersCount = (
  parent: gql.Profile,
  _: unknown,
  ctx: Context,
): Promise<number> => {
  return core.countEdges(ctx, {
    thatEntityId: parent.id,
    edgeType: defs.EdgeType.Follows,
  })
}

const getBlockedProfileURI = (
  _: unknown,
  args: gql.QueryBlockedProfileUriArgs,
): Promise<boolean> => {
  logger.debug('getBlockedProfileURI', args.url)
  return Promise.resolve(blacklistBool(args.url.toLowerCase(), args.blockReserved))
}

const getInsiderReservedProfileURIs = (
  _: any,
  args: gql.QueryInsiderReservedProfilesArgs,
  ctx: Context,
): Promise<string[]> => {
  const { wallet } = ctx

  logger.debug('getInsiderReservedProfileURIs', wallet.address, ctx.user)
  const reserved = core.reservedProfiles?.[wallet.address]
  return Promise.resolve(reserved ?? [])
}

// TODO: make sure this is running on cron job -> that pull events from:
// TODO: emit MintedProfile(_owner, _profileURI, _nftTokens, claimableBlock[hash]);
const profileClaimed = (
  _: any,
  args: gql.MutationProfileClaimedArgs,
  ctx: Context,
): Promise<gql.Profile> => {
  const { repositories } = ctx
  const { profileId, walletId, txHash } = args.input
  logger.debug('profileClaimed', { profileId, walletId, txHash })

  const profileAuction = new utils.Interface(contracts.profileAuctionABI())

  return repositories.wallet.findById(walletId)
    .then((wallet: entity.Wallet) => Promise.all([
      Promise.resolve(wallet),
      repositories.profile.findById(profileId),
      provider.provider(Number(wallet.chainId)).getTransactionReceipt(txHash),
    ]))
    .then(([wallet, profile, txReceipt]) => {
      if (
        txReceipt.from !== wallet.address ||
        txReceipt.to !== contracts.profileAuctionAddress(wallet.chainId) ||
        !txReceipt.logs.some((log) => {
          try {
            const parsed = profileAuction.parseLog(log)
            return parsed?.topic === contracts.MintedProfileTopic && (parsed?.args['_val'] ?? '') === profile.url
          } catch (error) {
            // event doesn't match our definition of ProfileAuction Contract
            return false
          }
        })
      ) {
        return appError.buildInvalid(
          mintError.buildInvalidProfileClaimTransaction(),
          mintError.ErrorType.ProfileClaimTransaction,
        )
      }
      return profile
    })
    .then(fp.rejectIf((profile: entity.Profile) => profile.ownerWalletId !== walletId)(
      appError.buildInvalid(
        profileError.buildProfileNotOwnedMsg(profileId),
        profileError.ErrorType.ProfileNotOwned,
      ),
    ))
    .then((profile: entity.Profile) => {
      profile.status = defs.ProfileStatus.Owned
      profile.chainId = ctx.chain.id || process.env.CHAIN_ID

      const saveProfile = repositories.profile.save(profile)

      // push newly minted profile to the search engine (typesense)
      const indexProfile = []
      indexProfile.push({
        id: profile.id,
        profile: profile.url,
      })

      client.collections('profiles').documents().import(indexProfile,{ action : 'create' })
        .then(() => logger.debug('profile added to typesense index'))
        .catch((err) => logger.error('error: could not save profile in typesense: ' + err))

      return saveProfile
    })
}

const checkFileSize = async (
  createReadStream: FileUpload['createReadStream'],
  maxSize: number,
): Promise<number> =>
  new Promise((resolves, rejects) => {
    let filesize = 0
    createReadStream().on('data', (chunk: Buffer) => {
      filesize += chunk.length
      if (filesize > maxSize) {
        rejects(filesize)
      }
    })
    createReadStream().on('end', () =>
      resolves(filesize),
    )
    createReadStream().on('error', rejects)
  })

const extensionFromFilename = (filename: string): string | undefined => {
  const strArray = filename.split('.')
  // if filename has no extension
  if (strArray.length < 2) return undefined
  // else return extension
  return strArray.pop()
}

const createUploadStream = (
  s3: S3Client,
  key: string,
  bucket: string,
): S3UploadStream => {
  const ext = extensionFromFilename(key as string)
  let contentType
  switch(ext.toLowerCase()) {
  case 'jpg':
    contentType = 'image/jpeg'
    break
  case 'jpeg':
    contentType = 'image/jpeg'
    break
  case 'png':
    contentType = 'image/png'
    break
  case 'svg':
    contentType = 'image/svg+xml'
    break
  case 'gif':
    contentType = 'image/gif'
    break
  case 'webp':
    contentType = 'image/webp'
    break
  case 'avif':
    contentType = 'image/avif'
    break
  case 'bmp':
    contentType = 'image/bmp'
    break
  case 'tiff':
    contentType = 'image/tiff'
    break
  }
  const pass = new stream.PassThrough()

  const s3Upload = new Upload({
    client: s3,
    params: {
      Bucket: bucket,
      Key: key,
      Body: pass,
      ContentType: contentType,
    },
  })
  s3Upload.done()
  return {
    writeStream: pass,
    upload: s3Upload,
  }
}

const uploadStreamToS3 = async (
  filename: string,
  s3: S3Client,
  stream: FileUpload['createReadStream'],
): Promise<string> => {
  try {
    const bannerKey = 'profiles/' + Date.now().toString() + '-' + filename
    const bannerUploadStream = createUploadStream(s3, bannerKey, assetBucket.name)
    stream.pipe(bannerUploadStream.writeStream)
    bannerUploadStream.upload
    return s3ToCdn(`https://${assetBucket.name}.s3.amazonaws.com/${bannerKey}`)
  } catch (e) {
    Sentry.captureException(e)
    Sentry.captureMessage(`Error in uploadStreamToS3: ${e}`)
    throw e
  }
}

const uploadProfileImages = async (
  _: any,
  args: gql.MutationUploadProfileImagesArgs,
  ctx: Context,
): Promise<gql.Profile> => {
  const { repositories } = ctx
  const { banner, avatar, profileId, description, compositeProfileURL } = args.input
  let profile = await repositories.profile.findById(profileId)
  if (!profile) {
    return Promise.reject(appError.buildNotFound(
      profileError.buildProfileNotFoundMsg(profileId),
      profileError.ErrorType.ProfileNotFound,
    ))
  }
  let bannerResponse, avatarResponse
  let bannerStream: FileUpload['createReadStream']
  let avatarStream: FileUpload['createReadStream']
  if (banner) {
    bannerResponse = await banner
    bannerStream = bannerResponse.createReadStream()
  }
  if (avatar) {
    avatarResponse = await avatar
    avatarStream = avatarResponse.createReadStream()
  }

  // 1. check banner size...
  if (bannerStream) {
    try {
      const bannerMaxSize = 5000000
      await checkFileSize(bannerStream, bannerMaxSize)
    }
    catch (e) {
      Sentry.captureException(e)
      Sentry.captureMessage(`Error in uploadProfileImages: ${e}`)
      if (typeof e === 'number') {
        return Promise.reject(appError.buildInvalid(
          profileError.buildProfileBannerFileSize(),
          profileError.ErrorType.ProfileBannerFileSize,
        ))
      }
    }
  }

  // 2. check avatar file size...
  if (avatarStream) {
    try {
      const avatarMaxSize = 2000000
      await checkFileSize(avatarStream, avatarMaxSize)
    }
    catch (e) {
      Sentry.captureException(e)
      Sentry.captureMessage(`Error in uploadProfileImages: ${e}`)
      if (typeof e === 'number') {
        return Promise.reject(appError.buildInvalid(
          profileError.buildProfileAvatarFileSize(),
          profileError.ErrorType.ProfileAvatarFileSize,
        ))
      }
    }
  }

  // 3. upload streams to AWS S3
  const s3config = await getAWSConfig()

  if (bannerResponse && bannerStream) {
    const ext = extensionFromFilename(bannerResponse.filename as string)
    const fileName = ext ? profile.url + '-banner' + '.' + ext : profile.url + '-banner'
    const bannerUrl = await uploadStreamToS3(fileName, s3config, bannerStream)
    if (bannerUrl) {
      await repositories.profile.updateOneById(profileId, {
        bannerURL: bannerUrl,
      })
    }
  }

  if (avatarResponse && avatarStream) {
    const ext = extensionFromFilename(avatarResponse.filename as string)
    const fileName = ext ? profile.url + '.' + ext : profile.url
    const avatarUrl = await uploadStreamToS3(fileName, s3config, avatarStream)
    if (avatarUrl) {
      // if user does not want to composite image with profile url, we just save image to photoURL
      if (!compositeProfileURL) {
        await repositories.profile.updateOneById(profileId, {
          photoURL: avatarUrl,
        })
      }
      // else, we will create composite image
      else {
        const compositeUrl = await generateCompositeImage(profile.url, avatarUrl)
        if (compositeUrl) {
          await repositories.profile.updateOneById(profileId, {
            photoURL: compositeUrl,
          })
        }
      }
    }
  }

  if (description) {
    await repositories.profile.updateOneById(profileId, { description: description })
  }

  profile = await repositories.profile.findById(profileId)
  return profile
}

const createCompositeImage = async (
  _: any,
  args: gql.MutationCreateCompositeImageArgs,
  ctx: Context,
): Promise<gql.Profile> => {
  const { repositories } = ctx
  const { profileId } = args.input
  let profile = await repositories.profile.findById(profileId)
  if (!profile) {
    return Promise.reject(appError.buildNotFound(
      profileError.buildProfileNotFoundMsg(profileId),
      profileError.ErrorType.ProfileNotFound,
    ))
  }

  const imageURL = await generateCompositeImage(profile.url, DEFAULT_NFT_IMAGE)
  profile = await repositories.profile.updateOneById(profileId, {
    photoURL: imageURL,
  })
  return profile
}

const getLatestProfiles = async (
  _: any,
  args: gql.QueryLatestProfilesArgs,
  ctx: Context,
): Promise<gql.ProfilesOutput> => {
  const { repositories } = ctx
  logger.debug('getLatestProfiles', { input: args?.input })
  const chainId = args?.input.chainId || process.env.CHAIN_ID
  auth.verifyAndGetNetworkChain('ethereum', chainId)

  const pageInput = args?.input.pageInput
  const inputFilters = {
    pageInput: args?.input?.pageInput,
    chainId: chainId,
  }
  const filters = [helper.inputT2SafeK(inputFilters)]
  if (args?.input.sortBy === gql.ProfileSortType.RecentUpdated) {
    return core.paginatedEntitiesBy(
      repositories.profile,
      pageInput,
      filters,
      [],
      'updatedAt',
      'DESC',
    )
      .then(pagination.toPageable(pageInput, null, null, 'updatedAt'))
  } else if (args?.input.sortBy === gql.ProfileSortType.RecentMinted) {
    return core.paginatedEntitiesBy(
      repositories.profile,
      pageInput,
      filters,
      [],
      'createdAt',
      'DESC',
    )
      .then(pagination.toPageable(pageInput, null, null, 'createdAt'))
  } else if (args?.input.sortBy === gql.ProfileSortType.RecentUpdatedCustomized) {
    return Promise.reject(appError.buildNotFound(
      profileError.buildProfileSortByType(),
      profileError.ErrorType.ProfileSortByType,
    ))
  } else {
    return Promise.reject(appError.buildNotFound(
      profileError.buildProfileSortByType(),
      profileError.ErrorType.ProfileSortByType,
    ))
  }
}

const orderingUpdates = (
  _: any,
  args: gql.MutationOrderingUpdatesArgs,
  ctx: Context,
): Promise<gql.Profile> => {
  const { repositories, user } = ctx
  logger.debug('orderingUpdates', { input: args?.input })

  const notOwner = (p: entity.Profile): boolean => p.ownerUserId !== user.id
  const { profileId, updates } = args.input

  return getProfile(profileId, repositories.profile.findById)
    .then(fp.rejectIf(notOwner)(appError.buildForbidden(
      profileError.buildProfileNotOwnedMsg(profileId),
      profileError.ErrorType.ProfileNotOwned,
    )))
    .then(fp.tapWait((profile) => updateNFTsOrder(profile.id, updates)))
}

const collectInfoFromScore = (score: string): LeaderboardInfo => {
  /*
    If score length is less than 5 or equal to 5, edge count and collection count will be zero
    And gk count will be score
   */
  if (score.length <= 5) {
    return {
      gkCount: Number(score),
      edgeCount: 0,
      collectionCount: 0,
    }
  } else if (score.length <= 10) {
    /*
      If score length is greater than 5 and less than 10 or equal to 10, edge count will be 0
      i.e. 1000025 -> gkCount = 25, edgeCount = 0, collectionCount = 10
     */
    return {
      gkCount: Number(score.slice(score.length - 5, score.length)),
      edgeCount: 0,
      collectionCount: Number(score.slice(0, score.length - 5)),
    }
  } else {
    /*
      If score length is greater than 10
      i.e. 60000000005 -> edgeCount = 6, collectionCount = 0, gK = 5
     */
    return {
      gkCount: Number(score.slice(score.length - 5, score.length)),
      edgeCount: Number(score.slice(0, score.length - 10)),
      collectionCount: Number(score.slice(score.length - 10, score.length - 5)),
    }
  }
}

const leaderboard = async (
  _: any,
  args: gql.QueryLeaderboardArgs,
  ctx: Context,
): Promise<gql.LeaderboardOutput> => {
  const { repositories } = ctx
  const chainId = args?.input.chainId || process.env.CHAIN_ID
  auth.verifyAndGetNetworkChain('ethereum', chainId)

  const TOP = args?.input.count ? Number(args?.input.count) : 100
  const cacheKey = `${CacheKeys.LEADERBOARD_RESPONSE}_${chainId}_top_${TOP}`
  const cachedData = await cache.get(cacheKey)
  let leaderboard: Array<gql.LeaderboardProfile> = []

  // if cached data is not null and not an empty array
  if (cachedData?.length) {
    leaderboard = JSON.parse(cachedData)
  } else {
    const profilesWithScore = await cache.zrevrangebyscore(`LEADERBOARD_${chainId}`, '+inf', '-inf', 'WITHSCORES')

    let index = 0
    // get leaderboard for TOP items...
    const length = profilesWithScore.length >= TOP * 2 ? TOP * 2 : profilesWithScore.length
    for (let i = 0; i < length - 1; i+= 2) {
      const profileId = profilesWithScore[i]
      const collectionInfo = collectInfoFromScore(profilesWithScore[i + 1])
      const profile = await repositories.profile.findOne({ where: { id: profileId } })
      leaderboard.push({
        index: index,
        id: profileId,
        itemsVisible: collectionInfo.edgeCount,
        numberOfGenesisKeys: collectionInfo.gkCount,
        numberOfCollections: collectionInfo.collectionCount,
        photoURL: profile.photoURL,
        url: profile.url,
      })
      index++
    }
    await cache.set(
      cacheKey,
      JSON.stringify(leaderboard),
      'EX',
      5 * 60, // 5 minutes
    )
  }

  const { pageInput } = helper.safeObject(args?.input)
  let paginatedLeaderboard: Array<gql.LeaderboardProfile>
  let defaultCursor
  if (!pagination.hasAfter(pageInput) && !pagination.hasBefore(pageInput)) {
    defaultCursor = pagination.hasFirst(pageInput) ? { beforeCursor: '-1' } :
      { afterCursor: leaderboard.length.toString() }
  }

  const safePageInput = safeInput(pageInput, defaultCursor)

  let totalItems
  if (pagination.hasFirst(safePageInput)) {
    const cursor = pagination.hasAfter(safePageInput) ?
      safePageInput.afterCursor : safePageInput.beforeCursor
    paginatedLeaderboard = leaderboard.filter((leader) => leader.index > Number(cursor))
    totalItems = paginatedLeaderboard.length
    paginatedLeaderboard = paginatedLeaderboard.slice(0, safePageInput.first)
  } else {
    const cursor = pagination.hasAfter(safePageInput) ?
      safePageInput.afterCursor : safePageInput.beforeCursor
    paginatedLeaderboard = leaderboard.filter((leader) => leader.index < Number(cursor))
    totalItems = paginatedLeaderboard.length
    paginatedLeaderboard =
      paginatedLeaderboard.slice(paginatedLeaderboard.length - safePageInput.last)
  }

  return pagination.toPageable(
    pageInput,
    paginatedLeaderboard[0],
    paginatedLeaderboard[paginatedLeaderboard.length - 1],
    'index',
  )([paginatedLeaderboard, totalItems])
}

const saveScoreForProfiles = async (
  _: any,
  args: gql.MutationSaveScoreForProfilesArgs,
  ctx: Context,
): Promise<gql.SaveScoreForProfilesOutput> => {
  const { repositories } = ctx
  logger.debug('saveScoreForProfiles', { input: args?.input })
  try {
    const count = Number(args?.input.count) > 1000 ? 1000 : Number(args?.input.count)
    const profiles = await repositories.profile.find(args?.input.nullOnly ? {
      where: {
        lastScored: null,
      },
    } : {
      order: {
        lastScored: 'ASC',
      },
    })
    const slicedProfiles = profiles.slice(0, count)
    await Promise.allSettled(
      slicedProfiles.map(async (profile) => {
        await saveProfileScore(repositories, profile)
        const now = helper.toUTCDate()
        await repositories.profile.updateOneById(profile.id, {
          lastScored: now,
        })
        logger.debug(`Score is cached for Profile ${ profile.id }`)
      }),
    )
    logger.debug('Profile scores are cached', { counts: slicedProfiles.length })
    return {
      message: 'Saved score for profiles',
    }
  } catch (err) {
    Sentry.captureMessage(`Error in saveScoreForProfiles Job: ${err}`)
    return err
  }
}

const clearGKIconVisible = async (
  _: any,
  args: any,
  ctx: Context,
): Promise<gql.ClearGkIconVisibleOutput> => {
  try {
    const { repositories, chain } = ctx
    const chainId = chain.id || process.env.CHAIN_ID
    auth.verifyAndGetNetworkChain('ethereum', chainId)
    const owners = await getOwnersOfGenesisKeys(chainId)
    const ownerWalletIds: string[] = []
    await Promise.allSettled(
      owners.map(async (owner) => {
        const foundWallet: entity.Wallet = await repositories.wallet.findByChainAddress(
          chainId,
          ethers.utils.getAddress(owner),
        )
        ownerWalletIds.push(foundWallet.id)
      }),
    )
    const profiles = await repositories.profile.find({ where: { chainId } })
    const updatedProfiles = []
    profiles.map((profile) => {
      if (ownerWalletIds.findIndex((id) => id === profile.ownerWalletId) === -1) {
        if (profile.gkIconVisible) {
          profile.gkIconVisible = false
          updatedProfiles.push(profile)
        }
      }
    })
    if (updatedProfiles.length) {
      await repositories.profile.saveMany(updatedProfiles, { chunk: MAX_SAVE_COUNTS })
      return {
        message: `Cleared GK icon visible for ${updatedProfiles.length} profiles`,
      }
    } else {
      return {
        message: 'No need to clear GK icon visible for profiles',
      }
    }
  } catch (err) {
    Sentry.captureMessage(`Error in clearGKIconVisible: ${err}`)
    return err
  }
}

const updateProfileView = async (
  _: any,
  args: gql.MutationUpdateProfileViewArgs,
  ctx: Context,
): Promise<gql.Profile> => {
  try {
    const { repositories, user, chain } = ctx
    const chainId = chain.id || process.env.CHAIN_ID
    auth.verifyAndGetNetworkChain('ethereum', chainId)
    logger.debug('updateProfileView', { loggedInUserId: user.id, input: args?.input })
    const { url, profileViewType } = helper.safeObject(args?.input)
    const profile = await repositories.profile.findOne({ where: { url, chainId } })
    if (!profile) {
      return Promise.reject(appError.buildNotFound(
        profileError.buildProfileUrlNotFoundMsg(url, chainId),
        profileError.ErrorType.ProfileNotFound,
      ))
    } else {
      if (profile.ownerUserId !== user.id) {
        return Promise.reject(appError.buildForbidden(
          profileError.buildProfileNotOwnedMsg(profile.id),
          profileError.ErrorType.ProfileNotOwned,
        ))
      } else {
        return await repositories.profile.updateOneById(profile.id,
          { profileView: profileViewType },
        )
      }
    }
  } catch (err) {
    Sentry.captureMessage(`Error in updateProfileView: ${err}`)
    return err
  }
}

<<<<<<< HEAD
const saveNFTVisibility = async (
  _: any,
  args: gql.MutationSaveNFTVisibilityForProfilesArgs,
  ctx: Context,
): Promise<gql.SaveNFTVisibilityForProfilesOutput> => {
  const { repositories } = ctx
  logger.debug('saveNFTVisibility', { count: args?.count })
  try {
    const count = Number(args?.count) > 1000 ? 1000 : Number(args?.count)
    const profiles = await repositories.profile.findAll()
    const slicedProfiles = profiles.slice(0, count)
    await Promise.allSettled(
      slicedProfiles.map(async (profile) => {
        const edges = await repositories.edge.find({
          where: {
            thisEntityId: profile.id,
            thisEntityType: defs.EntityType.Profile,
            thatEntityType: defs.EntityType.NFT,
            edgeType: defs.EdgeType.Displays,
            hide: false,
          },
        })
        if (edges.length) {
          await cache.zadd(`Visible_NFT_AMOUNT_${profile.chainId}`, edges.length, profile.id)
          logger.debug(`Amount of visible NFTs is cached for Profile ${ profile.id }`)
        }
      }),
    )
    logger.debug('Amount of visible NFTs for profiles are cached', { counts: slicedProfiles.length })
    return {
      message: 'Saved amount of visible NFTs for profiles',
    }
  } catch (err) {
    Sentry.captureMessage(`Error in saveNFTVisibility: ${err}`)
=======
const getIgnoredEvents = async (
  _: any,
  args: gql.QueryIgnoredEventsArgs,
  ctx: Context,
): Promise<entity.Event[]> => {
  try {
    const { repositories } = ctx
    const chainId = args?.input.chainId || process.env.CHAIN_ID
    auth.verifyAndGetNetworkChain('ethereum', chainId)
    logger.debug('getIgnoredEvents', { input: args?.input })
    const { profileUrl, walletAddress } = helper.safeObject(args?.input)
    return await repositories.event.find({
      where: {
        profileUrl,
        ownerAddress: ethers.utils.getAddress(walletAddress),
        ignore: true,
      },
    })
  } catch (err) {
    Sentry.captureMessage(`Error in getIgnoredEvents: ${err}`)
    return err
  }
}

const getAssociatedCollectionForProfile = async (
  _: any,
  args: gql.QueryAssociatedCollectionForProfileArgs,
  ctx: Context,
): Promise<gql.CollectionInfo> => {
  try {
    const { repositories } = ctx
    const chainId = args?.chainId || process.env.CHAIN_ID
    auth.verifyAndGetNetworkChain('ethereum', chainId)
    logger.debug('getAssociatedCollectionForProfile', { profileUrl: args?.url })
    const profile = await repositories.profile.findOne({ where: { url: args?.url, chainId } })
    if (!profile) {
      return Promise.reject(appError.buildNotFound(
        profileError.buildProfileUrlNotFoundMsg(args?.url, chainId),
        profileError.ErrorType.ProfileNotFound,
      ))
    }
    if (profile.profileView === defs.ProfileViewType.Collection) {
      if (profile.associatedContract) {
        return await getCollectionInfo(profile.associatedContract, chainId, repositories)
      } else {
        return Promise.reject(appError.buildNotFound(
          profileError.buildAssociatedContractNotFoundMsg(args?.url, chainId),
          profileError.ErrorType.ProfileAssociatedContractNotFoundMsg,
        ))
      }
    } else {
      return Promise.reject(appError.buildNotFound(
        profileError.buildProfileViewTypeWrong(),
        profileError.ErrorType.ProfileViewTypeWrong,
      ))
    }
  } catch (err) {
    Sentry.captureMessage(`Error in getAssociatedCollectionForProfile: ${err}`)
    return err
  }
}

const isProfileCustomized = async (
  _: any,
  args: gql.QueryIsProfileCustomizedArgs,
  ctx: Context,
): Promise<boolean> => {
  try {
    const { repositories } = ctx
    const chainId = args?.chainId || process.env.CHAIN_ID
    auth.verifyAndGetNetworkChain('ethereum', chainId)
    logger.debug('isProfileCustomized', { profileUrl: args?.url })
    const profile = await repositories.profile.findOne({ where: { url: args?.url, chainId } })
    if (!profile) {
      return Promise.reject(appError.buildNotFound(
        profileError.buildProfileUrlNotFoundMsg(args?.url, chainId),
        profileError.ErrorType.ProfileNotFound,
      ))
    }
    const edges = await repositories.edge.find({
      where: {
        thisEntityId: profile.id,
        thisEntityType: defs.EntityType.Profile,
        thatEntityType: defs.EntityType.NFT,
        edgeType: defs.EdgeType.Displays,
        hide: false,
      },
    })
    return !!edges.length
  } catch (err) {
    Sentry.captureMessage(`Error in isProfileCustomized: ${err}`)
>>>>>>> f4096a56
    return err
  }
}

export default {
  Upload: GraphQLUpload,
  Query: {
    profile: getProfileByURL,
    profilePassive: getProfileByURLPassive,
    myProfiles: combineResolvers(auth.isAuthenticated, getMyProfiles),
    profileFollowers: getProfileFollowers,
    profilesFollowedByMe: combineResolvers(auth.isAuthenticated, getProfilesFollowedByMe),
    blockedProfileURI: getBlockedProfileURI,
    insiderReservedProfiles: combineResolvers(auth.isAuthenticated, getInsiderReservedProfileURIs),
    latestProfiles: getLatestProfiles,
    leaderboard: leaderboard,
    ignoredEvents: getIgnoredEvents,
    associatedCollectionForProfile: getAssociatedCollectionForProfile,
    isProfileCustomized: isProfileCustomized,
  },
  Mutation: {
    followProfile: combineResolvers(auth.isAuthenticated, followProfile),
    unfollowProfile: combineResolvers(auth.isAuthenticated, unfollowProfile),
    updateProfile: combineResolvers(auth.isAuthenticated, updateProfile),
    profileClaimed: combineResolvers(auth.isAuthenticated, profileClaimed),
    uploadProfileImages: combineResolvers(auth.isAuthenticated, uploadProfileImages),
    createCompositeImage: combineResolvers(auth.isAuthenticated, createCompositeImage),
    orderingUpdates: combineResolvers(auth.isAuthenticated, orderingUpdates),
    saveScoreForProfiles: combineResolvers(auth.isAuthenticated, saveScoreForProfiles),
    clearGKIconVisible: combineResolvers(auth.isAuthenticated, clearGKIconVisible),
    updateProfileView: combineResolvers(auth.isAuthenticated, updateProfileView),
    saveNFTVisibilityForProfiles: combineResolvers(auth.isAuthenticated, saveNFTVisibility),
  },
  Profile: {
    followersCount: getFollowersCount,
    owner: core.resolveEntityById<gql.Profile, entity.Wallet>(
      'ownerWalletId',
      defs.EntityType.Profile,
      defs.EntityType.Wallet,
    ),
    isOwnedByMe: core.resolveEntityOwnership<gql.Profile>(
      'ownerUserId',
      'user',
      defs.EntityType.Profile,
    ),
    isFollowedByMe: core.resolveEdgeOwnership<gql.Profile>(
      'wallet',
      defs.EdgeType.Follows,
    ),
    winningBid: getWinningBid,
  },
}<|MERGE_RESOLUTION|>--- conflicted
+++ resolved
@@ -1053,7 +1053,6 @@
   }
 }
 
-<<<<<<< HEAD
 const saveNFTVisibility = async (
   _: any,
   args: gql.MutationSaveNFTVisibilityForProfilesArgs,
@@ -1088,7 +1087,10 @@
     }
   } catch (err) {
     Sentry.captureMessage(`Error in saveNFTVisibility: ${err}`)
-=======
+    return err
+  }
+}
+
 const getIgnoredEvents = async (
   _: any,
   args: gql.QueryIgnoredEventsArgs,
@@ -1180,7 +1182,6 @@
     return !!edges.length
   } catch (err) {
     Sentry.captureMessage(`Error in isProfileCustomized: ${err}`)
->>>>>>> f4096a56
     return err
   }
 }
