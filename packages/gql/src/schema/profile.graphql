--- conflicted
+++ resolved
@@ -62,14 +62,13 @@
   count: Int
 }
 
-<<<<<<< HEAD
 input InsiderReservedProfilesInput {
   address: Address!
-=======
+}
+
 input UploadProfileImagesInput {
   images: [Upload!]!
   profileId: ID!
->>>>>>> 0d898791
 }
 
 extend type Query {
