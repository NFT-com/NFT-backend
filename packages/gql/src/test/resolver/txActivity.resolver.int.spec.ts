--- conflicted
+++ resolved
@@ -34,7 +34,6 @@
     connection = await db.connectTestDB(testDBConfig)
     testServer = getTestApolloServer(repositories, testMockUser, testMockWallet)
     const timestamp = new Date().getTime()
-<<<<<<< HEAD
     testData = await Promise.all(
       ['txOrder', 'txTransaction', 'txCancel'].map(async (table, i) => {
         const orderHash = `${table}-hash`
@@ -82,6 +81,7 @@
           activity = await repositories.txActivity.save(activity)
           activityType.activity = activity
           activityType = await repositories.txOrder.save(activityType)
+
           break
         case 'txTransaction':
           // purchase
@@ -92,8 +92,7 @@
           activityType.transactionType = ActivityType.Sale
           activityType.protocol = ProtocolType.NFTCOM
           activityType.protocolData = []
-          activityType.transactionHash =
-              '0x2bde65660d85e566a975ae592961aad79ffb13ccd7fcff17a9c16264ff309185:orderHash'
+          activityType.transactionHash = '0x2bde65660d85e566a975ae592961aad79ffb13ccd7fcff17a9c16264ff309185:orderHash'
           activityType.blockNumber = 16594516
           activityType.maker = '0x487F09bD7554e66f131e24edC1EfEe0e0Dfa7fD1'
           activityType.taker = '0xf5de760f2e916647fd766B4AD9E85ff943cE3A2b'
@@ -109,80 +108,6 @@
         return Promise.resolve({ table, activity, activityType })
       }),
     )
-=======
-    testData = await Promise.all(['txOrder', 'txTransaction', 'txCancel'].map(async (table, i) => {
-      const orderHash = `${table}-hash`
-      let activity = new TxActivity()
-      activity.activityType = ActivityType.Listing
-      activity.activityTypeId = orderHash
-      activity.status = ActivityStatus.Valid
-      activity.timestamp = new Date(timestamp + (10000 * i))
-      let currentDate: Date = new Date()
-      currentDate.setDate(currentDate.getDate() - 1)
-      activity.expiration = currentDate
-      activity.walletAddress = testMockWallet.address
-      activity.nftContract ='0x47D3ceD01EF669eF085e041f94820EbE368bF27e'
-      activity.nftId = ['ethereum/test-nft-contract/test-token-id']
-      activity.chainId = '5'
-
-      let activityA = new TxActivity()
-      activityA.activityType = ActivityType.Sale
-      activityA.activityTypeId = '0x2bde65660d85e566a975ae592961aad79ffb13ccd7fcff17a9c16264ff309185:orderHash'
-      activityA.status = ActivityStatus.Valid
-      activityA.timestamp = new Date(timestamp + (10000 * i))
-      currentDate = new Date()
-      currentDate.setDate(currentDate.getDate() - 1)
-      activityA.expiration = currentDate
-      activityA.walletAddress = '0x487F09bD7554e66f131e24edC1EfEe0e0Dfa7fD1'
-      activityA.nftContract ='0x47D3ceD01EF669eF085e041f94820EbE368bF27e'
-      activityA.nftId = ['ethereum/test-nft-contract/test-token-id']
-      activityA.chainId = '5'
-
-      let activityType
-      switch (table) {
-      case 'txOrder':
-        // listing
-        activityType = new TxOrder()
-        activityType.id = orderHash
-        activityType.activity = activity
-        activityType.exchange = ExchangeType.OpenSea
-        activityType.orderHash = orderHash
-        activityType.orderType = ActivityType.Listing
-        activityType.makerAddress = ''
-        activityType.protocol = ProtocolType.Seaport
-        activityType.protocolData = {}
-        activityType.chainId = '5'
-
-        activity = await repositories.txActivity.save(activity)
-        activityType.activity = activity
-        activityType = await repositories.txOrder.save(activityType)
-
-        break
-      case 'txTransaction':
-        // purchase
-        activityType = new TxTransaction()
-        activityType.id = orderHash
-        activityType.activity = activityA
-        activityType.exchange = ExchangeType.NFTCOM
-        activityType.transactionType = ActivityType.Sale
-        activityType.protocol = ProtocolType.NFTCOM
-        activityType.protocolData = []
-        activityType.transactionHash = '0x2bde65660d85e566a975ae592961aad79ffb13ccd7fcff17a9c16264ff309185:orderHash'
-        activityType.blockNumber = 16594516
-        activityType.maker = '0x487F09bD7554e66f131e24edC1EfEe0e0Dfa7fD1'
-        activityType.taker = '0xf5de760f2e916647fd766B4AD9E85ff943cE3A2b'
-        activityType.chainId = '5'
-
-        activityA = await repositories.txActivity.save(activityA)
-        activityType.activity = activityA
-        activityType = await repositories.txTransaction.save(activityType)
-        break
-      default:
-        return
-      }
-      return Promise.resolve({ table, activity, activityType })
-    }))
->>>>>>> 445b9bd5
   })
 
   afterAll(async () => {
