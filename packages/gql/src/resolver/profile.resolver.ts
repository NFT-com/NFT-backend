import aws from 'aws-sdk'
import cryptoRandomString from 'crypto-random-string'
import { addDays } from 'date-fns'
import { BigNumber, ethers, utils } from 'ethers'
import { combineResolvers } from 'graphql-resolvers'
import { GraphQLUpload } from 'graphql-upload'
import { FileUpload } from 'graphql-upload'
import Redis from 'ioredis'
import Joi from 'joi'
import stream from 'stream'
import Typesense from 'typesense'

import { assetBucket, redisConfig } from '@nftcom/gql/config'
import { Context, gql } from '@nftcom/gql/defs'
import { appError, mintError, profileError } from '@nftcom/gql/error'
import { auth, joi, pagination } from '@nftcom/gql/helper'
import { safeInput } from '@nftcom/gql/helper/pagination'
import { saveProfileScore } from '@nftcom/gql/resolver/nft.resolver'
import { core } from '@nftcom/gql/service'
import {
  DEFAULT_NFT_IMAGE,
  generateCompositeImage,
  getAWSConfig,
  s3ToCdn,
} from '@nftcom/gql/service/core.service'
import { changeNFTsVisibility, updateNFTsOrder } from '@nftcom/gql/service/nft.service'
import { _logger, contracts, defs, entity, fp, helper, provider, typechain } from '@nftcom/shared'
import * as Sentry from '@sentry/node'

import { blacklistBool } from '../service/core.service'

const logger = _logger.Factory(_logger.Context.Profile, _logger.Context.GraphQL)
const TYPESENSE_HOST = process.env.TYPESENSE_HOST
const TYPESENSE_API_KEY = process.env.TYPESENSE_API_KEY

const redis = new Redis({
  port: redisConfig.port,
  host: redisConfig.host,
})

type S3UploadStream = {
  writeStream: stream.PassThrough
  promise: Promise<aws.S3.ManagedUpload.SendData>
};

type LeaderboardInfo = {
  gkCount: number
  collectionCount: number
  edgeCount: number
}

const client = new Typesense.Client({
  'nodes': [{
    'host': TYPESENSE_HOST,
    'port': 443,
    'protocol': 'https',
  }],
  'apiKey': TYPESENSE_API_KEY,
  'connectionTimeoutSeconds': 10,
})

const toProfilesOutput = (profiles: entity.Profile[]): gql.ProfilesOutput => ({
  items: profiles,
  pageInfo: null,
  totalItems: profiles.length,
})

// TODO implement pagination
const getProfilesFollowedByMe = (
  _: any,
  args: gql.QueryProfilesFollowedByMeArgs,
  ctx: Context,
): Promise<gql.ProfilesOutput> => {
  const { user } = ctx
  logger.debug('getProfilesFollowedByMe', { loggedInUserId: user.id, input: args?.input })
  const { statuses } = helper.safeObject(args?.input)
  return core.thatEntitiesOfEdgesBy<entity.Profile>(ctx, {
    collectionId: user.id,
    thatEntityType: defs.EntityType.Profile,
    edgeType: defs.EdgeType.Follows,
  })
    .then(fp.filterIfNotEmpty(statuses)((p) => statuses.includes(p.status)))
    .then(toProfilesOutput)
}

// TODO implement pagination
const getMyProfiles = (
  _: any,
  args: gql.QueryMyProfilesArgs,
  ctx: Context,
): Promise<gql.ProfilesOutput> => {
  const { user } = ctx
  logger.debug('getMyProfiles', { loggedInUserId: user.id, input: args?.input })
  const { statuses } = helper.safeObject(args?.input)
  const filter: Partial<entity.Profile> = helper.removeEmpty({
    status: helper.safeIn(statuses),
    ownerUserId: user.id,
  })
  return core.entitiesBy(ctx.repositories.profile, filter)
    .then(toProfilesOutput)
}

const buildProfileInputSchema = (profileIdKey = 'id'): Joi.ObjectSchema =>
  Joi.object().keys({
    [profileIdKey]: Joi.string().required(),
  })

// TODO implement pagination
const getProfileFollowers = (
  _: any,
  args: gql.QueryProfileFollowersArgs,
  ctx: Context,
): Promise<gql.FollowersOutput> => {
  const { user } = ctx
  logger.debug('getProfileFollowers', { loggedInUserId: user?.id, input: args.input })

  joi.validateSchema(buildProfileInputSchema('profileId'), args.input)

  return core.thisEntitiesOfEdgesBy<entity.Wallet>(ctx, {
    thatEntityId: args.input.profileId,
    thatEntityType: defs.EntityType.Profile,
    edgeType: defs.EdgeType.Follows,
  })
    .then((wallets) => ({
      items: wallets,
      pageInfo: null,
      totalItems: wallets.length,
    }))
}

const createFollowEdge = (ctx: Context) => {
  return (profile: entity.Profile): Promise<entity.Edge | boolean> => {
    const { user, wallet, repositories } = ctx
    return repositories.edge.exists({
      collectionId: user.id,
      edgeType: defs.EdgeType.Follows,
      thatEntityId: profile.id,
      thatEntityType: defs.EntityType.Profile,
      deletedAt: null,
    })
      .then(fp.thruIfFalse(() => core.createEdge(ctx,  {
        collectionId: user.id,
        thisEntityId: wallet.id,
        thisEntityType: defs.EntityType.Wallet,
        edgeType: defs.EdgeType.Follows,
        thatEntityId: profile.id,
        thatEntityType: defs.EntityType.Profile,
      })))
  }
}

const followProfile = (
  _: any,
  args: gql.MutationFollowProfileArgs,
  ctx: Context,
): Promise<gql.Profile> => {
  const { user, wallet } = ctx
  logger.debug('followProfile', { loggedInUserId: user.id, input: args, wallet })

  const schema = Joi.object().keys({ url: Joi.string() })
  joi.validateSchema(schema, args)

  const { url } = args
  return core.createProfile(ctx, { url })
    .then(fp.tapWait(createFollowEdge(ctx)))
}

const getProfile = (
  lookupVal: string,
  fbFn: (k: string) => Promise<entity.Profile>,
): Promise<entity.Profile | never> => {
  return fbFn(lookupVal)
    .then(fp.rejectIfEmpty(appError.buildNotFound(
      profileError.buildProfileNotFoundMsg(lookupVal),
      profileError.ErrorType.ProfileNotFound,
    )))
}

const unfollowProfile = (
  _: any,
  args: gql.MutationUnfollowProfileArgs,
  ctx: Context,
): Promise<gql.Profile> => {
  const { user, wallet, repositories } = ctx
  logger.debug('followProfile', { loggedInUserId: user.id, input: args, wallet })

  joi.validateSchema(buildProfileInputSchema(), args)

  return getProfile(args.id, repositories.profile.findById)
    .then(fp.tapWait((profile) => {
      return repositories.edge.delete({
        collectionId: user.id,
        edgeType: defs.EdgeType.Follows,
        thatEntityId: profile.id,
        thatEntityType: defs.EntityType.Profile,
        deletedAt: null,
      })
    }))
}

const getProfileByURLPassive = (
  _: any,
  args: gql.QueryProfileArgs,
  ctx: Context,
): Promise<gql.Profile> => {
  const { user } = ctx
  logger.debug('getProfileByURLPassive', { loggedInUserId: user?.id, input: args })
  const schema = Joi.object().keys({
    url: Joi.string().required(),
  })
  joi.validateSchema(schema, args)

  return ctx.repositories.profile.findByURL(args.url)
    .then(fp.rejectIfEmpty(appError.buildExists(
      profileError.buildProfileNotFoundMsg(args.url),
      profileError.ErrorType.ProfileNotFound,
    )))
}

type FnProfileToProfile = (profile: entity.Profile) => Promise<entity.Profile>

/**
 * Takes a profile, checks the on-chain owner, and updates the entity if it is not the same.
 * When updating, we also clear all customization options.
 */
const maybeUpdateProfileOwnership = (
  ctx: Context,
  nftProfileContract: typechain.NftProfile,
  chainId: string,
): FnProfileToProfile => {
  return (profile: entity.Profile): Promise<entity.Profile> => {
    return Promise.all([
      nftProfileContract.ownerOf(profile.tokenId),
      ctx.repositories.wallet.findById(profile.ownerWalletId),
    ])
      .then(([trueOwner, wallet]: [string, entity.Wallet]) => {
        const chain = auth.verifyAndGetNetworkChain('ethereum', chainId)
        if (ethers.utils.getAddress(trueOwner) !== ethers.utils.getAddress(wallet.address)) {
          return ctx.repositories.wallet.findByChainAddress(chainId, trueOwner)
            .then(fp.thruIfEmpty(() =>
              ctx.repositories.user.save({
                email: null,
                username: `ethereum-${ethers.utils.getAddress(trueOwner)}`,
                referredBy: null,
                avatarURL: null,
                confirmEmailToken: cryptoRandomString({ length: 6, type: 'numeric' }),
                confirmEmailTokenExpiresAt: addDays(helper.toUTCDate(), 1),
                referralId: cryptoRandomString({ length: 10, type: 'url-safe' }),
              })
                .then((user: entity.User) =>
                  ctx.repositories.wallet.save({
                    userId: user.id,
                    network: 'ethereum',
                    chainId,
                    chainName: chain.name,
                    address: trueOwner,
                  }),
                ),
            ))
            .then((wallet: entity.Wallet) => {
              return Promise.all([
                ctx.repositories.user.findById(wallet.userId),
                Promise.resolve(wallet),
              ])
            })
            .then(([user, wallet]) => ctx.repositories.profile.save({
              id: profile.id,
              url: profile.url,
              ownerUserId: user.id,
              ownerWalletId: wallet.id,
              tokenId: profile.tokenId,
              status: profile.status,
              bannerURL: null,
              photoURL: null,
              description: null,
              nftsLastUpdated: null,
              displayType: defs.ProfileDisplayType.NFT,
              layoutType: defs.ProfileLayoutType.Default,
            }))
            .then(fp.tap(() => ctx.repositories.edge.hardDelete({
              edgeType: defs.EdgeType.Displays,
              thisEntityType: defs.EntityType.Profile,
              thatEntityType: defs.EntityType.NFT,
              thisEntityId: profile.id,
            })))
        } else {
          return profile
        }
      })
  }
}

const getProfileByURL = (
  _: any,
  args: gql.QueryProfileArgs,
  ctx: Context,
): Promise<gql.Profile> => {
  const { user } = ctx
  logger.debug('getProfileByURL', { loggedInUserId: user?.id, input: args })
  const schema = Joi.object().keys({
    url: Joi.string().required(),
  })
  joi.validateSchema(schema, args)

  const chainId = process.env.SUPPORTED_NETWORKS.replace('ethereum:', '').split(':')[0]
  const nftProfileContract = typechain.NftProfile__factory.connect(
    contracts.nftProfileAddress(chainId),
    provider.provider(Number(chainId)),
  )

  return ctx.repositories.profile.findByURL(args.url)
    .then(fp.thruIfNotEmpty(maybeUpdateProfileOwnership(ctx, nftProfileContract, chainId)))
    .then(fp.thruIfEmpty(() => nftProfileContract.getTokenId(args.url)
      .then(fp.rejectIfEmpty(appError.buildExists(
        profileError.buildProfileNotFoundMsg(args.url),
        profileError.ErrorType.ProfileNotFound,
      )))
      .then((tokenId: BigNumber) => {
        return nftProfileContract.ownerOf(tokenId)
          .then((owner: string) => [tokenId, owner])
      })
      .then(([tokenId, owner]: [BigNumber, string]) => {
        return core.createProfileFromEvent(
          chainId,
          owner,
          tokenId,
          ctx.repositories,
          args.url,
        )
      })))
}

const getWinningBid = (
  parent: gql.Profile,
  _: unknown,
  ctx: Context,
): Promise<gql.Bid> => {
  const { user, repositories } = ctx
  logger.debug('getWinningBid', { loggedInUserId: user?.id })
  return repositories.bid.findTopBidByProfile(parent.id)
}

const updateProfile = (
  _: any,
  args: gql.MutationUpdateProfileArgs,
  ctx: Context,
): Promise<gql.Profile> => {
  const { user, repositories } = ctx
  logger.debug('updateProfile', { loggedInUserId: user.id, input: args.input })

  const schema = Joi.object().keys({
    id: Joi.string().required(),
    bannerURL: Joi.string().uri().allow(null),
    description: Joi.string().allow(null),
    photoURL: Joi.string().uri().allow(null),
    showNFTIds: Joi.array().items(Joi.string()).allow(null),
    hideNFTIds: Joi.array().items(Joi.string()).allow(null),
    showAllNFTs: Joi.boolean().allow(null),
    hideAllNFTs: Joi.boolean().allow(null),
    gkIconVisible: Joi.boolean().allow(null),
    nftsDescriptionsVisible: Joi.boolean().allow(null),
    displayType: Joi.string()
      .valid(defs.ProfileDisplayType.NFT, defs.ProfileDisplayType.Collection)
      .allow(null),
    layoutType: Joi.string()
      .valid(
        defs.ProfileLayoutType.Default,
        defs.ProfileLayoutType.Mosaic,
        defs.ProfileLayoutType.Featured,
        defs.ProfileLayoutType.Spotlight,
      )
      .allow(null),
  })
  joi.validateSchema(schema, args.input)

  const notOwner = (p: entity.Profile): boolean => p.ownerUserId !== user.id
  const { id } = args.input

  return getProfile(id, repositories.profile.findById)
    .then(fp.rejectIf(notOwner)(appError.buildForbidden(
      profileError.buildProfileNotOwnedMsg(id),
      profileError.ErrorType.ProfileNotOwned,
    )))
    .then((p: entity.Profile) => {
      p.bannerURL = args.input.bannerURL ?? p.bannerURL
      p.description = args.input.description ?? p.description
      p.photoURL = args.input.photoURL ?? p.photoURL
      p.displayType = args.input.displayType ?? p.displayType
      p.layoutType = args.input.layoutType ?? p.layoutType
      p.gkIconVisible = args.input.gkIconVisible ?? p.gkIconVisible
      p.nftsDescriptionsVisible = args.input.nftsDescriptionsVisible ?? p.nftsDescriptionsVisible
      return changeNFTsVisibility(
        repositories,
        user.id,
        p.id, // profileId
        args.input.showAllNFTs,
        args.input.hideAllNFTs,
        args.input.showNFTIds,
        args.input.hideNFTIds,
      ).then(() => {
        return repositories.profile.save(p)
      })
    })
}

const getFollowersCount = (
  parent: gql.Profile,
  _: unknown,
  ctx: Context,
): Promise<number> => {
  return core.countEdges(ctx, {
    thatEntityId: parent.id,
    edgeType: defs.EdgeType.Follows,
  })
}

const getBlockedProfileURI = (
  _: unknown,
  args: gql.QueryBlockedProfileUriArgs,
): Promise<boolean> => {
  logger.debug('getBlockedProfileURI', args.url)
  return Promise.resolve(blacklistBool(args.url.toLowerCase(), args.blockReserved))
}

const getInsiderReservedProfileURIs = (
  _: any,
  args: gql.QueryInsiderReservedProfilesArgs,
  ctx: Context,
): Promise<string[]> => {
  const { wallet } = ctx

  logger.debug('getInsiderReservedProfileURIs', wallet.address, ctx.user)
  const reserved = core.reservedProfiles?.[wallet.address]
  return Promise.resolve(reserved ?? [])
}

// TODO: make sure this is running on cron job -> that pull events from:
// TODO: emit MintedProfile(_owner, _profileURI, _nftTokens, claimableBlock[hash]);
const profileClaimed = (
  _: any,
  args: gql.MutationProfileClaimedArgs,
  ctx: Context,
): Promise<gql.Profile> => {
  const { repositories } = ctx
  const { profileId, walletId, txHash } = args.input
  logger.debug('profileClaimed', { profileId, walletId, txHash })

  const profileAuction = new utils.Interface(contracts.profileAuctionABI())

  return repositories.wallet.findById(walletId)
    .then((wallet: entity.Wallet) => Promise.all([
      Promise.resolve(wallet),
      repositories.profile.findById(profileId),
      provider.provider(Number(wallet.chainId)).getTransactionReceipt(txHash),
    ]))
    .then(([wallet, profile, txReceipt]) => {
      if (
        txReceipt.from !== wallet.address ||
        txReceipt.to !== contracts.profileAuctionAddress(wallet.chainId) ||
        !txReceipt.logs.some((log) => {
          try {
            const parsed = profileAuction.parseLog(log)
            return parsed?.topic === contracts.MintedProfileTopic && (parsed?.args['_val'] ?? '') === profile.url
          } catch (error) {
            // event doesn't match our definition of ProfileAuction Contract
            return false
          }
        })
      ) {
        return appError.buildInvalid(
          mintError.buildInvalidProfileClaimTransaction(),
          mintError.ErrorType.ProfileClaimTransaction,
        )
      }
      return profile
    })
    .then(fp.rejectIf((profile: entity.Profile) => profile.ownerWalletId !== walletId)(
      appError.buildInvalid(
        profileError.buildProfileNotOwnedMsg(profileId),
        profileError.ErrorType.ProfileNotOwned,
      ),
    ))
    .then((profile: entity.Profile) => {
      profile.status = defs.ProfileStatus.Owned

      const saveProfile = repositories.profile.save(profile)

      // push newly minted profile to the search engine (typesense)
      const indexProfile = []
      indexProfile.push({
        id: profile.id,
        profile: profile.url,
      })

      client.collections('profiles').documents().import(indexProfile,{ action : 'create' })
        .then(() => logger.debug('profile added to typesense index'))
        .catch((err) => logger.error('error: could not save profile in typesense: ' + err))

      return saveProfile
    })
}

const checkFileSize = async (
  createReadStream: FileUpload['createReadStream'],
  maxSize: number,
): Promise<number> =>
  new Promise((resolves, rejects) => {
    let filesize = 0
    createReadStream().on('data', (chunk: Buffer) => {
      filesize += chunk.length
      if (filesize > maxSize) {
        rejects(filesize)
      }
    })
    createReadStream().on('end', () =>
      resolves(filesize),
    )
    createReadStream().on('error', rejects)
  })

const createUploadStream = (
  s3: aws.S3,
  key: string,
  bucket: string,
): S3UploadStream => {
  const pass = new stream.PassThrough()
  return {
    writeStream: pass,
    promise: s3.upload({
      Bucket: bucket,
      Key: key,
      Body: pass,
    }).promise(),
  }
}

const uploadStreamToS3 = async (
  filename: string,
  s3: aws.S3,
  stream: FileUpload['createReadStream'],
): Promise<string> => {
  try {
    const bannerKey = 'profiles/' + Date.now().toString() + '-' + filename
    const bannerUploadStream = createUploadStream(s3, bannerKey, assetBucket.name)
    stream.pipe(bannerUploadStream.writeStream)
    const result = await bannerUploadStream.promise
    return s3ToCdn(result.Location)
  } catch (e) {
    Sentry.captureException(e)
    Sentry.captureMessage(`Error in uploadStreamToS3: ${e}`)
    throw e
  }
}

const uploadProfileImages = async (
  _: any,
  args: gql.MutationUploadProfileImagesArgs,
  ctx: Context,
): Promise<gql.Profile> => {
  const { repositories } = ctx
  const { banner, avatar, profileId, description, compositeProfileURL } = args.input
  let profile = await repositories.profile.findById(profileId)
  if (!profile) {
    return Promise.reject(appError.buildNotFound(
      profileError.buildProfileNotFoundMsg(profileId),
      profileError.ErrorType.ProfileNotFound,
    ))
  }
  let bannerResponse, avatarResponse
  let bannerStream: FileUpload['createReadStream']
  let avatarStream: FileUpload['createReadStream']
  if (banner) {
    bannerResponse = await banner
    bannerStream = bannerResponse.createReadStream()
  }
  if (avatar) {
    avatarResponse = await avatar
    avatarStream = avatarResponse.createReadStream()
  }

  // 1. check banner size...
  if (bannerStream) {
    try {
      const bannerMaxSize = 5000000
      await checkFileSize(bannerStream, bannerMaxSize)
    }
    catch (e) {
      Sentry.captureException(e)
      Sentry.captureMessage(`Error in uploadProfileImages: ${e}`)
      if (typeof e === 'number') {
        return Promise.reject(appError.buildInvalid(
          profileError.buildProfileBannerFileSize(),
          profileError.ErrorType.ProfileBannerFileSize,
        ))
      }
    }
  }

  // 2. check avatar file size...
  if (avatarStream) {
    try {
      const avatarMaxSize = 2000000
      await checkFileSize(avatarStream, avatarMaxSize)
    }
    catch (e) {
      Sentry.captureException(e)
      Sentry.captureMessage(`Error in uploadProfileImages: ${e}`)
      if (typeof e === 'number') {
        return Promise.reject(appError.buildInvalid(
          profileError.buildProfileAvatarFileSize(),
          profileError.ErrorType.ProfileAvatarFileSize,
        ))
      }
    }
  }

  // 3. upload streams to AWS S3
  const s3 = await getAWSConfig()

  if (bannerResponse && bannerStream) {
    const bannerUrl = await uploadStreamToS3(bannerResponse.filename, s3, bannerStream)
    if (bannerUrl) {
      await repositories.profile.updateOneById(profileId, {
        bannerURL: bannerUrl,
      })
    }
  }

  if (avatarResponse && avatarStream) {
    const avatarUrl = await uploadStreamToS3(avatarResponse.filename, s3, avatarStream)
    if (avatarUrl) {
      // if user does not want to composite image with profile url, we just save image to photoURL
      if (!compositeProfileURL) {
        await repositories.profile.updateOneById(profileId, {
          photoURL: avatarUrl,
        })
      }
      // else, we will create composite image
      else {
        const compositeUrl = await generateCompositeImage(profile.url, avatarUrl)
        if (compositeUrl) {
          await repositories.profile.updateOneById(profileId, {
            photoURL: compositeUrl,
          })
        }
      }
    }
  }

  if (description) {
    await repositories.profile.updateOneById(profileId, { description: description })
  }

  profile = await repositories.profile.findById(profileId)
  return profile
}

const createCompositeImage = async (
  _: any,
  args: gql.MutationCreateCompositeImageArgs,
  ctx: Context,
): Promise<gql.Profile> => {
  const { repositories } = ctx
  const { profileId } = args.input
  let profile = await repositories.profile.findById(profileId)
  if (!profile) {
    return Promise.reject(appError.buildNotFound(
      profileError.buildProfileNotFoundMsg(profileId),
      profileError.ErrorType.ProfileNotFound,
    ))
  }

  const imageURL = await generateCompositeImage(profile.url, DEFAULT_NFT_IMAGE)
  profile = await repositories.profile.updateOneById(profileId, {
    photoURL: imageURL,
  })
  return profile
}

const getLatestProfiles = (
  _: any,
  args: gql.QueryLatestProfilesArgs,
  ctx: Context,
): Promise<gql.ProfilesOutput> => {
  const { repositories } = ctx
  logger.debug('getLatestProfiles', { input: args?.input })
  const pageInput = args?.input.pageInput
  const filters = [helper.inputT2SafeK<entity.Profile>(args?.input)]
  return core.paginatedEntitiesBy(
    repositories.profile,
    pageInput,
    filters,
    [],
    'updatedAt',
    'DESC',
  )
    .then(pagination.toPageable(pageInput, null, null, 'updatedAt'))
}

const orderingUpdates = (
  _: any,
  args: gql.MutationOrderingUpdatesArgs,
  ctx: Context,
): Promise<gql.Profile> => {
  const { repositories, user } = ctx
  logger.debug('orderingUpdates', { input: args?.input })

  const notOwner = (p: entity.Profile): boolean => p.ownerUserId !== user.id
  const { profileId, updates } = args.input

  return getProfile(profileId, repositories.profile.findById)
    .then(fp.rejectIf(notOwner)(appError.buildForbidden(
      profileError.buildProfileNotOwnedMsg(profileId),
      profileError.ErrorType.ProfileNotOwned,
    )))
    .then(fp.tapWait((profile) => updateNFTsOrder(profile.id, updates)))
}

const collectInfoFromScore = (score: string): LeaderboardInfo => {
  /*
    If score length is less than 5 or equal to 5, gk count and collection count will be zero
    And edge count will be score
   */
  if (score.length <= 5) {
    return {
      gkCount: 0,
      edgeCount: 0,
      collectionCount: Number(score),
    }
  } else if (score.length <= 10) {
    /*
      If score length is greater than 5 and less than 10 or equal to 10, gk count will be 0
      i.e. 1000025 -> gkCount = 0, edgeCount = 10, collectionCount = 25
     */
    return {
      gkCount: 0,
      edgeCount: Number(score.slice(0, score.length - 5)),
      collectionCount: Number(score.slice(score.length - 5, score.length)),
    }
  } else {
    /*
      If score length is greater than 10
      i.e. 60000000005 -> gkCount = 6, edgeCount = 0, collectionCount = 5
     */
    return {
      gkCount: Number(score.slice(0, score.length - 10)),
      edgeCount: Number(score.slice(score.length - 10, score.length - 5)),
      collectionCount: Number(score.slice(score.length - 5, score.length)),
    }
  }
}

const leaderboard = async (
  _: any,
  args: gql.QueryLeaderboardArgs,
  ctx: Context,
): Promise<gql.LeaderboardOutput> => {
  const { repositories } = ctx
  logger.debug('leaderboard', { input: args?.input })

  const TOP = args?.input.count ? Number(args?.input.count) : 100
  const cachedData = await redis.get(`Leaderboard_response_${process.env.CHAIN_ID}_top_${TOP}`)
  let leaderboard: Array<gql.LeaderboardProfile> = []
  if (cachedData) {
    leaderboard = JSON.parse(cachedData)
  } else {
<<<<<<< HEAD
    // mutex prevents overlap
    const cachedMutex = await redis.get(`profile_leaderboard_${process.env.CHAIN_ID}_mutex`)

    if (cachedMutex == '0') {
      await redis.set(`profile_leaderboard_${process.env.CHAIN_ID}_mutex`, '1')

      // generate leaderboard array with profiles ( by genesis key, items visible, collections )
      getLeaderboardProfiles(repositories)
        .then(async (leaderboardProfiles) => {
          leaderboard = lodash.orderBy(leaderboardProfiles, ['numberOfGenesisKeys', 'itemsVisible', 'numberOfCollections', 'url'], ['desc', 'desc', 'desc', 'asc'])
          await redis.set(`profile_leaderboard_${process.env.CHAIN_ID}_mutex`, '0')
          return redis.set(
            `profile_leaderboard_${process.env.CHAIN_ID}`,
            JSON.stringify(leaderboard),
            'EX',
            5 * 60, // 5 minutes
          )
        })
    }
=======
    const profilesWithScore = await redis.zrevrangebyscore(`LEADERBOARD_${process.env.CHAIN_ID}`, '+inf', '-inf', 'WITHSCORES')

    let index = 0
    // get leaderboard for TOP items...
    const length = profilesWithScore.length >= TOP * 2 ? TOP * 2 : profilesWithScore.length
    for (let i = 0; i < length - 1; i+= 2) {
      const profileId = profilesWithScore[i]
      const collectionInfo = collectInfoFromScore(profilesWithScore[i + 1])
      const profile = await repositories.profile.findOne({ where: { id: profileId } })
      leaderboard.push({
        index: index,
        id: profileId,
        itemsVisible: collectionInfo.edgeCount,
        numberOfGenesisKeys: collectionInfo.gkCount,
        numberOfCollections: collectionInfo.collectionCount,
        photoURL: profile.photoURL,
        url: profile.url,
      })
      index++
    }
    await redis.set(
      `Leaderboard_response_${process.env.CHAIN_ID}_top_${TOP}`,
      JSON.stringify(leaderboard),
      'EX',
      5 * 60, // 5 minutes
    )
>>>>>>> 86283589
  }

  const { pageInput } = helper.safeObject(args?.input)
  let paginatedLeaderboard: Array<gql.LeaderboardProfile>
  let defaultCursor
  if (!pagination.hasAfter(pageInput) && !pagination.hasBefore(pageInput)) {
    defaultCursor = pagination.hasFirst(pageInput) ? { beforeCursor: '-1' } :
      { afterCursor: leaderboard.length.toString() }
  }
  const safePageInput = safeInput(pageInput, defaultCursor)
  let totalItems
  if (pagination.hasFirst(safePageInput)) {
    const cursor = pagination.hasAfter(safePageInput) ?
      safePageInput.afterCursor : safePageInput.beforeCursor
    paginatedLeaderboard = leaderboard.filter((leader) => leader.index > Number(cursor))
    totalItems = paginatedLeaderboard.length
    paginatedLeaderboard = paginatedLeaderboard.slice(0, safePageInput.first)
  } else {
    const cursor = pagination.hasAfter(safePageInput) ?
      safePageInput.afterCursor : safePageInput.beforeCursor
    paginatedLeaderboard = leaderboard.filter((leader) => leader.index < Number(cursor))
    totalItems = paginatedLeaderboard.length
    paginatedLeaderboard =
      paginatedLeaderboard.slice(paginatedLeaderboard.length - safePageInput.last)
  }

  return pagination.toPageable(
    pageInput,
    paginatedLeaderboard[0],
    paginatedLeaderboard[paginatedLeaderboard.length - 1],
    'index',
  )([paginatedLeaderboard, totalItems])
}

const saveScoreForProfiles = async (
  _: any,
  args: gql.MutationSaveScoreForProfilesArgs,
  ctx: Context,
): Promise<gql.SaveScoreForProfilesOutput> => {
  const { repositories } = ctx
  logger.debug('saveScoreForProfiles', { input: args?.input })
  try {
    const count = Number(args?.input.count) > 1000 ? 1000 : Number(args?.input.count)
    const profiles = await repositories.profile.find({
      where: {
        lastScored: null,
      },
    })
    const slicedProfiles = profiles.slice(0, count)
    await Promise.allSettled(
      slicedProfiles.map(async (profile) => {
        await saveProfileScore(repositories, profile)
        const now = Date.now()
        await repositories.profile.updateOneById(profile.id, {
          lastScored: now,
        })
        logger.debug(`Score is cached for Profile ${ profile.id }`)
      }),
    )
    logger.debug('Profile scores are cached', { counts: slicedProfiles.length })
    return {
      message: 'Saved score for profiles',
    }
  } catch (err) {
    Sentry.captureException(err)
    Sentry.captureMessage(`Error in saveScoreForProfiles Job: ${err}`)
  }
}

export default {
  Upload: GraphQLUpload,
  Query: {
    profile: getProfileByURL,
    profilePassive: getProfileByURLPassive,
    myProfiles: combineResolvers(auth.isAuthenticated, getMyProfiles),
    profileFollowers: getProfileFollowers,
    profilesFollowedByMe: combineResolvers(auth.isAuthenticated, getProfilesFollowedByMe),
    blockedProfileURI: getBlockedProfileURI,
    insiderReservedProfiles: combineResolvers(auth.isAuthenticated, getInsiderReservedProfileURIs),
    latestProfiles: getLatestProfiles,
    leaderboard: leaderboard,
  },
  Mutation: {
    followProfile: combineResolvers(auth.isAuthenticated, followProfile),
    unfollowProfile: combineResolvers(auth.isAuthenticated, unfollowProfile),
    updateProfile: combineResolvers(auth.isAuthenticated, updateProfile),
    profileClaimed: combineResolvers(auth.isAuthenticated, profileClaimed),
    uploadProfileImages: combineResolvers(auth.isAuthenticated, uploadProfileImages),
    createCompositeImage: combineResolvers(auth.isAuthenticated, createCompositeImage),
    orderingUpdates: combineResolvers(auth.isAuthenticated, orderingUpdates),
    saveScoreForProfiles: combineResolvers(auth.isAuthenticated, saveScoreForProfiles),
  },
  Profile: {
    followersCount: getFollowersCount,
    owner: core.resolveEntityById<gql.Profile, entity.Wallet>(
      'ownerWalletId',
      defs.EntityType.Profile,
      defs.EntityType.Wallet,
    ),
    isOwnedByMe: core.resolveEntityOwnership<gql.Profile>(
      'ownerUserId',
      'user',
      defs.EntityType.Profile,
    ),
    isFollowedByMe: core.resolveEdgeOwnership<gql.Profile>(
      'wallet',
      defs.EdgeType.Follows,
    ),
    winningBid: getWinningBid,
  },
}<|MERGE_RESOLUTION|>--- conflicted
+++ resolved
@@ -764,27 +764,6 @@
   if (cachedData) {
     leaderboard = JSON.parse(cachedData)
   } else {
-<<<<<<< HEAD
-    // mutex prevents overlap
-    const cachedMutex = await redis.get(`profile_leaderboard_${process.env.CHAIN_ID}_mutex`)
-
-    if (cachedMutex == '0') {
-      await redis.set(`profile_leaderboard_${process.env.CHAIN_ID}_mutex`, '1')
-
-      // generate leaderboard array with profiles ( by genesis key, items visible, collections )
-      getLeaderboardProfiles(repositories)
-        .then(async (leaderboardProfiles) => {
-          leaderboard = lodash.orderBy(leaderboardProfiles, ['numberOfGenesisKeys', 'itemsVisible', 'numberOfCollections', 'url'], ['desc', 'desc', 'desc', 'asc'])
-          await redis.set(`profile_leaderboard_${process.env.CHAIN_ID}_mutex`, '0')
-          return redis.set(
-            `profile_leaderboard_${process.env.CHAIN_ID}`,
-            JSON.stringify(leaderboard),
-            'EX',
-            5 * 60, // 5 minutes
-          )
-        })
-    }
-=======
     const profilesWithScore = await redis.zrevrangebyscore(`LEADERBOARD_${process.env.CHAIN_ID}`, '+inf', '-inf', 'WITHSCORES')
 
     let index = 0
@@ -811,7 +790,6 @@
       'EX',
       5 * 60, // 5 minutes
     )
->>>>>>> 86283589
   }
 
   const { pageInput } = helper.safeObject(args?.input)
