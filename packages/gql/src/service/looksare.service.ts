--- conflicted
+++ resolved
@@ -2,15 +2,10 @@
 import axiosRetry, { IAxiosRetryConfig } from 'axios-retry'
 
 import { delay } from '@nftcom/gql/service/core.service'
-<<<<<<< HEAD
 import { TxOrder } from '@nftcom/shared/db/entity'
 import { ActivityType, ProtocolType } from '@nftcom/shared/defs'
 
 import { orderEntityBuilder } from './txActivity.service'
-=======
-import { TxActivity,TxBid, TxList } from '@nftcom/shared/db/entity'
-import { ActivityType, ExchangeType } from '@nftcom/shared/defs'
->>>>>>> 58ed7e83
 
 const LOOKSRARE_API_BASE_URL = 'https://api.looksrare.org/api/v1'
 const LOOKSRARE_API_TESTNET_BASE_URL = 'https://api-rinkeby.looksrare.org/api/v1'
@@ -92,11 +87,7 @@
     }
     return undefined
   } catch (err) {
-<<<<<<< HEAD
     //Sentry.captureMessage(`Error in retrieveOrdersLooksrare: ${err}`)
-=======
-    // Sentry.captureMessage(`Error in retrieveOrdersLooksrare: ${err}`)
->>>>>>> 58ed7e83
     return undefined
   }
 }
@@ -232,12 +223,7 @@
       }
     }
   } catch (err) {
-<<<<<<< HEAD
-    //Sentry.captureMessage(`Error in retrieveOrdersLooksrare: ${err}`)
-    return undefined
-=======
     // Sentry.captureMessage(`Error in retrieveOrdersLooksrare: ${err}`)
->>>>>>> 58ed7e83
   }
   return responseAggregator
 }