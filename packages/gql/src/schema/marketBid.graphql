type GetMarketBid {
  items: [MarketBid!]
  pageInfo: PageInfo
  totalItems: Int
}

type MarketBid {
  structHash: String!
<<<<<<< HEAD
=======
  nonce: Int!
>>>>>>> 9546a649
  signature: Signature!
  marketAskId: String!
  makerAddress: Address!
  makeAsset: [MarketplaceAsset!]
  takerAddress: Address!
  takeAsset: [MarketplaceAsset!]
  message: String!
  start: String!
  end: String!
  salt: Int!
  offerAcceptedAt: DateTime
  acceptedAt: DateTime
  rejectedAt: DateTime
  rejectedReason: String
  chainId: String!
}

input BidsInput {
  makerAddress: Address
  pageInput: PageInput
}

input CreateBidInput {
  structHash: String!
<<<<<<< HEAD
=======
  nonce: Int!
>>>>>>> 9546a649
  signature: SignatureInput!
  marketAskId: String!
  makerAddress: Address!
  makeAsset: [MarketplaceAssetInput!]
  takerAddress: Address!
  takeAsset: [MarketplaceAssetInput!]
  message: String!
  start: String!
  end: String!
  salt: Int!
  chainId: String!
}


extend type Query {
  getBids(input: BidsInput!): GetMarketBid!
}

extend type Mutation {
  createBid(input: CreateBidInput!): MarketBid!
}<|MERGE_RESOLUTION|>--- conflicted
+++ resolved
@@ -6,10 +6,7 @@
 
 type MarketBid {
   structHash: String!
-<<<<<<< HEAD
-=======
   nonce: Int!
->>>>>>> 9546a649
   signature: Signature!
   marketAskId: String!
   makerAddress: Address!
@@ -34,10 +31,7 @@
 
 input CreateBidInput {
   structHash: String!
-<<<<<<< HEAD
-=======
   nonce: Int!
->>>>>>> 9546a649
   signature: SignatureInput!
   marketAskId: String!
   makerAddress: Address!
