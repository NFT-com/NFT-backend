import axios,  { AxiosError, AxiosInstance, AxiosResponse } from 'axios'
import axiosRetry, { IAxiosRetryConfig } from 'axios-retry'
import { BigNumber, ethers } from 'ethers'
import { chunk, differenceBy } from 'lodash'
import QueryStream from 'pg-query-stream'
import { Writable } from 'stream'
import * as typeorm from 'typeorm'

import { Upload } from '@aws-sdk/lib-storage'
import { cache, CacheKeys } from '@nftcom/cache'
import { assetBucket } from '@nftcom/gql/config'
import { gql, Pageable } from '@nftcom/gql/defs'
import { Context } from '@nftcom/gql/defs'
import { pagination } from '@nftcom/gql/helper'
import { getCollectionDeployer } from '@nftcom/gql/service/alchemy.service'
import {
  contentTypeFromExt,
  extensionFromFilename,
  fetchWithTimeout,
  findDuplicatesByProperty,
  generateSVGFromBase64String,
  generateWeight,
  getAWSConfig,
  getLastWeight,
  midWeight,
  processIPFSURL,
  s3ToCdn,
} from '@nftcom/gql/service/core.service'
import { NFTPortRarityAttributes } from '@nftcom/gql/service/nftport.service'
import { retrieveNFTDetailsNFTPort } from '@nftcom/gql/service/nftport.service'
import { SearchEngineService } from '@nftcom/gql/service/searchEngine.service'
import { paginatedActivitiesBy } from '@nftcom/gql/service/txActivity.service'
import { _logger, contracts, db, defs, entity, helper, provider, typechain } from '@nftcom/shared'
import * as Sentry from '@sentry/node'

import { nft as nftLoader } from '../dataloader'

const repositories = db.newRepositories()
const logger = _logger.Factory(_logger.Context.Misc, _logger.Context.GraphQL)
const seService = SearchEngineService()

const CRYPTOPUNK = '0xb47e3cd837ddf8e4c57f05d70ab865de6e193bbb'
const ALCHEMY_API_URL = process.env.ALCHEMY_API_URL
const ALCHEMY_API_URL_GOERLI = process.env.ALCHEMY_API_URL_GOERLI
const MAX_SAVE_COUNTS = 500
const exceptionBannerUrlRegex = /https:\/\/cdn.nft.com\/collections\/1\/.*banner\.*/
const TEST_WALLET_ID = 'test'
const FETCH_NFTS_FROM_ALCHEMY_TIME_OUT = 60 * 1000

let alchemyUrl: string
let chainId = process.env.CHAIN_ID

interface OwnedNFT {
  contract: {
    address: string
  }
  id: {
    tokenId: string
    tokenMetadata?: any
  }
  title?: string
  metadata?: any
}

interface ContractMetaDataResponse {
  address: string
  contractMetadata: {
    name: string
    symbol: string
    totalSupply: string
    tokenType: string
    openSea: {
      floorPrice: number
      collectionName: string
      imageUrl: string
      safelistRequestStatus: string
    }
  }
}

interface NFTMetaDataResponse {
  contract: {
    address: string
  }
  id: {
    tokenId: string
    tokenMetadata?: {
      tokenType?: string
    }
  }
  title: string
  description: string
  media?: {
    uri?: {
      raw: string
      gateway: string
    }
  }
  metadata?: {
    image?: string
    attributes?: Array<Record<string, any>>
  }
  timeLastUpdated: string
}

type EdgeWithWeight = {
  id: string
  weight?: string
  hide?: boolean
}

type NFTOrder = {
  nftId: string
  newIndex: number
}

type NFTMetaData = {
  type: defs.NFTType
  name: string
  description: string
  image: string
  traits: defs.Trait[]
}

const checkSumOwner = (owner: string): string | undefined => {
  try {
    return helper.checkSum(owner)
  } catch (err) {
    logger.error(err, `Unable to checkSum owner: ${owner}`)
  }
  return
}

export const initiateWeb3 = (cid?: string): void => {
  chainId = cid || process.env.CHAIN_ID // attach default value
  alchemyUrl = Number(chainId) == 1 ? ALCHEMY_API_URL : ALCHEMY_API_URL_GOERLI
}

export const getAlchemyInterceptor = (
  chainId: string,
): AxiosInstance => {
  const alchemyInstance = axios.create({
    baseURL: Number(chainId || process.env.CHAIN_ID) == 1 ? ALCHEMY_API_URL : ALCHEMY_API_URL_GOERLI,
    headers: {
      'Accept': 'application/json',
      'Content-Type': 'application/json',
    },
  })
  // retry logic with exponential backoff
  const retryOptions: IAxiosRetryConfig= { retries: 3,
    retryCondition: (err: AxiosError<any>) => {
      return (
        axiosRetry.isNetworkOrIdempotentRequestError(err) ||
          err.response.status === 429
      )
    },
    retryDelay: (retryCount: number, err: AxiosError<any>) => {
      if (err.response) {
        const retry_after = Number(err.response.headers['retry-after'])
        if (retry_after) {
          return retry_after
        }
      }
      return axiosRetry.exponentialDelay(retryCount)
    },
  }
  axiosRetry(alchemyInstance,  retryOptions)
  return alchemyInstance
}

export const getNFTsFromAlchemyPage = async (
  owner: string,
  { contracts, withMetadata = true, pageKey }: {
    contracts?: string[]
    withMetadata?: boolean
    pageKey?: string
  } = {},
): Promise<[OwnedNFT[], string | undefined]> => {
  try {
    const alchemyInstance: AxiosInstance = await getAlchemyInterceptor(chainId)
    let queryParams = `owner=${owner}`

    if (contracts) {
      queryParams += `&contractAddresses[]=${contracts}`
    }

    if (withMetadata) {
      queryParams += `&withMetadata=${withMetadata}`
    }

    if (pageKey) {
      queryParams += `&pageKey=${pageKey}`
    }

    const response: AxiosResponse = await alchemyInstance.get(`/getNFTs?${queryParams}`)

    if (response?.data?.ownedNfts) {
      return [response.data.ownedNfts as OwnedNFT[], response.data.pageKey]
    } else {
      return [[], undefined]
    }
  } catch (err) {
    logger.error(err, 'Error in getNFTsFromAlchemyPage')
    Sentry.captureMessage(`Error in getNFTsFromAlchemyPage: ${err}`)
    throw err
  }
}

export const getOwnersForNFT = async (
  nft: typeorm.DeepPartial<entity.NFT>,
): Promise<string[]> => {
  try {
    initiateWeb3(nft.chainId)
    const contract = ethers.utils.getAddress(nft.contract)

    const baseUrl = `${alchemyUrl}/getOwnersForToken?contractAddress=${contract}&tokenId=${nft.tokenId}`
    const response = await axios.get(baseUrl)

    if (response && response?.data && response.data?.owners) {
      return response.data.owners as string[]
    } else {
      return Promise.reject(`No owners for NFT contract ${contract} tokenId ${nft.tokenId} on chain ${nft.chainId}`)
    }
  } catch (err) {
    logger.error(`Error in getOwnersForNFT: ${err}`)
    Sentry.captureMessage(`Error in getOwnersForNFT: ${err}`)
    throw err
  }
}

const getNFTMetaDataFromAlchemy = async (
  contractAddress: string,
  tokenId: string,
  // optionalWeb3: (AlchemyWeb3 | undefined) = undefined,
): Promise<NFTMetaDataResponse | undefined> => {
  try {
    const alchemyInstance: AxiosInstance = await getAlchemyInterceptor(chainId)
    const queryParams = `contractAddress=${contractAddress}&tokenId=${tokenId}`
    const response: AxiosResponse = await alchemyInstance.get(`/getNFTMetadata?${queryParams}`)

    return response.data as NFTMetaDataResponse
  } catch (err) {
    Sentry.captureMessage(`Error in getNFTMetaDataFromAlchemy: ${err}`)
    return undefined
  }
}

export const getContractMetaDataFromAlchemy = async (
  contractAddress: string,
): Promise<ContractMetaDataResponse | undefined> => {
  try {
    const key = `getContractMetaDataFromAlchemy${alchemyUrl}_${ethers.utils.getAddress(contractAddress)}`
    const cachedContractMetadata: string = await cache.get(key)

    if (cachedContractMetadata) {
      return JSON.parse(cachedContractMetadata)
    } else {
      const baseUrl = `${alchemyUrl}/getContractMetadata/?contractAddress=${contractAddress}`
      const response = await axios.get(baseUrl)

      if (response && response?.data) {
        await cache.set(key, JSON.stringify(response.data), 'EX', 60 * 60) // 1 hour
        return response.data
      } else {
        return undefined
      }
    }
  } catch (err) {
    Sentry.captureMessage(`Error in getContractMetaDataFromAlchemy: ${err}`)
    return undefined
  }
}

export const getCollectionNameFromContract = (
  contractAddress: string,
  chainId: string,
  type:  defs.NFTType,
): Promise<string> => {
  try {
    if (type === defs.NFTType.ERC721) {
      const tokenContract = typechain.ERC721__factory.connect(
        contractAddress,
        provider.provider(Number(chainId)),
      )
      return tokenContract.name().catch(() => Promise.resolve('Unknown Name'))
    } else if (type === defs.NFTType.ERC1155 || type === defs.NFTType.UNKNOWN) {
      const tokenContract = typechain.ERC1155__factory.connect(
        contractAddress,
        provider.provider(Number(chainId)),
      )
      return tokenContract.name().catch(() => Promise.resolve('Unknown Name'))
    } else {
      logger.error('Token type not ERC721, ERC1155, nor UNKNOWN', type)
      return Promise.resolve('Unknown Name')
    }
  } catch (error) {
    logger.error('ethers failed: ', error)
    Sentry.captureException(error)
    Sentry.captureMessage(`Error in getCollectionNameFromContract: ${error}`)
    return Promise.resolve('Unknown Name')
  }
}

export const getNFTsForCollection = async (
  contractAddress: string,
): Promise<any> => {
  try {
    const key = `getNFTsForCollection${alchemyUrl}_${ethers.utils.getAddress(contractAddress)}`
    const cachedContractMetadata: string = await cache.get(key)

    const nfts = []
    if (cachedContractMetadata) {
      return JSON.parse(cachedContractMetadata)
    } else {
      const baseUrl = `${alchemyUrl}/getNFTsForCollection/?contractAddress=${contractAddress}&withMetadata=true`
      const response = await axios.get(baseUrl)

      if (response && response?.data) {
        if (response?.data?.nfts && response?.data?.nfts?.length) {
          nfts.push(...response.data.nfts)
          await cache.set(key, JSON.stringify(nfts), 'EX', 60 * 10) // 10 minutes
          return nfts
        } else {
          return undefined
        }
      }
    }
  } catch (err) {
    Sentry.captureMessage(`Error in getNFTsForCollection: ${err}`)
    return undefined
  }
}

export const getCollectionNameFromDataProvider = async (
  contract: string,
  chainId: string,
  type:  defs.NFTType,
): Promise<string> => {
  try {
    const contractDetails: ContractMetaDataResponse = await getContractMetaDataFromAlchemy(contract)

    // priority to OS Collection Name from Alchemy before fetching name from contract
    if (contractDetails?.contractMetadata?.openSea?.collectionName) {
      return contractDetails?.contractMetadata?.openSea?.collectionName
    }

    if (contractDetails?.contractMetadata?.name) {
      return contractDetails?.contractMetadata?.name
    }
  } catch (error) {
    logger.error(`Error in getCollectionNameFromDataProvider: ${error}`)
    Sentry.captureException(error)
    Sentry.captureMessage(`Error in getCollectionNameFromDataProvider: ${error}`)
  }

  const nameFromContract: string = await getCollectionNameFromContract(
    contract,
    chainId,
    type,
  )

  return nameFromContract
}

export const updateCollectionForNFTs = async (
  nfts: Array<entity.NFT>,
): Promise<void> => {
  try {
    const seen = {}
    const nonDuplicates: Array<entity.NFT> = []
    nfts.map((nft: entity.NFT) => {
      const key = ethers.utils.getAddress(nft.contract)
      if (!seen[key]) {
        nonDuplicates.push(nft)
        seen[key] = true
      }
    })
    // save collections...
    let collections = []

    await Promise.allSettled(
      nonDuplicates.map(async (nft: entity.NFT) => {
        const collection = await repositories.collection.findOne({
          where: { contract: ethers.utils.getAddress(nft.contract) },
        })
        if (!collection) {
          const collectionName = await getCollectionNameFromDataProvider(
            nft.contract,
            nft.chainId,
            nft.type,
          )
          const collectionDeployer = await getCollectionDeployer(nft.contract, nft.chainId)
          logger.debug('new collection', { collectionName, contract: nft.contract, collectionDeployer })

          collections.push({
            contract: ethers.utils.getAddress(nft.contract),
            chainId: nft?.chainId || process.env.CHAIN_ID,
            name: collectionName,
            deployer: collectionDeployer,
          })
        }
      }),
    )
    collections = await repositories.collection.saveMany(collections, { chunk: MAX_SAVE_COUNTS })
    await seService.indexCollections(collections)

    // save edges for collection and nfts...
    const edges = []
    await Promise.allSettled(
      nfts.map(async (nft) => {
        const collection = await repositories.collection.findOne({
          where: { contract: ethers.utils.getAddress(nft.contract) },
        })
        if (collection) {
          const edgeVals = {
            thisEntityType: defs.EntityType.Collection,
            thatEntityType: defs.EntityType.NFT,
            thisEntityId: collection.id,
            thatEntityId: nft.id,
            edgeType: defs.EdgeType.Includes,
          }
          const edge = await repositories.edge.findOne({ where: edgeVals })
          if (!edge) edges.push(edgeVals)
        }
      }),
    )
    await repositories.edge.saveMany(edges, { chunk: MAX_SAVE_COUNTS })
  } catch (err) {
    Sentry.captureMessage(`Error in updateCollectionForNFTs: ${err}`)
    return err
  }
}

// traits with rarity
export const nftTraitBuilder = (
  nftAttributes: defs.Trait[],
  rarityAttributes: NFTPortRarityAttributes[],
): defs.Trait[] => {
  const traits: defs.Trait[] = []
  if (nftAttributes.length) {
    for (const attribute of nftAttributes) {
      const traitExists: NFTPortRarityAttributes = rarityAttributes.find(
        (rarityAttribute: NFTPortRarityAttributes) => {
          if (rarityAttribute?.trait_type === attribute?.type
            && String(rarityAttribute?.value|| '').trim() === String(attribute?.value || '').trim()) {
            return rarityAttribute
          }
        },
      )
      let traitsToBePushed: defs.Trait = {
        ...attribute,
      }

      if (traitExists) {
        traitsToBePushed = {
          ...traitsToBePushed,
          type: traitExists?.trait_type || attribute?.type || '',
          value: traitExists?.value || attribute?.value|| '',
        }
        if (traitExists?.statistics?.prevalence) {
          traitsToBePushed = {
            ...traitsToBePushed,
            rarity: String(traitExists.statistics.prevalence || '0'),
          }
        }
      }

      traits.push(
        traitsToBePushed,
      )
    }
  }
  return traits
}

// helper function to get traits for metadata, nftPort optional
export const getMetadata = (metadata: any, nftPortDetails: any = undefined): Array<defs.Trait> => {
  const traits: Array<defs.Trait> = []

  if (Array.isArray(metadata?.attributes)) {
    metadata?.attributes.map((trait) => {
      let value = trait?.value || trait?.trait_value
      value = typeof value === 'string' ? value : JSON.stringify(value)
      traits.push(({
        type: trait?.trait_type,
        value,
      }))
    })
  } else if (Array.isArray(metadata?.message?.attributes)) { // edge case for alchemy
    metadata?.message?.attributes.map((trait) => {
      let value = trait?.value || trait?.trait_value
      value = typeof value === 'string' ? value : JSON.stringify(value)
      traits.push(({
        type: trait?.trait_type,
        value,
      }))
    })
  } else if (Array.isArray(metadata?.enhanced_cattributes)) {
    metadata?.enhanced_cattributes.map((trait) => {
      let value = trait?.description
      value = typeof value === 'string' ? value : JSON.stringify(value)
      traits.push(({
        type: trait?.type,
        value,
      }))
    })
  } else if (Array.isArray(nftPortDetails?.nft?.metadata?.attributes)) { // nftport fallback
    nftPortDetails?.nft?.metadata?.attributes.map((trait) => {
      let value = trait?.value || trait?.trait_value
      value = typeof value === 'string' ? value : JSON.stringify(value)
      traits.push(({
        type: trait?.trait_type,
        value,
      }))
    })
  } else if (Array.isArray(nftPortDetails?.metadata?.traits)) { // nft port collection nft metadata import in streams
    nftPortDetails?.metadata?.traits.map((trait) => {
      let value = trait?.value
      value = typeof value === 'string' ? value : JSON.stringify(value)
      traits.push(({
        type: trait?.trait_type,
        value,
      }))
    })
  } else {
    if (metadata?.attributes) {
      Object.keys(metadata?.attributes).map(keys => {
        let value = metadata?.attributes?.[keys]
        value = typeof value === 'string' ? value : JSON.stringify(value)
        traits.push(({
          type: keys,
          value,
        }))
      })
    }
  }

  if(Array.isArray(nftPortDetails?.nft?.attributes)) {
    return nftTraitBuilder(traits, nftPortDetails?.nft?.attributes)
  }

  return traits
}

export const getNftName = (
  nftMetadata: any,
  nftPortDetails: any = undefined,
  contractMetadata: any = undefined,
  tokenId: string = undefined,
): string => {
  return nftPortDetails?.nft?.contract_address?.toLowerCase() == CRYPTOPUNK
    ? nftPortDetails?.nft?.metadata?.name
    : nftMetadata?.title
    || nftPortDetails?.nft?.metadata?.name
    || (tokenId
      ? [`${contractMetadata?.contractMetadata?.name || contractMetadata?.contractMetadata?.openSea?.collectionName}`, BigNumber.from(tokenId).toString()].join(' ')
      : '')
}

export const getNftDescription = (
  nftMetadata: any,
  nftPortDetails: any = undefined,
): string => {
  return nftMetadata?.description || nftMetadata?.metadata?.bio || nftPortDetails?.nft?.metadata?.description
}

const FALLBACK_IMAGE_URL = process.env.FALLBACK_IMAGE_URL || 'https://cdn.nft.com/optimizedLoader2.webp'
export const getNftImage = (
  metadata: any,
  nftPortDetails: any = undefined,
): string => {
  return (metadata?.image?.indexOf('copebear') >= 0 || nftPortDetails?.nft?.contract_address?.toLowerCase() == CRYPTOPUNK)
    ? nftPortDetails?.nft?.cached_file_url
    : metadata?.image || metadata?.image_url || metadata?.image_url_cdn || metadata?.tokenUri?.gateway ||
      metadata?.tokenUri?.raw || nftPortDetails?.nft?.cached_file_url ||
        (metadata?.image_data ? generateSVGFromBase64String(metadata?.image_data) : FALLBACK_IMAGE_URL)
}

export const getNftType = (
  nftMetadata: any,
  nftPortDetails: any = undefined,
): defs.NFTType | undefined => {
  if (nftPortDetails?.contract?.type == 'CRYPTO_PUNKS' || nftPortDetails?.contract_address?.toLowerCase() == CRYPTOPUNK) {
    return defs.NFTType.CRYPTO_PUNKS
  } else if ((nftMetadata?.id?.tokenMetadata?.tokenType || nftPortDetails?.contract?.type) === 'ERC721') {
    return defs.NFTType.ERC721
  } else if ((nftMetadata?.id?.tokenMetadata?.tokenType || nftPortDetails?.contract?.type) === 'ERC1155') {
    return defs.NFTType.ERC1155
  } else if (nftMetadata?.title.endsWith('.eth') || nftPortDetails?.nft?.metadata?.name.endsWith('.eth')) { // if token is ENS token...
    return defs.NFTType.UNKNOWN
  } else {
    return undefined
  }
}

const getNFTMetaData = async (
  contract: string,
  tokenId: string,
  chainId: string,
  refreshMetadata = true,
): Promise<NFTMetaData | undefined> => {
  try {
    const nftMetadata: NFTMetaDataResponse = await getNFTMetaDataFromAlchemy(
      contract,
      tokenId,
    )

    const nftPortDetails = await retrieveNFTDetailsNFTPort(
      contract,
      tokenId,
      chainId || process.env.CHAIN_ID,
      refreshMetadata,
    )

    if (!nftMetadata) return

    const contractMetadata = await getContractMetaDataFromAlchemy(contract)

    const metadata = nftMetadata?.metadata as any

    const name = getNftName(nftMetadata, nftPortDetails, contractMetadata, tokenId)

    // For CryptoKitties, their metadata response format is different from original one
    const description = getNftDescription(nftMetadata, nftPortDetails)

    const image = getNftImage(metadata, nftPortDetails)

    const type: defs.NFTType = getNftType(nftMetadata, nftPortDetails)
    if (!type) {
      // If it's missing NFT token type, we should throw error
      logger.error(`token type of NFT is wrong for contract ${contract} and tokenId ${tokenId}`)
      return Promise.reject(`token type of NFT is wrong for contract ${contract} and tokenId ${tokenId}`)
    }
    const traits: Array<defs.Trait> = getMetadata(metadata, nftPortDetails)

    return {
      type,
      name,
      description,
      image,
      traits,
    }
  } catch (err) {
    logger.error(`Error in getNFTMetaData: ${err}`)
    Sentry.captureMessage(`Error in getNFTMetaData: ${err}`)
    throw err
  }
}

/**
 * Upload buffer from external image url to our S3 and return CDN path
 * @param imageUrl
 * @param filename
 * @param chainId
 * @param contract
 * @param uploadPath
 */

const uploadImageToS3 = async (
  imageUrl: string,
  filename: string,
  chainId: string,
  contract: string,
  uploadPath: string,
): Promise<string | undefined> => {
  try {
    let buffer
    let ext
    let imageKey
    if (!imageUrl) return undefined
    // We skip previewLink generation for SVG, GIF, MP4 and MP3
    if (imageUrl.indexOf('data:image/svg+xml') === 0) {
      // File Format not acceptable
      logger.log(`File format not acceptable for ${imageUrl}`)
      return null
    } else {
      imageUrl = processIPFSURL(imageUrl)
      ext = extensionFromFilename(filename)

      if (!ext) {
        if (imageUrl.includes('https://metadata.ens.domains/')) {
          // this image is svg so we skip it
          logger.log(`ENS file format not acceptable for ${imageUrl}`)
          return null
        } else if (imageUrl.includes('https://arweave.net/')) {
          // AR images are mp4 format, so we don't save as preview link
          logger.log(`Arweave file format is unacceptable for ${imageUrl}`)
          return null
        } else {
          ext = 'png'
          imageKey = uploadPath + Date.now() + '-' + filename + '.png'
        }
      } else {
        if (ext === 'mp4' || ext === 'gif' || ext === 'svg' || ext === 'mp3') {
          logger.log(`File format is unacceptable for ${imageUrl}`)
          return null
        } else {
          imageKey = uploadPath + Date.now() + '-' + filename
        }
      }

      // get buffer from imageURL, timeout is set to 60 seconds
      const res = await fetchWithTimeout(imageUrl, { timeout: 1000 * 60 })
      buffer = await res.buffer()
    }

    if (!buffer) return undefined

    const contentType = contentTypeFromExt(ext)
    if (!contentType) return undefined
    const s3config = await getAWSConfig()
    const upload = new Upload({
      client: s3config,
      params: {
        Bucket: assetBucket.name,
        Key: imageKey,
        Body: buffer,
        ContentType: contentType,
      },
    })
    await upload.done()

    logger.info(`finished uploading in uploadImageToS3: ${imageUrl}`)
    return s3ToCdn(`https://${assetBucket.name}.s3.amazonaws.com/${imageKey}`)
  } catch (err) {
    logger.error(`Error in uploadImageToS3 ${err}`)
    Sentry.captureMessage(`Error in uploadImageToS3 ${err}`)

    // error should not be thrown, just logged
    return null
  }
}

/**
 * Save or update owner and metadata information for specific NFT
 * @param nft
 * @param userId
 * @param wallet
 * @param chainId
 */
export const updateNFTOwnershipAndMetadata = async (
  nft: OwnedNFT,
  userId: string,
  wallet: entity.Wallet,
  chainId: string,
): Promise<entity.NFT | undefined> => {
  try {
    const existingNFT = await repositories.nft.findOne({
      where: {
        contract: ethers.utils.getAddress(nft.contract.address),
        tokenId: BigNumber.from(nft.id.tokenId).toHexString(),
        chainId: chainId,
      },
    })

    const walletChainId =  wallet?.chainId || process.env.CHAIN_ID

    let type, name, description, image
    let traits = []
    if (nft.id.tokenMetadata && nft.id.tokenMetadata?.tokenType) {
      if (nft.contract.address.toLowerCase() === CRYPTOPUNK) {
        type = defs.NFTType.CRYPTO_PUNKS
      } else if (nft.id.tokenMetadata?.tokenType === 'ERC721') {
        type = defs.NFTType.ERC721
      } else if (nft.id.tokenMetadata?.tokenType === 'ERC1155') {
        type = defs.NFTType.ERC1155
      } else if (nft.title && nft.title?.endsWith('.eth')) {
        // if token is ENS token...
        type = defs.NFTType.UNKNOWN
      }
    }

    if (nft.metadata) {
      if (nft.metadata?.name) name = nft.metadata?.name
      if (nft.metadata?.image) image = nft.metadata?.image
      if (nft.metadata?.description) description = nft.metadata?.description
      if (nft.metadata?.attributes && Array.isArray(nft.metadata?.attributes)) {
        nft.metadata?.attributes.map((trait) => {
          let value = trait?.value || trait?.trait_value
          let rarity = trait?.rarity
          value = typeof value === 'string' ? value : JSON.stringify(value)
          rarity = typeof rarity === 'string' ? rarity : JSON.stringify(rarity)
          traits.push(({
            type: trait?.trait_type,
            value,
            rarity,
          }))
        })
      }
    }
    // if we are not available to get nft metadata from getNFTs api,
    // we try to get information from getNFTMetadata or NFTPort
    if (!type || !name || !description || !image || !traits.length) {
      const metadata = await getNFTMetaData(nft.contract.address, nft.id.tokenId, walletChainId)
      if (!metadata) return undefined
      type = metadata.type
      name = metadata.name
      description = metadata.description
      image = metadata.image
      traits = metadata.traits
    }

    // if this NFT is not existing on our db, we save it...
    if (!existingNFT) {
      const csOwner = checkSumOwner(wallet.address)
      const savedNFT = await repositories.nft.save({
        chainId: walletChainId,
        userId,
        walletId: wallet.id,
        owner: csOwner,
        contract: ethers.utils.getAddress(nft.contract.address),
        tokenId: BigNumber.from(nft.id.tokenId).toHexString(),
        type,
        metadata: {
          name,
          description,
          imageURL: image,
          traits: traits,
        },
      })
      return savedNFT
    } else {
      // if this NFT is existing and owner changed, we change its ownership...
      if (existingNFT.userId !== userId || existingNFT.walletId !== wallet.id) {
        // we remove edge of previous profile
        // logger.log(`&&& updateNFTOwnershipAndMetadata: existingNFT.userId ${existingNFT.userId}, userId ${userId}, existingNFT.walletId ${existingNFT.walletId}, walletId ${walletId}`)
        await repositories.edge.hardDelete({ thatEntityId: existingNFT.id, edgeType: defs.EdgeType.Displays } )

        // if this NFT is a profile NFT...
        if (ethers.utils.getAddress(existingNFT.contract) ==
          ethers.utils.getAddress(contracts.nftProfileAddress(chainId))) {
          const previousWallet = await repositories.wallet.findById(existingNFT.walletId)

          if (previousWallet) {
            const profile = await repositories.profile.findOne({ where: {
              tokenId: BigNumber.from(existingNFT.tokenId).toString(),
              ownerWalletId: previousWallet.id,
              ownerUserId: previousWallet.userId,
            } })
            // if this NFT was previous owner's preferred profile...
            if (profile && profile?.id === previousWallet.profileId) {
              await repositories.wallet.updateOneById(previousWallet.id, {
                profileId: null,
              })
            }
          } else {
            logger.info(`previous wallet for existing NFT ${existingNFT.id} is undefined`)
          }
        }

        const csOwner = checkSumOwner(wallet.address)
        const updatedNFT = await repositories.nft.updateOneById(existingNFT.id, {
          userId,
          walletId: wallet.id,
          owner: csOwner,
          type,
          profileId: null,
          metadata: {
            name,
            description,
            imageURL: image,
            traits: traits,
          },
        })
        return updatedNFT
      } else {
        // if ownership's not changed and just metadata changed, we update only metadata...
        const isTraitSame = (existingNFT.metadata.traits.length == traits.length) &&
          existingNFT.metadata.traits.every(function(element, index) {
            return element.type === traits[index].type && element.value === traits[index].value
          })
        if (existingNFT.type !== type ||
          existingNFT.metadata.name !== name ||
          existingNFT.metadata.description !== description ||
          existingNFT.metadata.imageURL !== image ||
          !isTraitSame
        ) {
          const csOwner = checkSumOwner(wallet.address)
          const updatedNFT = await repositories.nft.updateOneById(existingNFT.id, {
            userId,
            walletId: wallet.id,
            owner: csOwner,
            type,
            metadata: {
              name,
              description,
              imageURL: image,
              traits: traits,
            },
          })
          return updatedNFT
        } else {
          logger.info(`No need to update owner and metadata for NFT contract: ${existingNFT.contract} tokenId: ${existingNFT.tokenId}`)
          return undefined
        }
      }
    }
  } catch (err) {
    logger.error(`Error in updateNFTOwnershipAndMetadata: ${err}`)
    Sentry.captureMessage(`Error in updateNFTOwnershipAndMetadata: ${err}`)
    return undefined
  }
}

export const indexNFTsOnSearchEngine = async (
  nfts: Array<entity.NFT>,
): Promise<void> => {
  try {
    await seService.indexNFTs(nfts)
  } catch (err) {
    logger.error(`Error in indexNFTsOnSearchEngine: ${err}`)
    Sentry.captureMessage(`Error in indexNFTsOnSearchEngine: ${err}`)
    throw err
  }
}

export const indexCollectionsOnSearchEngine = async (
  collections: Array<entity.Collection>,
): Promise<void> => {
  try {
    await seService.indexCollections(collections)
  } catch (err) {
    logger.error(`Error in indexCollectionsOnSearchEngine: ${err}`)
    Sentry.captureMessage(`Error in indexCollectionsOnSearchEngine: ${err}`)
    throw err
  }
}

/**
 * update wallet NFTs using information ( metadata and so on) from alchemy api
 * @param userId
 * @param wallet
 * @param chainId
 * @param latestNFTs
 */
export const updateWalletNFTs = async (
  userId: string,
  wallet: entity.Wallet,
  chainId: string,
  latestNFTs: OwnedNFT[],
): Promise<void> => {
  try {
<<<<<<< HEAD
    const chunks: OwnedNFT[][] = chunk(latestNFTs, 20)
    const savedNFTs: entity.NFT[] = []
    // We chunk the latest NFTs by 20 due to prevent calling alchemy api for metadata so often
    await Promise.allSettled(
      chunks.map(async (chunk: OwnedNFT[]) => {
        try {
          await Promise.allSettled(
            chunk.map(async (nft) => {
              const savedNFT = await updateNFTOwnershipAndMetadata(nft, userId, wallet, chainId)
              if (savedNFT) savedNFTs.push(savedNFT)
            }),
          )
        } catch (err) {
          logger.error(`Error in updateWalletNFTs: ${err}`)
          Sentry.captureMessage(`Error in updateWalletNFTs: ${err}`)
        }
      }))
    if (savedNFTs.length) {
      logger.info(`Updating collection and Syncing search index for wallet ${wallet.address} savedNFTSize: ${savedNFTs.length}`)
      await updateCollectionForNFTs(savedNFTs)
      await indexNFTsOnSearchEngine(savedNFTs)
    }
=======
    logger.info(`[updateWalletNFTs] Updating wallet NFTs for ${wallet.address}, ${userId}`)
    let pageKey = undefined
    do {
      const [ownedNFTs, nextPageKey] = await getNFTsFromAlchemyPage(wallet.address, { pageKey })
      pageKey = nextPageKey
      logger.info({ totalOwnedNFTs: ownedNFTs.length, userId, wallet }, `[updateWalletNFTs] Updating wallet NFTs for ${wallet.address}`)
      const savedNFTs: entity.NFT[] = []
      try {
        await Promise.allSettled(
          ownedNFTs.map(async (nft) => {
            const savedNFT = await updateNFTOwnershipAndMetadata(nft, userId, wallet, chainId)
            if (savedNFT) savedNFTs.push(savedNFT)
          }),
        )
      } catch (err) {
        logger.error({ err, totalOwnedNFTs: ownedNFTs.length, userId, wallet }, `[updateWalletNFTs] error 1: ${err}`)
        Sentry.captureMessage(`[updateWalletNFTs] error 1: ${err}`)
      }
      if (savedNFTs.length) {
        logger.info({ savedNFTsSize: savedNFTs.length, userId, wallet }, `[updateWalletNFTs] Updating collection and Syncing search index for wallet ${wallet.address}`)
        await updateCollectionForNFTs(savedNFTs)
        await indexNFTsOnSearchEngine(savedNFTs)
      }
    } while (pageKey)
>>>>>>> 6f1cfe41
  } catch (err) {
    logger.error(`[updateWalletNFTs] error 2: ${err}`)
    Sentry.captureMessage(`[updateWalletNFTs] error 2: ${err}`)
  }
}

/**
 * Gets all the NFTs in the database owned by this user,
 * and cross-references them with new Alchemy data.
 * If owner of NFT has been changed, we update them with new address
 * @param userId
 * @param walletId
 * @param walletAddress
 * @param chainId
 * @param latestNFTs
 */
export const verifyNFTsFromDB = async (
  userId: string,
  walletId: string,
  walletAddress: string,
  chainId: string,
  latestNFTs: OwnedNFT[],
): Promise<void> => {
  try {
    const nfts = await repositories.nft.find({ where: {
      userId: userId,
      walletId: walletId,
      chainId: chainId,
    } })
    if (!nfts.length) {
      return
    }
    const checksum = ethers.utils.getAddress

    const newOwnerNFTs = new Map()
    await Promise.allSettled(
      nfts.map(async (dbNFT: typeorm.DeepPartial<entity.NFT>) => {
        const index = latestNFTs.findIndex((ownedNFT: OwnedNFT) => {
          // logger.log(`&&&***&&& precheck filterNFTsWithAlchemy 1: ownedNFT.id: ${ownedNFT?.id}, dbNFT.id: ${dbNFT?.id} ||| checksum(ownedNFT?.contract?.address) ${checksum(ownedNFT?.contract?.address)}, checksum(dbNFT?.contract) ${checksum(dbNFT?.contract)}, BigNumber.from(ownedNFT?.id?.tokenId) ${BigNumber.from(ownedNFT?.id?.tokenId)}, BigNumber.from(dbNFT?.tokenId) ${BigNumber.from(dbNFT?.tokenId)}`)
          return checksum(ownedNFT?.contract?.address) === checksum(dbNFT?.contract) &&
            BigNumber.from(ownedNFT?.id?.tokenId).eq(BigNumber.from(dbNFT?.tokenId))
        })

        // We didn't find this db NFT entry in the latest list of this user's owned NFTs
        if (index === -1) {
          try {
            await repositories.edge.hardDelete({ thatEntityId: dbNFT?.id, edgeType: defs.EdgeType.Displays } )
            // Find new owner of db NFT entry
            const owners = await getOwnersForNFT(dbNFT)
            if (owners.length) {
              if (owners.length > 1) {
                // This is ERC1155 token with multiple owners, so we don't update owner for now and delete NFT
                // logger.log(`&&& filterNFTsWithAlchemy 2: dbNFT?.id ${dbNFT?.id}`)
                await repositories.edge.hardDelete({ thatEntityId: dbNFT?.id } )
                  .then(() => repositories.nft.hardDelete({
                    id: dbNFT?.id,
                  }))
                await seService.deleteNFT(dbNFT?.id)
              } else {
                const newOwner = owners[0]
                newOwnerNFTs.has(newOwner)
                  ? newOwnerNFTs.get(newOwner).push(dbNFT)
                  : newOwnerNFTs.set(newOwner, [dbNFT])
              }
            }
          } catch (err) {
            logger.error(`Error in verifyNFTsFromDB: ${err}`)
            Sentry.captureMessage(`Error in verifyNFTsFromDB: ${err}`)
          }
        }
      }),
    )
    // For db NFTs which their owner's been changed, we update their ownership
    for (const [owner, nftsToUpdate] of newOwnerNFTs) {
      const csOwner = checkSumOwner(owner)
      const wallet = await repositories.wallet.findByChainAddress(nftsToUpdate[0].chainId, csOwner)
      await Promise.allSettled(
        nftsToUpdate.map((nft) => {
          repositories.nft.updateOneById(nft?.id, {
            userId: wallet?.userId || null, // null if user has not been created yet by connecting to NFT.com
            walletId: wallet?.id || null, // null if wallet has not been connected to NFT.com
            owner: csOwner,
          })
        }),
      )
      await seService.indexNFTs(nftsToUpdate)
    }
  } catch (err) {
    logger.error(`Error in verifyNFTsFromDB: ${err}`)
    Sentry.captureMessage(`Error in verifyNFTsFromDB: ${err}`)
    throw err
  }
}

export const refreshNFTMetadata = async (
  nft: entity.NFT,
): Promise<entity.NFT> => {
  try {
    // hard refresh for now
    // until Alchemy SDK incorporates this
    // TODO: remove in future
    const alchemy_api_url = nft.chainId === '1' ? process.env.ALCHEMY_API_URL : process.env.ALCHEMY_API_URL_GOERLI
    await axios.get(`${alchemy_api_url}/getNFTMetadata?contractAddress=${nft.contract}&tokenId=${BigNumber.from(nft.tokenId).toString()}&tokenType=${nft.type == defs.NFTType.ERC1155 ? 'erc1155' : 'erc721'}&refreshCache=true`)

    const metadata = await getNFTMetaData(
      nft.contract,
      BigNumber.from(nft.tokenId).toString(),
      nft.chainId || process.env.CHAIN_ID,
    )
    if (!metadata) {
      logger.debug(`No metadata found for contract ${nft.contract} and tokenId ${nft.tokenId}`)
      return nft
    }
    const { type, name, description, image, traits } = metadata
    const isTraitSame = (nft.metadata.traits.length == traits.length) &&
      nft.metadata.traits.every(function(element, index) {
        return element.type === traits[index].type && element.value === traits[index].value
      })
    // if metadata changed, we update metadata...
    if (nft.type !== type ||
      nft.metadata.name !== name ||
      nft.metadata.description !== description ||
      nft.metadata.imageURL !== image ||
      !isTraitSame
    ) {
      return await repositories.nft.updateOneById(nft.id, {
        type,
        metadata: {
          name,
          description,
          imageURL: image,
          traits: traits,
        },
      })
    }
    return nft
  } catch (err) {
    logger.error(`Error in refreshNFTMetadata: ${err}`)
    Sentry.captureMessage(`Error in refreshNFTMetadata: ${err}`)
    throw err
  }
}

export const getOwnersOfGenesisKeys = async (
  chainId: string,
): Promise<object> => {
  const contract = contracts.genesisKeyAddress(chainId)
  if (chainId !== '1' && chainId !== '5') return []
  try {
    const key = `${CacheKeys.GENESIS_KEY_OWNERS}_${chainId}`
    const cachedData = await cache.get(key)
    if (cachedData) {
      return JSON.parse(cachedData) as object
    }
    // until Alchemy SDK incorporates this
    // TODO: remove in future
    const alchemy_api_url = chainId === '1' ? process.env.ALCHEMY_API_URL : process.env.ALCHEMY_API_URL_GOERLI
    const res = await axios.get(`${alchemy_api_url}/getOwnersForCollection?contractAddress=${contract}`)
    if (res && res?.data && res.data?.ownerAddresses) {
      const gkOwners = res.data.ownerAddresses as string[]
      const gkOwnersObj = gkOwners.reduce((acc, curr) => {
        acc[checkSumOwner(curr)] = true
        return acc
      }, {})
      await cache.set(key, JSON.stringify(gkOwnersObj), 'EX', 60)
      return gkOwnersObj
    } else {
      return Promise.reject(`No owner found for genesis key on chain ${chainId}`)
    }
  } catch (err) {
    logger.error(`Error in getOwnersOfGenesisKeys: ${err}`)
    Sentry.captureMessage(`Error in getOwnersOfGenesisKeys: ${err}`)
    throw err
  }
}

export const executeUpdateNFTsForProfile = async (
  profileId: string,
  chainId: string,
): Promise<void> => {
  try {
    const recentlyRefreshed: string = await cache.zscore(`${CacheKeys.UPDATED_NFTS_PROFILE}_${chainId}`, profileId)
    if (recentlyRefreshed) {
      // remove profile from cache which store recently refreshed
      await cache.zrem(`${CacheKeys.UPDATED_NFTS_PROFILE}_${chainId}`, [profileId])
    }
    const inProgress = await cache.zscore(`${CacheKeys.PROFILES_IN_PROGRESS}_${chainId}`, profileId)
    if (inProgress) {
      await cache.zrem(`${CacheKeys.PROFILES_IN_PROGRESS}_${chainId}`, [profileId])
    }
    const inQueue = await cache.zscore(`${CacheKeys.UPDATE_NFTS_PROFILE}_${chainId}`, profileId)
    if (!inQueue) {
      // add to NFT cache list
      await cache.zadd(`${CacheKeys.UPDATE_NFTS_PROFILE}_${chainId}`, 'INCR', 1, profileId)
    }
  } catch (err) {
    logger.error(`Error in executeUpdateNFTsForProfile: ${err}`)
    Sentry.captureMessage(`Error in executeUpdateNFTsForProfile: ${err}`)
    throw err
  }
}

export const getOwnersOfNFTProfile = async (
  chainId: string,
): Promise<object> => {
  const contract = contracts.nftProfileAddress(chainId)
  if (chainId !== '1' && chainId !== '5') return []
  try {
    const key = `${CacheKeys.NFT_PROFILE_OWNERS}_${chainId}`
    const cachedData = await cache.get(key)
    if (cachedData) {
      return JSON.parse(cachedData) as object
    }

    const alchemy_api_url = chainId === '1' ? process.env.ALCHEMY_API_URL : process.env.ALCHEMY_API_URL_GOERLI
    const res = await axios.get(`${alchemy_api_url}/getOwnersForCollection?contractAddress=${contract}`)
    if (res && res?.data && res.data?.ownerAddresses) {
      const profileOwners = res.data.ownerAddresses as string[]
      const profileOwnersObj = profileOwners.reduce((acc, curr) => {
        acc[checkSumOwner(curr)] = true
        return acc
      }, {})
      await cache.set(key, JSON.stringify(profileOwnersObj), 'EX', 60)
      return profileOwners
    } else {
      return Promise.reject(`No owner found for NFT profile on chain ${chainId}`)
    }
  } catch (err) {
    logger.error(`Error in getOwnersOfNFTProfile: ${err}`)
    Sentry.captureMessage(`Error in getOwnersOfNFTProfile: ${err}`)
    throw err
  }
}

export const hideAllNFTs = async (
  repositories: db.Repository,
  profileId: string,
): Promise<void> => {
  try {
    const edges = await repositories.edge.find({ where: {
      thisEntityType: defs.EntityType.Profile,
      thisEntityId: profileId,
      edgeType: defs.EdgeType.Displays,
      thatEntityType: defs.EntityType.NFT,
      hide: false,
    } })
    if (edges.length) {
      const updatedEdges = []
      for (let i = 0; i < edges.length; i++) {
        updatedEdges.push({
          id: edges[i].id,
          hide: true,
        })
      }
      await repositories.edge.saveMany(updatedEdges, { chunk: MAX_SAVE_COUNTS })
    }
  } catch (err) {
    logger.error(`Error in hideAllNFTs: ${err}`)
    Sentry.captureMessage(`Error in hideAllNFTs: ${err}`)
    throw err
  }
}

const saveEdgesForNFTs = async (profileId: string, hide: boolean, nfts: entity.NFT[]): Promise<void> => {
  try {
    logger.info(`saveEdgesForNFTs: ${profileId} ${hide} ${nfts.length}`)
    const startTime = new Date().getTime()

    // filter nfts are not added to edge yet...
    const profileNFTs = await repositories.nft.findByEdgeProfileDisplays(profileId, true, nfts)
    const nftsToBeAdded = differenceBy(nfts, profileNFTs, 'id')

    // generate weights for nfts...
    let weight = await getLastWeight(repositories, profileId)
    const edgesWithWeight = []
    for (let i = 0; i < nftsToBeAdded.length; i++) {
      const newWeight = generateWeight(weight)
      edgesWithWeight.push({
        thisEntityType: defs.EntityType.Profile,
        thatEntityType: defs.EntityType.NFT,
        thisEntityId: profileId,
        thatEntityId: nftsToBeAdded[i].id,
        edgeType: defs.EdgeType.Displays,
        weight: newWeight,
        hide: hide,
      })
      weight = newWeight
    }

    logger.info(`saveEdgesForNFTs: ${profileId} edges to save = ${edgesWithWeight.length}`)
    // save nfts to edge...
    await repositories.edge.saveMany(edgesWithWeight, { chunk: MAX_SAVE_COUNTS })
    logger.info(`saveEdgesForNFTs: ${profileId} ${hide} ${nfts.length}, weight = ${weight} done, time = ${new Date().getTime() - startTime} ms`)
  } catch (err) {
    logger.error(err, `Error in saveEdgesForNFTs: ${err}`)
    Sentry.captureMessage(`Error in saveEdgesForNFTs: ${err}`)
    await cache.zrem(`${CacheKeys.PROFILES_IN_PROGRESS}_${chainId}`, [profileId])
    throw err
  }
}

export const saveEdgesWithWeight = async (
  profileId: string,
  hide: boolean,
  { nfts, walletId }: { nfts?: entity.NFT[]; walletId?: string} = {},
): Promise<void> => {
  try {
    if (nfts) {
      await saveEdgesForNFTs(profileId, hide, nfts)
    } else if (walletId) {
      const pgClient = db.getPgClient(true)
      await new Promise<void>((resolve, reject) => {
        pgClient.connect((err, client, done) => {
          if (err) throw err
          const batch = []
          const batchSize = 100
          const query = new QueryStream(
            `SELECT
              *
            FROM
              nft
            WHERE
              "walletId" = $1
              AND "chainId" = $2`,
            [walletId, chainId],
            { batchSize, highWaterMark: 500 },
          )

          logger.info(`Querying nfts for profileId ${profileId}, wallet ${walletId}...`)
          const stream = client.query(query)
          stream.on('end', async () => {
            if (batch.length) {
              await saveEdgesForNFTs(profileId, hide, batch.splice(0))
            }
            done()

            logger.info(`saveEdgesForNFTs for profileId ${profileId}, wallet ${walletId} done`)
            resolve()
          })
          stream.on('error', (err) => {
            reject(err)
          })
          const saveEdges = new Writable({
            objectMode: true,
            async write(nft, _encoding, callback) {
              batch.push(nft)
              if (batch.length === batchSize) {
                await saveEdgesForNFTs(profileId, hide, batch.splice(0, batchSize))
              }
              callback()
            },
          })
          stream.pipe(saveEdges)
        })
      })
    }
  } catch (err) {
    logger.error(`Error in saveEdgesWithWeight: ${err}`)
    Sentry.captureMessage(`Error in saveEdgesWithWeight: ${err}`)
    throw err
  }
}

export const showAllNFTs = async (
  repositories: db.Repository,
  walletId: string,
  profileId: string,
  chainId: string,
): Promise<void> => {
  try {
    const nftCount = await repositories.nft.count({ walletId, chainId })
    if (nftCount) {
      await saveEdgesWithWeight(profileId, false, { walletId })
      // change hide column to false which ones are true...
      const edges = await repositories.edge.find({
        where: {
          thisEntityType: defs.EntityType.Profile,
          thatEntityType: defs.EntityType.NFT,
          thisEntityId: profileId,
          edgeType: defs.EdgeType.Displays,
          hide: true,
        },
      })
      if (edges.length) {
        const updatedEdges = []
        for (let i = 0; i < edges.length; i++) {
          updatedEdges.push({
            id: edges[i].id,
            hide: false,
          })
        }
        await repositories.edge.saveMany(updatedEdges, { chunk: MAX_SAVE_COUNTS })
      }
    }
  } catch (err) {
    logger.error(`Error in showAllNFTs: ${err}`)
    Sentry.captureMessage(`Error in showAllNFTs: ${err}`)
    throw err
  }
}

export const showNFTs = async (
  showNFTIds: string[],
  profileId: string,
  chainId: string,
): Promise<void> => {
  try {
    const nfts = []
    await Promise.allSettled(
      showNFTIds.map(async (id) => {
        const existingNFT = await repositories.nft.findOne({ where: { id, chainId } })
        if (existingNFT) nfts.push(existingNFT)
      }),
    )
    if (nfts.length) {
      await saveEdgesWithWeight(profileId, false, { nfts })
      // change hide column to false which ones are true...
      await Promise.allSettled(
        nfts.map(async (nft: entity.NFT) => {
          const displayEdge = await repositories.edge.findOne({
            where: {
              thisEntityType: defs.EntityType.Profile,
              thatEntityType: defs.EntityType.NFT,
              thisEntityId: profileId,
              thatEntityId: nft.id,
              edgeType: defs.EdgeType.Displays,
              hide: true,
            },
          })
          if (displayEdge) await repositories.edge.updateOneById(displayEdge.id, { hide: false })
        }),
      )
    }
  } catch (err) {
    logger.error(`Error in showNFTs: ${err}`)
    Sentry.captureMessage(`Error in showNFTs: ${err}`)
    throw err
  }
}

/**
 * change visibility of profile NFTs
 * hideNFTIds takes priority over showNFTIds (like if the same ID is in both arrays)
 * showAll, hideAll, and -Ids arrays are mutually exclusive (only one of those 3 will be respected, with priority to showAll)
 * @param repositories
 * @param walletId
 * @param profileId
 * @param showAll
 * @param hideAll
 * @param showNFTIds - set the NFTs' visibility as show, without regard to the previous value
 * @param hideNFTIds - set the NFTs' visibility as hide, without regard to the previous value
 * @param chainId
 */
export const changeNFTsVisibility = async (
  repositories: db.Repository,
  walletId: string,
  profileId: string,
  showAll: boolean,
  hideAll: boolean,
  showNFTIds: Array<string> | null,
  hideNFTIds: Array<string> | null,
  chainId: string,
): Promise<void> => {
  try {
    if (showAll) {
      await showAllNFTs(repositories, walletId, profileId, chainId)
      await cache.del([`${CacheKeys.PROFILE_SORTED_NFTS}_${chainId}_${profileId}`, `${CacheKeys.PROFILE_SORTED_VISIBLE_NFTS}_${chainId}_${profileId}`])
      return
    } else if (hideAll) {
      await hideAllNFTs(repositories, profileId)
      await cache.del([`${CacheKeys.PROFILE_SORTED_NFTS}_${chainId}_${profileId}`, `${CacheKeys.PROFILE_SORTED_VISIBLE_NFTS}_${chainId}_${profileId}`])
      return
    } else {
      let clearCache = false
      if (showNFTIds?.length) {
        await showNFTs(showNFTIds, profileId, chainId)
        clearCache = true
      }
      if (hideNFTIds && hideNFTIds?.length) {
        await Promise.allSettled(
          hideNFTIds?.map(async (id) => {
            const existingNFT = await repositories.nft.findOne({ where: { id, chainId } })
            if (existingNFT) {
              const edgeVals = {
                thisEntityId: profileId,
                thisEntityType: defs.EntityType.Profile,
                thatEntityId: existingNFT.id,
                thatEntityType: defs.EntityType.NFT,
                edgeType: defs.EdgeType.Displays,
                hide: false,
              }
              const existingEdge = await repositories.edge.findOne({ where: edgeVals })
              if (existingEdge) {
                await repositories.edge.updateOneById(existingEdge.id, { hide: true })
              }
            }
          }),
        )
        clearCache = true
      }
      if (clearCache) {
        await cache.del([`${CacheKeys.PROFILE_SORTED_NFTS}_${chainId}_${profileId}`, `${CacheKeys.PROFILE_SORTED_VISIBLE_NFTS}_${chainId}_${profileId}`])
      }
    }
  } catch (err) {
    logger.error(`Error in changeNFTsVisibility: ${err}`)
    Sentry.captureMessage(`Error in changeNFTsVisibility: ${err}`)
    throw err
  }
}

export const updateNFTsOrder = async (
  profileId: string,
  orders: Array<NFTOrder>,
): Promise<void> => {
  try {
    for (let i = 0; i < orders.length; i++) {
      const edges = await repositories.edge.find({
        where: {
          thisEntityType: defs.EntityType.Profile,
          thatEntityType: defs.EntityType.NFT,
          thisEntityId: profileId,
          edgeType: defs.EdgeType.Displays,
          hide: false,
        },
        order: {
          weight: 'ASC',
          updatedAt: 'DESC',
        },
      })
      const existingNFT = await repositories.nft.findOne({
        where: {
          id: orders[i].nftId,
        },
      })
      if (existingNFT) {
        const existingEdge = await repositories.edge.findOne({
          where: {
            thisEntityType: defs.EntityType.Profile,
            thatEntityType: defs.EntityType.NFT,
            thisEntityId: profileId,
            thatEntityId: orders[i].nftId,
            edgeType: defs.EdgeType.Displays,
            hide: false,
          },
        })
        if (existingEdge) {
          const index = edges.findIndex((edge) => edge.id === existingEdge.id)
          if (orders[i].newIndex <= 0) {
            // if new index is first place of nft order...
            if (index !== 0) {
              await repositories.edge.updateOneById(edges[0].id, {
                weight: midWeight('aaaa', edges[1].weight),
              })
              await repositories.edge.updateOneById(existingEdge.id, {
                weight: 'aaaa',
              })
            }
          } else if (orders[i].newIndex >= edges.length - 1) {
            // if new index is last place of nft order...
            if (index !== edges.length - 1) {
              await repositories.edge.updateOneById(existingEdge.id, {
                weight: generateWeight(edges[edges.length - 1].weight),
              })
            }
          } else {
            // if new index is inside nft order...
            if (index !== orders[i].newIndex) {
              await repositories.edge.updateOneById(existingEdge.id, {
                weight:
                  midWeight(edges[orders[i].newIndex - 1].weight,
                    edges[orders[i].newIndex].weight),
              })
            }
          }
        }
      }
    }
    if (orders.length) {
      const chainId = process.env.CHAIN_ID
      await cache.del([`${CacheKeys.PROFILE_SORTED_NFTS}_${chainId}_${profileId}`, `${CacheKeys.PROFILE_SORTED_VISIBLE_NFTS}_${chainId}_${profileId}`])
    }
  } catch (err) {
    logger.error(`Error in updateNFTsOrder: ${err}`)
    Sentry.captureMessage(`Error in updateNFTsOrder: ${err}`)
    throw err
  }
}

const fillEdgesWithWeight = async (profileId, nullEdges: entity.Edge[], weight?: string): Promise<string> => {
  logger.info(`#1 fillEdgesWithWeight for profileId: ${profileId} and weight: ${weight} and nullEdges: ${nullEdges.length}`)

  // fill weight of edges which have null as weight...
  weight ??= await getLastWeight(repositories, profileId)
  const edgesWithWeight: EdgeWithWeight[] = []
  for (let i = 0; i < nullEdges.length; i++) {
    const newWeight = generateWeight(weight)
    edgesWithWeight.push({
      id: nullEdges[i].id,
      weight: newWeight,
      hide: nullEdges[i].hide ?? false,
    })
    weight = newWeight
  }

  logger.info(`#2 fillEdgesWithWeight for profileId: ${profileId} and weight: ${weight} and edgesWithWeight: ${edgesWithWeight.length}`)
  await repositories.edge.saveMany(edgesWithWeight, { chunk: MAX_SAVE_COUNTS })

  logger.info(`#3 fillEdgesWithWeight for profileId: ${profileId} saved!`)
  return weight
}
export const updateEdgesWithNullWeight = async (
  profileId: string,
): Promise<void> => {
  const pgClient = db.getPgClient(true)
  await new Promise<void>((resolve, reject) => {
    pgClient.connect((err, client, done) => {
      if (err) throw err
      const batch = []
      const batchSize = 100
      let lastWeight: string = undefined
      const query = new QueryStream(
        `SELECT
          *
        FROM
          edge
        WHERE
          "thisEntityId" = $1
          AND "thisEntityType" = '${defs.EntityType.Profile}'
          AND "thatEntityType" = '${defs.EntityType.NFT}'
          AND "edgeType" = '${defs.EdgeType.Displays}'
          AND "weight" IS NULL`,
        [profileId],
        { batchSize, highWaterMark: 500 },
      )
      logger.info(`profileId ${profileId} = updateEdgesWithNullWeight: ${query}`)
      const stream = client.query(query)
      stream.on('end', async () => {
        if (batch.length) {
          await fillEdgesWithWeight(profileId, batch.splice(0), lastWeight)
        }
        done()

        logger.info(`profileId ${profileId} = updateEdgesWithNullWeight: done!`)
        resolve()
      })
      stream.on('error', (err) => {
        reject(err)
      })
      const fillWeights = new Writable({
        objectMode: true,
        async write(nft, _encoding, callback) {
          batch.push(nft)
          if (batch.length === batchSize) {
            lastWeight = await fillEdgesWithWeight(profileId, batch.splice(0, batchSize), lastWeight)
          }
          callback()
        },
      })
      stream.pipe(fillWeights)
    })
  })
}

export const updateEdgesWeightForProfile = async (
  profileId: string,
  walletId: string,
): Promise<void> => {
  try {
    const nftCount = repositories.nft.count({
      walletId: walletId,
      chainId: chainId,
    })
    logger.info({ nftCount, profileId, walletId }, 'updateEdgesWeightForProfile')
    if (!nftCount) return
    await updateEdgesWithNullWeight(profileId)

    // save edges for new nfts...
    logger.info(`updateEdgesWeightForProfile: saveEdgesWithWeight for profileId: ${profileId} and walletId: ${walletId}`)
    await saveEdgesWithWeight(profileId, true, { walletId })

    logger.info(`updateEdgesWeightForProfile: saveEdgesWithWeight for profileId: ${profileId} and walletId: ${walletId} done!`)
  } catch (err) {
    logger.error(`Error in updateEdgesWeightForProfile: ${err}`)
    Sentry.captureMessage(`Error in updateEdgesWeightForProfile: ${err}`)
    throw err
  }
}

const deleteExtraEdges = async (edges: entity.Edge[]): Promise<void> => {
  logger.debug(`${edges.length} edges to be synced in syncEdgesWithNFTs`)

  // Delete edges where NFT does not exist
  const disconnectedEdgeIds: string[] = (await nftLoader.loadMany(edges.map((e) => e.thatEntityId)))
    .reduce((disconnectedEdges, nft, i) => {
      if (!nft) disconnectedEdges.push(edges[i].id)
      return disconnectedEdges
    }, [])

  // Delete edges that are duplicate connections on an NFT
  const duplicatedIds = findDuplicatesByProperty(edges, 'thatEntityId').map((e) => e.id)

  const edgeIdsToDelete = [...new Set([...disconnectedEdgeIds, ...duplicatedIds])]
  if (edgeIdsToDelete.length)
    await repositories.edge.hardDeleteByIds(edgeIdsToDelete)
}
export const syncEdgesWithNFTs = async (
  profileId: string,
): Promise<void> => {
  try {
    const pgClient = db.getPgClient(true)
    await new Promise<void>((resolve, reject) => {
      pgClient.connect((err, client, done) => {
        if (err) throw err
        const batch = []
        const batchSize = 100
        const query = new QueryStream(
          `SELECT
            *
          FROM
            edge
          WHERE
            "thisEntityId" = $1
            AND "thisEntityType" = '${defs.EntityType.Profile}'
            AND "thatEntityType" = '${defs.EntityType.NFT}'
            AND "edgeType" = '${defs.EdgeType.Displays}'`,
          [profileId],
          { batchSize, highWaterMark: 500 },
        )
        const stream = client.query(query)
        stream.on('end', async () => {
          if (batch.length) {
            await deleteExtraEdges(batch.splice(0))
          }
          done()
          resolve()
        })
        stream.on('error', (err) => {
          reject(err)
        })
        const processEdges = new Writable({
          objectMode: true,
          async write(nft, _encoding, callback) {
            batch.push(nft)
            if (batch.length === batchSize) {
              await deleteExtraEdges(batch.splice(0, batchSize))
            }
            callback()
          },
        })
        stream.pipe(processEdges)
      })
    })
  } catch (err) {
    logger.error(`Error in syncEdgesWithNFTs: ${err}`)
    Sentry.captureMessage(`Error in syncEdgesWithNFTs: ${err}`)
    throw err
  }
}

/**
 * Fetch owned NFTs for wallet address
 * @param address
 * @param chainId
 */
export const fetchNFTsFromAlchemyForAddress = async (
  address: string,
  chainId: string,
): Promise<OwnedNFT[]> => {
  try {
    const cacheKey = `${CacheKeys.WALLET_NFTS}_${ethers.utils.getAddress(address)}_${chainId}`
    const cachedData = await cache.get(cacheKey)
    if (cachedData) {
      return JSON.parse(cachedData) as OwnedNFT[]
    }
    let pageKey = undefined
    const withMetadata = true
    const latestNFTs: OwnedNFT[] = []
    const call = async (): Promise<any> => {
      do {
        try {
          const [ownedNFTs, nextPageKey] = await getNFTsFromAlchemyPage(ethers.utils.getAddress(address),
            { withMetadata, pageKey })
          latestNFTs.push(...ownedNFTs)
          pageKey = nextPageKey
        } catch (err) {
          logger.error(`Error in fetchNFTsFromAlchemyForAddress: ${err}`)
        }
      } while (pageKey)
      await cache.set(cacheKey, JSON.stringify(latestNFTs), 'EX', 60 * 10) // 10 min cache
      return latestNFTs
    }
    const timer = async (): Promise<any> => {
      await new Promise((resolve) => {
        setTimeout(resolve, FETCH_NFTS_FROM_ALCHEMY_TIME_OUT)
      })
      logger.info(`Timeout reached in fetchNFTsFromAlchemyForAddress: address ${address}, chainId: ${chainId}`)
      await cache.set(cacheKey, JSON.stringify(latestNFTs), 'EX', 60 * 10) // 10 min cache
      return latestNFTs
    }
    return await Promise.race([call(), timer()])
  } catch (err) {
    logger.error(`Error in fetchNFTsFromAlchemyForAddress: ${err}`)
    throw err
  }
}

export const updateNFTsForAssociatedWallet = async (
  profileId: string,
  wallet: entity.Wallet,
): Promise<void> => {
  try {
    const cacheKey = `${CacheKeys.UPDATE_NFT_FOR_ASSOCIATED_WALLET}_${wallet.chainId}_${wallet.id}_${wallet.userId}`
    const cachedData = await cache.get(cacheKey)
    if (!cachedData) {
      const latestNFTs: OwnedNFT[] = await fetchNFTsFromAlchemyForAddress(wallet.address, wallet.chainId)
      await verifyNFTsFromDB(
        wallet.userId,
        wallet.id,
        wallet.address,
        wallet.chainId,
        latestNFTs,
      )
      await updateWalletNFTs(
        wallet.userId,
        wallet,
        wallet.chainId,
        latestNFTs,
      )
      // save NFT edges for profile...
      await updateEdgesWeightForProfile(profileId, wallet.id)
      const nfts = await repositories.nft.find({
        where: {
          userId: wallet.userId,
          walletId: wallet.id,
          chainId: wallet.chainId,
        },
      })
      await cache.set(cacheKey, nfts.length.toString(), 'EX', 60 * 10)
    } else return
  } catch (err) {
    logger.error(`Error in updateNFTsForAssociatedWallet: ${err}`)
    Sentry.captureMessage(`Error in updateNFTsForAssociatedWallet: ${err}`)
    throw err
  }
}

export const removeEdgesForNonassociatedAddresses = async (
  profileId: string,
  prevAddresses: string[],
  newAddresses: string[],
  chainId: string,
): Promise<void> => {
  try {
    const toRemove: string[] = []
    // find previous associated addresses to be filtered
    const seen = {}
    newAddresses.map((address) => {
      seen[address] = true
    })
    prevAddresses.map((address) => {
      if (!seen[address]) toRemove.push(address)
    })
    if (!toRemove.length) return
    await Promise.allSettled(
      toRemove.map(async (address) => {
        const wallet = await repositories.wallet.findByChainAddress(
          chainId,
          ethers.utils.getAddress(address),
        )
        if (wallet) {
          const nfts = await repositories.nft.find({ where: { walletId: wallet.id } })
          if (nfts.length) {
            const toRemoveEdges = []
            await Promise.allSettled(
              nfts.map(async (nft) => {
                const edge = await repositories.edge.findOne({
                  where: {
                    thisEntityType: defs.EntityType.Profile,
                    thisEntityId: profileId,
                    thatEntityType: defs.EntityType.NFT,
                    thatEntityId: nft.id,
                    edgeType: defs.EdgeType.Displays,
                  },
                })
                if (edge) {
                  toRemoveEdges.push(edge.id)
                  await repositories.nft.updateOneById(nft.id, { profileId: null })
                }
              }),
            )
            if (toRemoveEdges.length)
              await repositories.edge.hardDeleteByIds(toRemoveEdges)
          }
        }
      }),
    )
  } catch (err) {
    logger.error(`Error in removeEdgesForNonassociatedAddresses: ${err}`)
    Sentry.captureMessage(`Error in removeEdgesForNonassociatedAddresses: ${err}`)
    throw err
  }
}

export const fetchAssociatedAddressesForProfile = async (
  profile: entity.Profile,
  chainId: string,
): Promise<string[]> => {
  try {
    const cacheKey = `${CacheKeys.ASSOCIATED_ADDRESSES}_${chainId}_${profile.url}`
    const cachedData = await cache.get(cacheKey)
    let addresses: string[] = []
    if (cachedData) {
      return JSON.parse(cachedData) as string[]
    } else {
      const nftResolverContract = typechain.NftResolver__factory.connect(
        contracts.nftResolverAddress(chainId),
        provider.provider(Number(chainId)),
      )
      const associatedAddresses = await nftResolverContract.associatedAddresses(profile.url)
      if (associatedAddresses.length) {
        addresses = associatedAddresses.map((item) => item.chainAddr)
      }
      logger.info(`${addresses.length} associated addresses for profile ${profile.url}`)
      await cache.set(cacheKey, JSON.stringify(addresses), 'EX', 60 * 5)
      return addresses
    }
  } catch (err) {
    Sentry.captureMessage(`Error in fetchAssociatedAddressesForProfile: ${err}`)
    throw err
  }
}

export const updateCollectionForAssociatedContract = async (
  repositories: db.Repository,
  profile: entity.Profile,
  chainId: string,
  walletAddress: string,
): Promise<string> => {
  try {
    const cacheKey = `${CacheKeys.ASSOCIATED_CONTRACT}_${chainId}_${profile.url}`
    const cachedData = await cache.get(cacheKey)
    let contract
    if (cachedData) {
      contract = JSON.parse(cachedData)
    } else {
      const nftResolverContract = typechain.NftResolver__factory.connect(
        contracts.nftResolverAddress(chainId),
        provider.provider(Number(chainId)),
      )
      const associatedContract = await nftResolverContract.associatedContract(profile.url)
      if (!associatedContract) {
        return `No associated contract of ${profile.url}`
      }
      if (!associatedContract.chainAddr) {
        return `No associated contract of ${profile.url}`
      }
      contract = ethers.utils.getAddress(associatedContract.chainAddr)
      await cache.set(cacheKey, JSON.stringify(contract), 'EX', 60 * 5)
      // update associated contract with the latest updates
      await repositories.profile.updateOneById(profile.id, { associatedContract: contract })
    }
    // get collection info
    let collectionName = await getCollectionNameFromDataProvider(
      contract,
      chainId,
      defs.NFTType.ERC721,
    )
    if (collectionName === 'Unknown Name') {
      collectionName = await getCollectionNameFromDataProvider(
        contract,
        chainId,
        defs.NFTType.ERC1155,
      )
    }
    // check if deployer of associated contract is in associated addresses
    const deployer = await getCollectionDeployer(contract, chainId)
    if (!deployer) {
      if (profile.profileView === defs.ProfileViewType.Collection) {
        await repositories.profile.updateOneById(profile.id,
          {
            profileView: defs.ProfileViewType.Gallery,
          },
        )
      }
      return `Updated associated contract for ${profile.url}`
    } else {
      const collection = await repositories.collection.findByContractAddress(contract, chainId)
      if (!collection) {
        const savedCollection = await repositories.collection.save({
          contract,
          name: collectionName,
          chainId,
          deployer,
        })
        await seService.indexCollections([savedCollection])
      }
      const checkedDeployer =  ethers.utils.getAddress(deployer)
      const isAssociated = profile.associatedAddresses.indexOf(checkedDeployer) !== -1 ||
        checkedDeployer === walletAddress
      if (!isAssociated && profile.profileView === defs.ProfileViewType.Collection) {
        await repositories.profile.updateOneById(profile.id,
          {
            profileView: defs.ProfileViewType.Gallery,
          },
        )
      }
      return `Updated associated contract for ${profile.url}`
    }
  } catch (err) {
    Sentry.captureMessage(`Error in updateCollectionForAssociatedContract: ${err}`)
    return `error while updating associated contract of ${profile.url}`
  }
}

export const updateGKIconVisibleStatus = async (
  repositories: db.Repository,
  chainId: string,
  profile: entity.Profile,
): Promise<void> => {
  try {
    const gkOwners = await getOwnersOfGenesisKeys(chainId)
    const wallet = await repositories.wallet.findById(profile.ownerWalletId)
    const exists = gkOwners[checkSumOwner(wallet.address)]
    if (exists) {
      await repositories.profile.updateOneById(profile.id, { gkIconVisible: false })
    } else {
      return
    }
  } catch (err) {
    logger.error(`Error in updateGKIconVisibleStatus: ${err}`)
    Sentry.captureMessage(`Error in updateGKIconVisibleStatus: ${err}`)
    throw err
  }
}

export const saveVisibleNFTsForProfile = async (
  profileId: string,
  repositories: db.Repository,
): Promise<void> => {
  try {
    logger.info(`starting saveVisibleNFTsForProfile: ${profileId}`)
    const edges = await repositories.edge.find({
      where: {
        thisEntityId: profileId,
        thisEntityType: defs.EntityType.Profile,
        thatEntityType: defs.EntityType.NFT,
        edgeType: defs.EdgeType.Displays,
        hide: false,
      },
    })
    if (edges.length) {
      await repositories.profile.updateOneById(profileId, { visibleNFTs: edges.length })
      logger.info(`saveVisibleNFTsForProfile: ${profileId} - ${edges.length} visible NFTs`)
    } else {
      logger.info(`saveVisibleNFTsForProfile: ${profileId} - no visible NFTs`)
    }
  } catch (err) {
    logger.error(`Error in saveVisibleNFTsForProfile: ${err}`)
    Sentry.captureMessage(`Error in saveVisibleNFTsForProfile: ${err}`)
    throw err
  }
}

export const saveProfileScore = async (
  repositories: db.Repository,
  profile: entity.Profile,
): Promise<void> => {
  try {
<<<<<<< HEAD
    let start = new Date().getTime()
    const gkContractAddress = contracts.genesisKeyAddress(profile.chainId)

    // get genesis key numbers
    const gkNFTs = await repositories.nft.find({
      where: { userId: profile.ownerUserId, contract: gkContractAddress, chainId: profile.chainId },
    })

    logger.info(`saveProfileScore: Time taken to get gkNFTs: ${new Date().getTime() - start} ms`)
    start = new Date().getTime()

    // get collections
    const nfts = await repositories.nft.find({
      where: { userId: profile.ownerUserId, chainId: profile.chainId },
    })

    logger.info(`saveProfileScore: Time taken to get nfts: ${new Date().getTime() - start} ms`)
    start = new Date().getTime()

    // get unique nft.contract from nfts with
    const collections = [...new Set(nfts.map((nft) => nft.contract))]

    // get visible items
    const visibleEdgesCount = await repositories.edge.count({
      thisEntityId: profile.id,
      thisEntityType: defs.EntityType.Profile,
      thatEntityType: defs.EntityType.NFT,
      edgeType: defs.EdgeType.Displays,
      hide: false,
    })

    logger.info(`saveProfileScore: Time taken to get visibleEdgesCount: ${new Date().getTime() - start} ms`)
    start = new Date().getTime()

    const paddedGK =  gkNFTs.length.toString().padStart(5, '0')
    const paddedCollections = collections.length.toString().padStart(5, '0')
    const score = visibleEdgesCount.toString().concat(paddedCollections).concat(paddedGK)
    await cache.zadd(`LEADERBOARD_${profile.chainId}`, score, profile.id)
=======
    if (profile.ownerUserId && profile.chainId) {
      let start = new Date().getTime()
      const gkContractAddress = contracts.genesisKeyAddress(profile.chainId)
  
      // get genesis key numbers
      const gkNFTs = await repositories.nft.find({
        where: { userId: profile.ownerUserId, contract: gkContractAddress, chainId: profile.chainId },
      })
  
      logger.info(`saveProfileScore: Time taken to get gkNFTs: ${new Date().getTime() - start} ms`)
      start = new Date().getTime()
  
      // get collections
      const nfts = await repositories.nft.find({
        where: { userId: profile.ownerUserId, chainId: profile.chainId },
      })
  
      logger.info(`saveProfileScore: Time taken to get nfts: ${new Date().getTime() - start} ms`)
      start = new Date().getTime()
  
      // get unique nft.contract from nfts with
      const collections = [...new Set(nfts.map((nft) => nft.contract))]
      
      // get visible items
      const visibleEdgesCount = await repositories.edge.count({
        thisEntityId: profile.id,
        thisEntityType: defs.EntityType.Profile,
        thatEntityType: defs.EntityType.NFT,
        edgeType: defs.EdgeType.Displays,
        hide: false,
      })
  
      logger.info(`saveProfileScore: Time taken to get visibleEdgesCount: ${new Date().getTime() - start} ms`)
      start = new Date().getTime()
  
      const paddedGK =  gkNFTs.length.toString().padStart(5, '0')
      const paddedCollections = collections.length.toString().padStart(5, '0')
      const score = visibleEdgesCount.toString().concat(paddedCollections).concat(paddedGK)
      await cache.zadd(`LEADERBOARD_${profile.chainId}`, score, profile.id)
    } else {
      logger.info(`saveProfileScore: No ownerUserId or chainId for profile ${profile.id}`)
    }
>>>>>>> 6f1cfe41
  } catch (err) {
    logger.error(`Error in saveProfileScore: ${err}`)
    Sentry.captureMessage(`Error in saveProfileScore: ${err}`)
    throw err
  }
}

export const getCollectionInfo = async (
  contract: string,
  chainId: string,
  repositories: db.Repository,
): Promise<any> => {
  try {
    const key = `${contract.toLowerCase()}-${chainId}`
    const cachedData = await cache.get(key)

    if (cachedData) {
      return JSON.parse(cachedData)
    } else {
      let collection = await repositories.collection.findByContractAddress(
        ethers.utils.getAddress(contract),
        chainId,
      )
      let nftPortResults = undefined

      if (!collection) {
        return {
          collection,
          nftPortResults,
        }
      }

      if (collection && (
        collection.deployer == null ||
        ethers.utils.getAddress(collection.deployer) !== collection.deployer
      )) {
        const collectionDeployer = await getCollectionDeployer(contract, chainId)
        collection = await repositories.collection.save({
          ...collection,
          deployer: collectionDeployer,
        })
        // await seService.indexCollections([collection])
      }

      const nft = await repositories.nft.findOne({
        where: {
          contract: ethers.utils.getAddress(contract),
          chainId,
        },
      })

      if (!nft) {
        return {
          collection,
          nftPortResults,
        }
      }

      let bannerUrl = 'https://cdn.nft.com/collectionBanner_default.png'
      let logoUrl = 'https://cdn.nft.com/profile-image-default.svg'
      let description = null
      const uploadPath = `collections/${chainId}/`

      // check if logoUrl, bannerUrl, description are null or default -> if not, return, else, proceed
      const notAllowedToProceed: boolean = !!collection.bannerUrl
        && !exceptionBannerUrlRegex.test(collection.bannerUrl)
        && !!collection.logoUrl
        && collection.logoUrl !== logoUrl
        && !!collection.description

      if (notAllowedToProceed) {
        return {
          collection,
          nftPortResults,
        }
      }

      const details = await retrieveNFTDetailsNFTPort(nft.contract, nft.tokenId, nft.chainId)
      if (details) {
        if (details.contract) {
          if (details.contract.metadata?.cached_banner_url && details.contract.metadata?.cached_banner_url?.length) {
            const filename = details.contract.metadata.cached_banner_url.split('/').pop()
            const banner = await uploadImageToS3(
              details.contract.metadata.cached_banner_url,
              filename,
              chainId,
              contract,
              uploadPath,
            )

            if (banner) {
              bannerUrl = banner
            } else {
              if (nft.metadata?.imageURL) {
                bannerUrl = nft.metadata.imageURL
              }
            }
          }
          if (details.contract.metadata?.cached_thumbnail_url &&
            details.contract.metadata?.cached_thumbnail_url?.length
          ) {
            const filename = details.contract.metadata.cached_thumbnail_url.split('/').pop()
            const logo = await uploadImageToS3(
              details.contract.metadata.cached_thumbnail_url,
              filename,
              chainId,
              contract,
              uploadPath,
            )
            logoUrl = logo ? logo : logoUrl
          }
          if (details.contract.metadata?.description) {
            description = details.contract.metadata?.description?.length ?
              details.contract.metadata.description : description
          }
        }
        const updatedCollection = await repositories.collection.updateOneById(collection.id, {
          bannerUrl,
          logoUrl,
          description,
        })
        await seService.indexCollections([updatedCollection])
        collection = await repositories.collection.findByContractAddress(
          ethers.utils.getAddress(contract),
          chainId,
        )
        nftPortResults = {
          name: details.contract?.name,
          symbol: details.contract?.symbol,
          bannerUrl: details.contract?.metadata?.cached_banner_url,
          logoUrl: details.contract?.metadata?.cached_thumbnail_url,
          description: details.contract?.metadata?.description,
        }
      } else {
        if (!collection.bannerUrl || !collection.logoUrl || !collection.description) {
          if (nft.metadata?.imageURL) {
            bannerUrl = nft.metadata.imageURL
          }
          await seService.indexCollections([
            await repositories.collection.updateOneById(collection.id, {
              bannerUrl,
              logoUrl,
              description,
            }),
          ])
          collection = await repositories.collection.findByContractAddress(
            ethers.utils.getAddress(contract),
            chainId,
          )
        }
      }

      const returnObject = {
        collection,
        nftPortResults,
      }

      await cache.set(key, JSON.stringify(returnObject), 'EX', 60 * (5))
      return returnObject
    }
  } catch (err) {
    logger.error(`Error in getCollectionInfo: ${err}`)
    Sentry.captureMessage(`Error in getCollectionInfo: ${err}`)
    throw err
  }
}

export const updateNFTMetadata = async (
  nft: entity.NFT,
  repositories: db.Repository,
): Promise<void> => {
  try {
    initiateWeb3(nft.chainId)
    const metadata = await getNFTMetaData(nft.contract, nft.tokenId, nft.chainId || process.env.CHAIN_ID)
    if (!metadata) return
    const { type, name, description, image, traits } = metadata
    await repositories.nft.updateOneById(nft.id, {
      type,
      metadata: {
        name,
        description,
        imageURL: image,
        traits: traits,
      },
    })
  } catch (err) {
    logger.error(`Error in updateNFTMedata: ${err}`)
    Sentry.captureMessage(`Error in updateNFTMedata: ${err}`)
  }
}

export const getUserWalletFromNFT = async (
  contract: string,
  tokenId: string,
  chainId: string,
): Promise<entity.Wallet | undefined> => {
  try {
    const nft = {
      contract,
      tokenId,
      chainId,
    }
    const owners = await getOwnersForNFT(nft)
    if (!owners.length) {
      return undefined
    } else {
      if (owners.length > 1) {
        // We don't save multiple owners for now, so we don't keep this NFT too
        return undefined
      } else {
        const csOwner = checkSumOwner(owners[0])
        const fallbackWallet = new entity.Wallet()
        fallbackWallet.address = csOwner
        return await repositories.wallet.findByChainAddress(chainId, csOwner) || fallbackWallet
      }
    }
  } catch (err) {
    logger.debug(`Error in getUserWalletFromNFT: ${err}`)
    Sentry.captureMessage(`Error in getUserWalletFromNFT: ${err}`)
    return undefined
  }
}

export const saveNewNFT = async (
  contract: string,
  tokenId: string,
  chainId: string,
): Promise<entity.NFT | undefined> => {
  try {
    const wallet = await getUserWalletFromNFT(contract, tokenId, chainId)
    if (!wallet) {
      return undefined
    }
    const metadata = await getNFTMetaData(contract, tokenId, chainId)
    if (!metadata) return undefined

    const { type, name, description, image, traits } = metadata
    const csOwner = checkSumOwner(wallet.address)
    const savedNFT = await repositories.nft.save({
      chainId: chainId,
      userId: wallet.userId,
      walletId: wallet.id,
      owner: csOwner,
      contract: ethers.utils.getAddress(contract),
      tokenId: BigNumber.from(tokenId).toHexString(),
      type,
      metadata: {
        name,
        description,
        imageURL: image,
        traits: traits,
      },
    })

    await seService.indexNFTs([savedNFT])
    await updateCollectionForNFTs([savedNFT])
    return savedNFT
  } catch (err) {
    logger.error(`Error in saveNewNFT: ${err}`)
    Sentry.captureMessage(`Error in saveNewNFT: ${err}`)
    throw err
  }
}

export const filterNativeOrdersForNFT = async (
  orders: entity.TxOrder[],
  contract: string,
  tokenId: string,
  status: defs.ActivityStatus = defs.ActivityStatus.Valid,
): Promise<entity.TxOrder[]> => {
  const filteredOrders: entity.TxOrder[] = []
  await Promise.allSettled(
    orders.map(async (order: entity.TxOrder) => {
      const matchingMakeAsset = order.protocolData.makeAsset.find((asset) => {
        return asset?.standard?.contractAddress &&
          helper.checkSum(asset?.standard?.contractAddress) === helper.checkSum(contract) &&
          BigNumber.from(asset?.standard?.tokenId).eq(BigNumber.from(tokenId))
      })
      if (matchingMakeAsset) {
        const activity = await repositories.txActivity.findOne({ where: { activityTypeId: order.orderHash } })
        if (activity.status === status) {
          filteredOrders.push(order)
        }
      }
    }),
  )
  return filteredOrders
}

/**
 * getNFTActivities
 * @param activityType
 */
export const getNFTActivities = <T>(
  activityType: defs.ActivityType,
) => {
  return async (parent: T, args: unknown, ctx: Context): Promise<Pageable<entity.TxActivity> | null> => {
    try {
      let pageInput: gql.PageInput = args?.['listingsPageInput']
      const expirationType: gql.ActivityExpiration = args?.['listingsExpirationType']
      const listingsStatus: defs.ActivityStatus = args?.['listingsStatus'] || defs.ActivityStatus.Valid
      let listingsOwnerAddress: string = args?.['listingsOwner']
      if (!listingsOwnerAddress) {
        const walletId = parent?.['walletId']

        if (walletId && walletId !== TEST_WALLET_ID) {
          const wallet: entity.Wallet = await ctx.repositories.wallet.findById(walletId)
          listingsOwnerAddress = wallet?.address
        }
      }

      if (!pageInput) {
        pageInput = {
          'first': 50,
        }
      }
      const contract = parent?.['contract']
      const tokenId = parent?.['tokenId']
      const chainId = parent?.['chainId'] || process.env.chainId

      const protocol: gql.ProtocolType = args?.['protocol']

      if (contract && tokenId) {
        const checksumContract = helper.checkSum(contract)
        const nftId = `ethereum/${checksumContract}/${BigNumber.from(tokenId).toHexString()}`
        let filters: defs.ActivityFilters = {
          nftContract: checksumContract,
          nftId,
          activityType,
          status: listingsStatus,
          chainId,
        }

        if (listingsOwnerAddress) {
          filters = { ...filters, walletAddress: helper.checkSum(listingsOwnerAddress) }
        }
        // by default active items are included
        if (!expirationType || expirationType === gql.ActivityExpiration.Active) {
          filters = { ...filters, expiration: helper.moreThanDate(new Date().toString()) }
        } else if (expirationType === gql.ActivityExpiration.Expired){
          filters = { ...filters, expiration: helper.lessThanDate(new Date().toString()) }
        }
        const safefilters = [helper.inputT2SafeK(filters)]
        return paginatedActivitiesBy(
          ctx.repositories.txActivity,
          pageInput,
          safefilters,
          [],
          'createdAt',
          'DESC',
          protocol,
        )
          .then(pagination.toPageable(pageInput, null, null, 'createdAt'))
      }
    } catch (err) {
      logger.error(`Error in getNFTActivities: ${err}`)
      Sentry.captureMessage(`Error in getNFTActivities: ${err}`)
      throw err
    }
  }
}

export const queryNFTsForProfile = async (
  repositories: db.Repository,
  profile: entity.Profile,
  onlyVisible: boolean,
  query: string,
): Promise<entity.NFT[]> => {
  const whereQuery = {
    thisEntityType: defs.EntityType.Profile,
    thisEntityId: profile.id,
    thatEntityType: defs.EntityType.NFT,
    edgeType: defs.EdgeType.Displays,
  }

  const edges = onlyVisible ? await repositories.edge.find({
    where: { ...whereQuery, hide: false },
  }) : await repositories.edge.find({ where: whereQuery })
  const nfts: entity.NFT[] = []
  await Promise.allSettled(
    edges.map(async (edge) => {
      const nft = await repositories.nft.findById(edge.thatEntityId)
      if (nft && nft.metadata.name && nft.metadata.name.toLowerCase().includes(query.toLowerCase())) {
        nfts.push(nft)
      }
    }),
  )
  return nfts
}

// no cache to have instant updates
export const profileOwner = async (
  profileUrl: string,
  chainId: string,
): Promise<string | undefined> => {
  try {
    const nftProfileContract = typechain.NftProfile__factory.connect(
      contracts.nftProfileAddress(chainId),
      provider.provider(Number(chainId)),
    )
    const owner = await nftProfileContract.profileOwner(profileUrl)
    return owner
  } catch (err) {
    logger.error(`Error in profileOwner: ${err}`)
    Sentry.captureMessage(`Error in profileOwner: ${err}`)
    return undefined
  }
}

const checksumContract = (contract: string): string | undefined => {
  try {
    return helper.checkSum(contract)
  } catch (err) {
    logger.error(err, `Unable to checkSum contract: ${contract}`)
  }
  return
}

export const profileGKNFT = async (
  contract: string,
  tokenId: string,
  chainId: string,
): Promise<boolean> => {
  const checksumedContract: string = checksumContract(contract)
  const profileContract: string = contracts.nftProfileAddress(chainId)

  if (checksumedContract != profileContract) {
    return false
  }

  let numericTokenId = ''

  try {
    numericTokenId = helper.bigNumberToNumber(tokenId).toString()
  } catch (err) {
    logger.error(err, `Error while converting profile tokenId: ${numericTokenId}`)
  }

  const cachedProfileGkValue: string = await cache.zscore(`${CacheKeys.PROFILE_GK_NFT}_${chainId}`, numericTokenId)

  if (cachedProfileGkValue) {
    if (Number(cachedProfileGkValue) === 1) {
      return true
    } else {
      return false
    }
  }

  let profile = await repositories.profile.findOne({
    where: {
      tokenId: numericTokenId,
    },
  })

  if (!profile.expireAt) {
    const nftProfileContract = typechain.NftProfile__factory.connect(
      contracts.nftProfileAddress(chainId),
      provider.provider(Number(chainId)),
    )
    try {
      const expiry = await nftProfileContract.getExpiryTimeline([profile.url])
      const timestamp = helper.bigNumberToNumber(expiry?.[0])
      if (Number(timestamp) !== 0) {
        const expireAt = new Date(Number(timestamp) * 1000)
        profile = await repositories.profile.updateOneById(profile.id, { expireAt })
      }
    } catch (err) {
      logger.error(err, 'Error while fetching or saving expireAt')
      return false
    }
  }

  if (profile.expireAt) {
    const score: number = profile.isGKMinted ? 1 : 2
    await cache.zadd(`${CacheKeys.PROFILE_GK_NFT}_${chainId}`, score,  numericTokenId)
  }

  return !!profile.isGKMinted
}<|MERGE_RESOLUTION|>--- conflicted
+++ resolved
@@ -940,7 +940,6 @@
   latestNFTs: OwnedNFT[],
 ): Promise<void> => {
   try {
-<<<<<<< HEAD
     const chunks: OwnedNFT[][] = chunk(latestNFTs, 20)
     const savedNFTs: entity.NFT[] = []
     // We chunk the latest NFTs by 20 due to prevent calling alchemy api for metadata so often
@@ -963,32 +962,6 @@
       await updateCollectionForNFTs(savedNFTs)
       await indexNFTsOnSearchEngine(savedNFTs)
     }
-=======
-    logger.info(`[updateWalletNFTs] Updating wallet NFTs for ${wallet.address}, ${userId}`)
-    let pageKey = undefined
-    do {
-      const [ownedNFTs, nextPageKey] = await getNFTsFromAlchemyPage(wallet.address, { pageKey })
-      pageKey = nextPageKey
-      logger.info({ totalOwnedNFTs: ownedNFTs.length, userId, wallet }, `[updateWalletNFTs] Updating wallet NFTs for ${wallet.address}`)
-      const savedNFTs: entity.NFT[] = []
-      try {
-        await Promise.allSettled(
-          ownedNFTs.map(async (nft) => {
-            const savedNFT = await updateNFTOwnershipAndMetadata(nft, userId, wallet, chainId)
-            if (savedNFT) savedNFTs.push(savedNFT)
-          }),
-        )
-      } catch (err) {
-        logger.error({ err, totalOwnedNFTs: ownedNFTs.length, userId, wallet }, `[updateWalletNFTs] error 1: ${err}`)
-        Sentry.captureMessage(`[updateWalletNFTs] error 1: ${err}`)
-      }
-      if (savedNFTs.length) {
-        logger.info({ savedNFTsSize: savedNFTs.length, userId, wallet }, `[updateWalletNFTs] Updating collection and Syncing search index for wallet ${wallet.address}`)
-        await updateCollectionForNFTs(savedNFTs)
-        await indexNFTsOnSearchEngine(savedNFTs)
-      }
-    } while (pageKey)
->>>>>>> 6f1cfe41
   } catch (err) {
     logger.error(`[updateWalletNFTs] error 2: ${err}`)
     Sentry.captureMessage(`[updateWalletNFTs] error 2: ${err}`)
@@ -2058,69 +2031,29 @@
   profile: entity.Profile,
 ): Promise<void> => {
   try {
-<<<<<<< HEAD
-    let start = new Date().getTime()
-    const gkContractAddress = contracts.genesisKeyAddress(profile.chainId)
-
-    // get genesis key numbers
-    const gkNFTs = await repositories.nft.find({
-      where: { userId: profile.ownerUserId, contract: gkContractAddress, chainId: profile.chainId },
-    })
-
-    logger.info(`saveProfileScore: Time taken to get gkNFTs: ${new Date().getTime() - start} ms`)
-    start = new Date().getTime()
-
-    // get collections
-    const nfts = await repositories.nft.find({
-      where: { userId: profile.ownerUserId, chainId: profile.chainId },
-    })
-
-    logger.info(`saveProfileScore: Time taken to get nfts: ${new Date().getTime() - start} ms`)
-    start = new Date().getTime()
-
-    // get unique nft.contract from nfts with
-    const collections = [...new Set(nfts.map((nft) => nft.contract))]
-
-    // get visible items
-    const visibleEdgesCount = await repositories.edge.count({
-      thisEntityId: profile.id,
-      thisEntityType: defs.EntityType.Profile,
-      thatEntityType: defs.EntityType.NFT,
-      edgeType: defs.EdgeType.Displays,
-      hide: false,
-    })
-
-    logger.info(`saveProfileScore: Time taken to get visibleEdgesCount: ${new Date().getTime() - start} ms`)
-    start = new Date().getTime()
-
-    const paddedGK =  gkNFTs.length.toString().padStart(5, '0')
-    const paddedCollections = collections.length.toString().padStart(5, '0')
-    const score = visibleEdgesCount.toString().concat(paddedCollections).concat(paddedGK)
-    await cache.zadd(`LEADERBOARD_${profile.chainId}`, score, profile.id)
-=======
     if (profile.ownerUserId && profile.chainId) {
       let start = new Date().getTime()
       const gkContractAddress = contracts.genesisKeyAddress(profile.chainId)
-  
+
       // get genesis key numbers
       const gkNFTs = await repositories.nft.find({
         where: { userId: profile.ownerUserId, contract: gkContractAddress, chainId: profile.chainId },
       })
-  
+
       logger.info(`saveProfileScore: Time taken to get gkNFTs: ${new Date().getTime() - start} ms`)
       start = new Date().getTime()
-  
+
       // get collections
       const nfts = await repositories.nft.find({
         where: { userId: profile.ownerUserId, chainId: profile.chainId },
       })
-  
+
       logger.info(`saveProfileScore: Time taken to get nfts: ${new Date().getTime() - start} ms`)
       start = new Date().getTime()
-  
+
       // get unique nft.contract from nfts with
       const collections = [...new Set(nfts.map((nft) => nft.contract))]
-      
+
       // get visible items
       const visibleEdgesCount = await repositories.edge.count({
         thisEntityId: profile.id,
@@ -2129,10 +2062,10 @@
         edgeType: defs.EdgeType.Displays,
         hide: false,
       })
-  
+
       logger.info(`saveProfileScore: Time taken to get visibleEdgesCount: ${new Date().getTime() - start} ms`)
       start = new Date().getTime()
-  
+
       const paddedGK =  gkNFTs.length.toString().padStart(5, '0')
       const paddedCollections = collections.length.toString().padStart(5, '0')
       const score = visibleEdgesCount.toString().concat(paddedCollections).concat(paddedGK)
@@ -2140,7 +2073,6 @@
     } else {
       logger.info(`saveProfileScore: No ownerUserId or chainId for profile ${profile.id}`)
     }
->>>>>>> 6f1cfe41
   } catch (err) {
     logger.error(`Error in saveProfileScore: ${err}`)
     Sentry.captureMessage(`Error in saveProfileScore: ${err}`)
