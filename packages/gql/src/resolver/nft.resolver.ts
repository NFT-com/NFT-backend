import { ethers, utils } from 'ethers'
import { combineResolvers } from 'graphql-resolvers'
import Joi from 'joi'
import { In } from 'typeorm'

import { createAlchemyWeb3 } from '@alch/alchemy-web3'
import { appError, curationError, nftError, profileError, txActivityError } from '@nftcom/error-types'
import { Context, gql, Pageable } from '@nftcom/gql/defs'
import { auth, joi, pagination } from '@nftcom/gql/helper'
import { core } from '@nftcom/gql/service'
import {
  _logger,
  contracts, db,
  defs,
  entity,
  fp,
  helper,
} from '@nftcom/shared'

const logger = _logger.Factory(_logger.Context.NFT, _logger.Context.GraphQL)

import { differenceInMilliseconds } from 'date-fns'
import { Maybe } from 'graphql/jsutils/Maybe'

import { cache, CacheKeys } from '@nftcom/cache'
import { PageInput } from '@nftcom/gql/defs/gql'
import { safeInput } from '@nftcom/gql/helper/pagination'
import { stringifyTraits } from '@nftcom/gql/service/core.service'
import { createLooksrareListing } from '@nftcom/gql/service/looksare.service'
import {
  checkNFTContractAddresses,
  getNFTActivities,
  getUserWalletFromNFT,
  initiateWeb3, queryNFTsForProfile,
  saveNewNFT, updateCollectionForAssociatedContract,
  updateNFTMetadata, updateNFTOwnershipAndMetadata, updateNFTsForAssociatedAddresses,
  updateWalletNFTs,
} from '@nftcom/gql/service/nft.service'
import { createSeaportListing } from '@nftcom/gql/service/opensea.service'
import { SearchEngineService } from '@nftcom/gql/service/searchEngine.service'
import { triggerNFTOrderRefreshQueue } from '@nftcom/gql/service/txActivity.service'
import { createX2Y2Listing } from '@nftcom/gql/service/x2y2.service'
import * as Sentry from '@sentry/node'

// const PROFILE_NFTS_EXPIRE_DURATION = Number(process.env.PROFILE_NFTS_EXPIRE_DURATION)
// const PROFILE_SCORE_EXPIRE_DURATION = Number(process.env.PROFILE_SCORE_EXPIRE_DURATION)
const REFRESH_NFT_DURATION = Number(process.env.REFRESH_NFT_DURATION)

// commented for future reference
// const baseCoins = [
//   {
//     symbol: 'ETH',
//     logoURI: 'https://openseauserdata.com/files/6f8e2979d428180222796ff4a33ab929.svg',
//     address: '0x0000000000000000000000000000000000000000',
//     decimals: 18,
//     chainId: 1,
//   },
//   {
//     symbol: 'ETH',
//     logoURI: 'https://openseauserdata.com/files/6f8e2979d428180222796ff4a33ab929.svg',
//     address: '0x0000000000000000000000000000000000000000',
//     decimals: 18,
//     chainId: 4,
//   },
//   {
//     symbol: 'WETH',
//     logoURI: 'https://openseauserdata.com/files/accae6b6fb3888cbff27a013729c22dc.svg',
//     address: '0xc02aaa39b223fe8d0a0e5c4f27ead9083c756cc2',
//     decimals: 18,
//     chainId: 1,
//   },
//   {
//     symbol: 'WETH',
//     logoURI: 'https://openseauserdata.com/files/accae6b6fb3888cbff27a013729c22dc.svg',
//     address: '0xc778417e063141139fce010982780140aa0cd5ab',
//     decimals: 18,
//     chainId: 4,
//   },
//   {
//     symbol: 'USDC',
//     logoURI: 'https://raw.githubusercontent.com/trustwallet/assets/master/blockchains/ethereum/assets/0xA0b86991c6218b36c1d19D4a2e9Eb0cE3606eB48/logo.png',
//     address: '0xa0b86991c6218b36c1d19d4a2e9eb0ce3606eb48',
//     decimals: 6,
//     chainId: 1,
//   },
//   {
//     symbol: 'USDC',
//     logoURI: 'https://raw.githubusercontent.com/trustwallet/assets/master/blockchains/ethereum/assets/0xA0b86991c6218b36c1d19D4a2e9Eb0cE3606eB48/logo.png',
//     address: '0x4dbcdf9b62e891a7cec5a2568c3f4faf9e8abe2b',
//     decimals: 6,
//     chainId: 4,
//   },
//   {
//     symbol: 'DAI',
//     logoURI: 'https://raw.githubusercontent.com/trustwallet/assets/master/blockchains/ethereum/assets/0x6B175474E89094C44Da98b954EedeAC495271d0F/logo.png',
//     address: '0x6b175474e89094c44da98b954eedeac495271d0f',
//     decimals: 18,
//     chainId: 1,
//   },
//   {
//     symbol: 'DAI',
//     logoURI: 'https://raw.githubusercontent.com/trustwallet/assets/master/blockchains/ethereum/assets/0x6B175474E89094C44Da98b954EedeAC495271d0F/logo.png',
//     address: '0x5592ec0cfb4dbc12d3ab100b257153436a1f0fea',
//     decimals: 18,
//     chainId: 4,
//   },
// ]

const seService = new SearchEngineService()

const getNFT = (
  _: unknown,
  args: gql.QueryNFTByIdArgs,
  ctx: Context,
): Promise<gql.NFT> => {
  const { user, repositories } = ctx
  logger.debug('getNFT', { loggedInUserId: user?.id, input: args })
  const schema = Joi.object().keys({
    id: Joi.string().required(),
  })
  joi.validateSchema(schema, args)
  return repositories.nft.findById(args.id)
    .then((nft: entity.NFT) => {
      // fix (short-term) : trait value
      return stringifyTraits(nft)
    })
}

const getContractNFT = async (
  _: unknown,
  args: gql.QueryNFTArgs,
  ctx: Context,
): Promise<gql.NFT> => {
  try {
    const { user, repositories } = ctx
    logger.debug('getContractNFT', { loggedInUserId: user?.id, input: args })
    const schema = Joi.object().keys({
      id: Joi.string().required(),
      contract: Joi.string().required(),
      chainId: Joi.string(),
    })
    joi.validateSchema(schema, args)
    const chainId = args?.chainId || process.env.CHAIN_ID
    auth.verifyAndGetNetworkChain('ethereum', chainId)
    initiateWeb3(chainId)

    let nft = await repositories.nft.findOne({
      where: {
        contract: utils.getAddress(args.contract),
        tokenId: ethers.BigNumber.from(args.id).toHexString(),
        chainId,
      },
    })
    if (nft) {
      // fix (short-term) : trait value
      nft = stringifyTraits(nft)
      const now = helper.toUTCDate()
      let duration
      if (nft.lastRefreshed) {
        duration = differenceInMilliseconds(now, nft.lastRefreshed)
      }
      if (!nft.lastRefreshed  ||
        (duration && duration > REFRESH_NFT_DURATION)
      ) {
        repositories.nft.updateOneById(nft.id, { lastRefreshed: now })
          .then((Nft) => {
            const obj = {
              contract: {
                address: Nft.contract,
              },
              id: {
                tokenId: Nft.tokenId,
              },
            }
            getUserWalletFromNFT(Nft.contract, Nft.tokenId, chainId)
              .then((wallet) => {
                if (!wallet) {
                  logger.error('Failed to create new user and wallet for NFT ownership')
                } else {
                  updateNFTOwnershipAndMetadata(
                    obj,
                    wallet.userId,
                    wallet.id,
                    chainId,
                  ).then(() => {
                    logger.info(`Updated NFT ownership and metadata for contract ${Nft.contract} and tokenId ${Nft.tokenId}`)
                  })
                }
              })
          })
      }
      return nft
    } else {
      // This NFT is not existing in our DB, so we try to get and save
      const newNFT = await saveNewNFT(
        utils.getAddress(args.contract),
        ethers.BigNumber.from(args.id).toHexString(),
        chainId,
      )
      if (!newNFT) {
        logger.error(`NFT is not valid for contract ${args?.contract} and tokenId ${ethers.BigNumber.from(args?.id).toHexString()}`)
        return Promise.reject(appError.buildInvalid(
          nftError.buildNFTNotValid(),
          nftError.ErrorType.NFTNotValid,
        ))
      } else {
        logger.info(`New NFT is saved for contract ${args?.contract} and tokenId ${ethers.BigNumber.from(args?.id).toHexString()}`)
        return newNFT
      }
    }
  } catch (err) {
    Sentry.captureMessage(`Error in getContractNFT: ${err}`)
    return err
  }
}

const returnProfileNFTs = async (
  profileId: string,
  ctx: Context,
  pageInput: PageInput,
  chainId: string,
<<<<<<< HEAD
  repositories: db.Repository,
  query: string,
): Promise<any> => {
  try {
    let filter: Partial<entity.Edge> = helper.removeEmpty({
      thisEntityType: defs.EntityType.Profile,
      thisEntityId: profileId,
      thatEntityType: defs.EntityType.NFT,
      edgeType: defs.EdgeType.Displays,
    })
    const profile = await repositories.profile.findById(profileId)
    if (query && query?.length) {
      const cacheKey = `${CacheKeys.SEARCH_NFTS_FOR_PROFILE}_${chainId}_${profile.url}_${query}`
      const cachedData = await cache.get(cacheKey)
      let nfts: entity.NFT[]
      if (cachedData) {
        nfts = JSON.parse(cachedData) as entity.NFT[]
      } else {
        nfts = await queryNFTsForProfile(repositories, profile, false, query)
        await cache.set(cacheKey, JSON.stringify(nfts), 'EX', 10 * 60)
      }
      if (!nfts.length) return Promise.resolve({ items: [] })
      const nftIds = nfts.map((nft) => nft.id)
      filter = helper.removeEmpty({
        thisEntityType: defs.EntityType.Profile,
        thisEntityId: profile.id,
        thatEntityType: defs.EntityType.NFT,
        thatEntityId: In(nftIds),
        edgeType: defs.EdgeType.Displays,
      })
    }
    return core.paginatedThatEntitiesOfEdgesBy(
      ctx,
      ctx.repositories.nft,
      filter,
      pageInput,
      'weight',
      'ASC',
      chainId,
      'NFT',
    )
      .then((result) => {
        if (result?.items.length) {
          // refresh order queue trigger
          return Promise.resolve(triggerNFTOrderRefreshQueue(result?.items, chainId))
            .then(() => Promise.resolve(result))
        }
      })
  } catch (err) {
    logger.error(`Error in returnProfileNFTs: ${err}`)
    Sentry.captureMessage(`Error in returnProfileNFTs: ${err}`)
=======
  includeHidden: boolean,
  cacheKeyStr: string,
): Promise<any> => {
  try {
    let nfts: gql.NFT[] = []
    const cacheKey = `${cacheKeyStr}_${chainId}_${profileId}`
    const cachedData = await cache.get(cacheKey)
    if (cachedData) {
      nfts = JSON.parse(cachedData) as gql.NFT[]
    } else {
      const filter: Partial<entity.Edge> = helper.removeEmpty({
        thisEntityType: defs.EntityType.Profile,
        thisEntityId: profileId,
        thatEntityType: defs.EntityType.NFT,
        edgeType: defs.EdgeType.Displays,
      })
      const edges: entity.Edge[] = []
      const visibleEdges = await ctx.repositories.edge.find({
        where: {
          ...filter,
          hide: false,
        },
        order: {
          weight: 'ASC',
          updatedAt: 'DESC',
        },
      })
      edges.push(...visibleEdges)
      if (includeHidden) {
        const hiddenEdges = await ctx.repositories.edge.find({
          where: {
            ...filter,
            hide: true,
          },
          order: {
            updatedAt: 'DESC',
          },
        })
        edges.push(...hiddenEdges)
      }

      let index = 0
      for (const edge of edges) {
        const nft = await ctx.repositories.nft.findOne({ where: { id: edge.thatEntityId } })
        if (nft) {
          const collection = await ctx.repositories.collection.findOne({
            where: {
              contract: ethers.utils.getAddress(nft.contract),
              isSpam: false,
              chainId,
            } })
          if (collection) {
            nfts.push({
              sortIndex: index,
              isHide: edge.hide,
              ...nft,
            })
            index++
          }
        }
      }
      await cache.set(cacheKey, JSON.stringify(nfts), 'EX', 30) // 30 second cache
    }

    let paginatedNFTs: Array<gql.NFT>
    let defaultCursor
    if (!pagination.hasAfter(pageInput) && !pagination.hasBefore(pageInput)) {
      defaultCursor = pagination.hasFirst(pageInput) ? { beforeCursor: '-1' } :
        { afterCursor: nfts.length.toString() }
    }

    const safePageInput = safeInput(pageInput, defaultCursor)
    let totalItems
    if (pagination.hasFirst(safePageInput)) {
      const cursor = pagination.hasAfter(safePageInput) ?
        safePageInput.afterCursor : safePageInput.beforeCursor
      paginatedNFTs = nfts.filter((nft) => nft.sortIndex > Number(cursor))
      totalItems = paginatedNFTs.length
      paginatedNFTs = paginatedNFTs.slice(0, safePageInput.first)
    } else {
      const cursor = pagination.hasAfter(safePageInput) ?
        safePageInput.afterCursor : safePageInput.beforeCursor
      paginatedNFTs = nfts.filter((nft) => nft.sortIndex < Number(cursor))
      totalItems = paginatedNFTs.length
      paginatedNFTs = paginatedNFTs.slice(paginatedNFTs.length - safePageInput.last)
    }

    const result = pagination.toPageable(
      pageInput,
      paginatedNFTs[0],
      paginatedNFTs[paginatedNFTs.length - 1],
      'sortIndex',
    )([paginatedNFTs, totalItems])
    return triggerNFTOrderRefreshQueue(result.items, chainId)
      .then(() => Promise.resolve(result))
  } catch (err) {
    logger.error(`Error in returnProfileNFTs: ${err}`)
>>>>>>> 28635cf0
    throw err
  }
}

const getMyNFTs = async (
  _: unknown,
  args: gql.QueryMyNFTsArgs,
  ctx: Context,
): Promise<gql.NFTsOutput> => {
  const { user, chain, wallet, repositories } = ctx
  logger.debug('getMyNFTs', { loggedInUserId: user.id, input: args?.input })
  const pageInput = args?.input?.pageInput
  const chainId = chain.id || process.env.CHAIN_ID
  auth.verifyAndGetNetworkChain('ethereum', chainId)

  const schema = Joi.object().keys({
    profileId: Joi.string().optional(),
    ownedByWallet: Joi.boolean().optional(),
    chainId: Joi.string().optional(),
    pageInput: Joi.any(),
    types: Joi.array().optional(),
    query: Joi.string().optional(),
  })
  const { input } = args
  joi.validateSchema(schema, input)

<<<<<<< HEAD
  try {
    const filters: Partial<entity.NFT> = {
      walletId: wallet.id,
      userId: user.id ,
      chainId,
    }

    if (args?.input?.ownedByWallet && args?.input?.profileId) {
      const profile = await ctx.repositories.profile.findById(args?.input?.profileId)
      if (!profile) {
        return Promise.reject(appError.buildNotFound(
          profileError.buildProfileNotFoundMsg(args?.input?.profileId),
          profileError.ErrorType.ProfileNotFound,
        ))
      }
      if (profile.ownerUserId !== user.id || profile.ownerWalletId !== wallet.id) {
        return Promise.reject(appError.buildNotFound(
          nftError.buildProfileNotOwnedMsg(profile?.url || profile?.id, user.id),
          nftError.ErrorType.NFTNotOwned,
        ))
      }
      return await returnProfileNFTs(args?.input.profileId, ctx, pageInput, chainId, repositories, args?.input.query)
    } else if (!args?.input?.ownedByWallet && args?.input?.profileId) {
      const profile = await ctx.repositories.profile.findById(args?.input?.profileId)
      if (!profile) {
        return Promise.reject(appError.buildNotFound(
          profileError.buildProfileNotFoundMsg(args?.input?.profileId),
          profileError.ErrorType.ProfileNotFound,
        ))
      }
      return await returnProfileNFTs(args?.input.profileId, ctx, pageInput, chainId, repositories, args?.input.query)
    } else if (args?.input?.ownedByWallet && !args?.input?.profileId ) {
=======
  const filters: Partial<entity.NFT> = {
    walletId: wallet.id,
    userId: user.id ,
    chainId,
  }

  if (args?.input?.ownedByWallet && args?.input?.profileId) {
    const profile = await ctx.repositories.profile.findById(args?.input?.profileId)
    if (!profile) {
      return Promise.reject(appError.buildNotFound(
        profileError.buildProfileNotFoundMsg(args?.input?.profileId),
        profileError.ErrorType.ProfileNotFound,
      ))
    }
    if (profile.ownerUserId !== user.id || profile.ownerWalletId !== wallet.id) {
      return Promise.reject(appError.buildNotFound(
        nftError.buildProfileNotOwnedMsg(profile?.url || profile?.id, user.id),
        nftError.ErrorType.NFTNotOwned,
      ))
    }
    return await returnProfileNFTs(args?.input.profileId, ctx, pageInput, chainId, true, CacheKeys.PROFILE_SORTED_NFTS)
  } else if (!args?.input?.ownedByWallet && args?.input?.profileId) {
    const profile = await ctx.repositories.profile.findById(args?.input?.profileId)
    if (!profile) {
      return Promise.reject(appError.buildNotFound(
        profileError.buildProfileNotFoundMsg(args?.input?.profileId),
        profileError.ErrorType.ProfileNotFound,
      ))
    }
    return await returnProfileNFTs(args?.input.profileId, ctx, pageInput, chainId, true, CacheKeys.PROFILE_SORTED_NFTS)
  } else if (args?.input?.ownedByWallet && !args?.input?.profileId ) {
    return core.paginatedEntitiesBy(
      repositories.nft,
      pageInput,
      [filters],
      [],
      'updatedAt',
      'DESC',
    )
      .then(pagination.toPageable(pageInput, null, null, 'updatedAt'))
      .then(result => {
        // refresh order queue trigger
        return Promise.resolve(triggerNFTOrderRefreshQueue(result?.items, chainId))
          .then(() => Promise.resolve(result))
      })
  } else {
    const defaultProfile = await repositories.profile.findOne({
      where: {
        ownerUserId: user.id,
        ownerWalletId: wallet.id,
        chainId,
      },
    })
    if (!defaultProfile) {
>>>>>>> 28635cf0
      return core.paginatedEntitiesBy(
        repositories.nft,
        pageInput,
        [filters],
        [],
        'updatedAt',
        'DESC',
      )
        .then(pagination.toPageable(pageInput, null, null, 'updatedAt'))
        .then(result => {
          // refresh order queue trigger
          return Promise.resolve(triggerNFTOrderRefreshQueue(result?.items, chainId))
            .then(() => Promise.resolve(result))
        })
    } else {
<<<<<<< HEAD
      const defaultProfile = await repositories.profile.findOne({
        where: {
          ownerUserId: user.id,
          ownerWalletId: wallet.id,
          chainId,
        },
      })
      if (!defaultProfile) {
        return core.paginatedEntitiesBy(
          repositories.nft,
          pageInput,
          [filters],
          [],
          'updatedAt',
          'DESC',
        )
          .then(pagination.toPageable(pageInput, null, null, 'updatedAt'))
          .then(result => {
            // refresh order queue trigger
            return Promise.resolve(triggerNFTOrderRefreshQueue(result?.items, chainId))
              .then(() => Promise.resolve(result))
          })
      } else {
        return await returnProfileNFTs(defaultProfile.id, ctx, pageInput, chainId, repositories, args?.input.query)
      }
=======
      return await returnProfileNFTs(defaultProfile.id, ctx, pageInput, chainId, true, CacheKeys.PROFILE_SORTED_NFTS)
>>>>>>> 28635cf0
    }
  } catch (err) {
    Sentry.captureMessage(`Error in getMyNFTs: ${err}`)
    return err
  }
}

const getCurationNFTs = (
  _: unknown,
  args: gql.QueryCurationNFTsArgs,
  ctx: Context,
): Promise<gql.CurationNFTsOutput> => {
  const { repositories } = ctx
  logger.debug('getCurationNFTs', { input: args?.input })
  const { curationId } = helper.safeObject(args?.input)
  return repositories.curation.findById(curationId)
    .then(fp.rejectIfEmpty(
      appError.buildNotFound(
        curationError.buildCurationNotFoundMsg(curationId),
        curationError.ErrorType.CurationNotFound,
      ),
    ))
    .then((curation) => Promise.all([
      Promise.resolve(curation.items),
      Promise.all(curation.items.map(item =>  repositories.nft.findById(item.id))),
    ]))
    .then(([items, nfts]) => nfts.map((nft, index) => ({ nft: nft, size: items[index].size })))
    .then((nfts) => Promise.resolve({
      items: nfts,
    }))
}

const getCollectionNFTs = (
  _: unknown,
  args: gql.QueryCollectionNFTsArgs,
  ctx: Context,
): Promise<gql.NFTsOutput> => {
  const { repositories } = ctx
  logger.debug('getCollectionNFTs', { input: args?.input })
  const { pageInput, collectionAddress } = helper.safeObject(args?.input)
  const chainId = args?.input.chainId || process.env.CHAIN_ID
  auth.verifyAndGetNetworkChain('ethereum', chainId)

  return repositories.collection.findByContractAddress(
    utils.getAddress(collectionAddress),
    chainId,
  )
    .then(fp.rejectIfEmpty(
      appError.buildNotFound(
        nftError.buildNFTNotFoundMsg('collection ' + collectionAddress + ' on chain ' + chainId),
        nftError.ErrorType.NFTNotFound,
      ),
    ))
    .then((collection: entity.Collection) => core.paginatedEntitiesBy(
      repositories.edge,
      pageInput,
      [{
        thisEntityId: collection.id,
        thisEntityType: defs.EntityType.Collection,
        thatEntityType: defs.EntityType.NFT,
        edgeType: defs.EdgeType.Includes,
      }],
      [], // relations
    ))
    .then(pagination.toPageable(pageInput))
    .then((resultEdges: Pageable<entity.Edge>) => Promise.all([
      Promise.all(
        resultEdges.items.map((edge: entity.Edge) => {
          return repositories.nft.findOne({
            where: {
              id: edge.thatEntityId,
              chainId: chainId,
            },
          }).then((nft) => {
            // fix (short-term) : trait value
            return stringifyTraits(nft)
          })
        }),
      ),
      Promise.resolve(resultEdges.pageInfo),
      Promise.resolve(resultEdges.totalItems),
    ]))
    .then(([nfts, pageInfo, count]: [entity.NFT[], gql.PageInfo, number]) => {
      // refresh order queue trigger
      return Promise.resolve(triggerNFTOrderRefreshQueue(nfts, chainId))
        .then(() => Promise.resolve({
          items: nfts ?? [],
          pageInfo,
          totalItems: count,
        }),
        )
    })
}

const refreshMyNFTs = (
  _: any,
  args: any,
  ctx: Context,
): Promise<gql.RefreshMyNFTsOutput> => {
  const { user, repositories } = ctx
  const chainId = ctx.chain.id || process.env.CHAIN_ID
  auth.verifyAndGetNetworkChain('ethereum', chainId)
  initiateWeb3(chainId)
  logger.debug('refreshNFTs', { loggedInUserId: user.id })
  return repositories.wallet.findByUserId(user.id)
    .then((wallets: entity.Wallet[]) => {
      return Promise.all(
        wallets.map((wallet: entity.Wallet) => {
          checkNFTContractAddresses(user.id, wallet.id, wallet.address, wallet.chainId)
            .then(() => {
              updateWalletNFTs(user.id, wallet.id, wallet.address, wallet.chainId)
            })
        }),
      ).then(() => {
        return { status: true, message: 'Your NFTs are updated!' }
      }).catch((err) => {
        return { status: false, message: err }
      })
    }).catch((err) => {
      return { status: false, message: err }
    })
}

const getGkNFTs = async (
  _: any,
  args: gql.QueryGkNFTsArgs,
  ctx: Context,
): Promise<gql.GetGkNFTsOutput> => {
  const { user } = ctx
  logger.debug('getGkNFTs', { loggedInUserId: user?.id  })

  const chainId = args?.chainId || process.env.CHAIN_ID
  auth.verifyAndGetNetworkChain('ethereum', chainId)

  const cacheKey = `${CacheKeys.GET_GK}_${ethers.BigNumber.from(args?.tokenId).toString()}_${contracts.genesisKeyAddress(chainId)}`
  const cachedData = await cache.get(cacheKey)
  if (cachedData) {
    return JSON.parse(cachedData)
  } else {
    const ALCHEMY_API_URL = chainId === '1' ? process.env.ALCHEMY_API_URL : process.env.ALCHEMY_API_URL_GOERLI
    const web3 = createAlchemyWeb3(ALCHEMY_API_URL)

    try {
      const response: any = await web3.alchemy.getNftMetadata({
        contractAddress: contracts.genesisKeyAddress(chainId),
        tokenId: ethers.BigNumber.from(args?.tokenId).toString(),
        tokenType: 'erc721',
      })

      await cache.set(
        cacheKey,
        JSON.stringify(response),
        'EX',
        60 * 60, // 60 minutes
      )

      return response
    } catch (err) {
      Sentry.captureMessage(`Error in getGKNFTs: ${err}`)
      throw nftError.buildNFTNotFoundMsg(args?.tokenId)
    }
  }
}

const saveIncentiveActionsForProfile = async (
  repositories: db.Repository,
  profile: entity.Profile,
): Promise<void> => {
  // save incentive action for CREATE_NFT_PROFILE
  const createAction = await repositories.incentiveAction.findOne({
    where: {
      profileUrl: profile.url,
      userId: profile.ownerUserId,
      task: defs.ProfileTask.CREATE_NFT_PROFILE,
    },
  })
  if (!createAction) {
    await repositories.incentiveAction.save({
      profileUrl: profile.url,
      userId: profile.ownerUserId,
      task: defs.ProfileTask.CREATE_NFT_PROFILE,
      point: defs.ProfileTaskPoint.CREATE_NFT_PROFILE,
    })
  }
  // save incentive action for CUSTOMIZE_PROFILE
  if (profile.ownerUserId && profile.description && profile.photoURL) {
    const edges = await repositories.edge.find({
      where: {
        thisEntityType: defs.EntityType.Profile,
        thisEntityId: profile.id,
        thatEntityType: defs.EntityType.NFT,
        edgeType: defs.EdgeType.Displays,
        hide: false,
      },
    })
    if (edges.length) {
      const customizeAction = await repositories.incentiveAction.findOne({
        where: {
          profileUrl: profile.url,
          userId: profile.ownerUserId,
          task: defs.ProfileTask.CUSTOMIZE_PROFILE,
        },
      })
      if (!customizeAction) {
        await repositories.incentiveAction.save({
          profileUrl: profile.url,
          userId: profile.ownerUserId,
          task: defs.ProfileTask.CUSTOMIZE_PROFILE,
          point: defs.ProfileTaskPoint.CUSTOMIZE_PROFILE,
        })
      }
    }
  }
}

const updateNFTsForProfile = async (
  _: any,
  args: gql.MutationUpdateNFTsForProfileArgs,
  ctx: Context,
): Promise<gql.NFTsOutput> => {
  try {
    const { repositories } = ctx
    logger.debug('updateNFTsForProfile', { input: args?.input })
    const chainId = args?.input.chainId || process.env.CHAIN_ID
    auth.verifyAndGetNetworkChain('ethereum', chainId)

    const pageInput = args?.input.pageInput
    initiateWeb3(chainId)

    const profile = await repositories.profile.findOne({
      where: {
        id: args?.input.profileId,
        chainId,
      },
    })

    if (!profile) {
      return Promise.resolve({ items: [] })
    }

    await saveIncentiveActionsForProfile(repositories, profile)

    const recentlyRefreshed: string = await cache.zscore(`${CacheKeys.UPDATED_NFTS_PROFILE}_${chainId}`, profile.id)
    if (!recentlyRefreshed) {
      // add to NFT cache list
      await cache.zadd(`${CacheKeys.UPDATE_NFTS_PROFILE}_${chainId}`, 'INCR', 1, profile.id)
    }

<<<<<<< HEAD
    let filter: Partial<entity.Edge> = helper.removeEmpty({
      thisEntityType: defs.EntityType.Profile,
      thisEntityId: profile.id,
      thatEntityType: defs.EntityType.NFT,
      edgeType: defs.EdgeType.Displays,
    })
    if (args?.input.query && args?.input.query?.length) {
      const cacheKey = `${CacheKeys.SEARCH_VISIBLE_NFTS_FOR_PROFILE}_${chainId}_${profile.url}_${args?.input.query}`
      const cachedData = await cache.get(cacheKey)
      let nfts: entity.NFT[]
      if (cachedData) {
        nfts = JSON.parse(cachedData) as entity.NFT[]
      } else {
        nfts = await queryNFTsForProfile(repositories, profile, true, args?.input.query)
        await cache.set(cacheKey, JSON.stringify(nfts), 'EX', 10 * 60)
      }
      if (!nfts.length) return Promise.resolve({ items: [] })
      const nftIds = nfts.map((nft) => nft.id)
      filter = helper.removeEmpty({
        thisEntityType: defs.EntityType.Profile,
        thisEntityId: profile.id,
        thatEntityType: defs.EntityType.NFT,
        thatEntityId: In(nftIds),
        edgeType: defs.EdgeType.Displays,
      })
    }

    return core.paginatedThatEntitiesOfEdgesBy(
      ctx,
      repositories.nft,
      { ...filter, hide: false },
      pageInput,
      'weight',
      'ASC',
      chainId,
      'NFT',
    ).then(result => {
      // refresh order queue trigger
      return Promise.resolve(triggerNFTOrderRefreshQueue(result?.items, chainId))
        .then(() => Promise.resolve(result))
    })
=======
    return await returnProfileNFTs(profile.id, ctx, pageInput, chainId, false, CacheKeys.PROFILE_SORTED_VISIBLE_NFTS)
>>>>>>> 28635cf0
  } catch (err) {
    Sentry.captureMessage(`Error in updateNFTsForProfile: ${err}`)
    return err
  }
}

const updateAssociatedAddresses = async (
  _: any,
  args: gql.MutationUpdateAssociatedAddressesArgs,
  ctx: Context,
): Promise<gql.UpdateAssociatedAddressesOutput> => {
  try {
    const { repositories } = ctx
    logger.debug('updateAssociatedAddresses', { input: args?.input })
    const chainId = args?.input.chainId || process.env.CHAIN_ID
    auth.verifyAndGetNetworkChain('ethereum', chainId)

    initiateWeb3(chainId)
    const profile = await repositories.profile.findOne({
      where: {
        url: args?.input.profileUrl,
        chainId,
      },
    })
    if (!profile) {
      return { message: `No profile with url ${args?.input.profileUrl}` }
    }
    const message = await updateNFTsForAssociatedAddresses(repositories, profile, chainId)
    return { message }
  } catch (err) {
    Sentry.captureMessage(`Error in updateAssociatedAddresses: ${err}`)
    return err
  }
}

const updateAssociatedContract = async (
  _: any,
  args: gql.MutationUpdateAssociatedContractArgs,
  ctx: Context,
): Promise<gql.UpdateAssociatedContractOutput> => {
  try {
    const { repositories } = ctx
    logger.debug('updateAssociatedContract', { input: args?.input })
    const chainId = args?.input.chainId || process.env.CHAIN_ID
    auth.verifyAndGetNetworkChain('ethereum', chainId)

    initiateWeb3(chainId)
    const profile = await repositories.profile.findOne({
      where: {
        url: args?.input.profileUrl,
        chainId,
      },
    })
    if (!profile) {
      return { message: `No profile with url ${args?.input.profileUrl}` }
    }
    const wallet = await repositories.wallet.findById(profile.ownerWalletId)
    const message = await updateCollectionForAssociatedContract(
      repositories,
      profile,
      chainId,
      wallet.address,
    )
    return { message }
  } catch (err) {
    Sentry.captureMessage(`Error in updateAssociatedContract: ${err}`)
    return err
  }
}

export const refreshNft = async (
  _: any,
  args: gql.MutationRefreshNFTArgs,
  ctx: Context,
): Promise<gql.NFT> => {
  try {
    const { repositories } = ctx
    logger.debug('refreshNft', { id: args?.id, chainId: args?.chainId })
    const chainId = args?.chainId || process.env.CHAIN_ID
    auth.verifyAndGetNetworkChain('ethereum', chainId)

    initiateWeb3(chainId)

    const cacheKey = `${CacheKeys.REFRESH_NFT}_${chainId}_${args?.id}`
    const cachedData = await cache.get(cacheKey)
    if (cachedData) {
      return JSON.parse(cachedData)
    } else {
      let nft = await repositories.nft.findOne({
        where: {
          id: args?.id,
          chainId,
        },
      })

      if (nft) {
        // fix (short-term) : trait value
        nft = stringifyTraits(nft)

        const obj = {
          contract: {
            address: nft.contract,
          },
          id: {
            tokenId: nft.tokenId,
          },
        }

        const wallet = await getUserWalletFromNFT(nft.contract, nft.tokenId, chainId)
        if (!wallet) {
          logger.error('Failed to create new user and wallet for NFT ownership')
          return nft
        } else {
          const refreshedNFT = await updateNFTOwnershipAndMetadata(obj, wallet.userId, wallet.id, chainId)
          await seService.indexNFTs([refreshedNFT])

          await cache.set(
            cacheKey,
            JSON.stringify(refreshedNFT),
            'EX',
            5 * 60, // 5 minutes
          )
          return refreshedNFT
        }
      } else {
        return Promise.reject(appError.buildNotFound(
          nftError.buildNFTNotFoundMsg('NFT: ' + args?.id),
          nftError.ErrorType.NFTNotFound,
        ))
      }
    }
  } catch (err) {
    Sentry.captureMessage(`Error in refreshNft: ${err}`)
    return err
  }
}

// @TODO: Force Refresh as a second iteration
export const refreshNFTOrder = async (  _: any,
  args: gql.MutationRefreshNFTOrderArgs,
  ctx: Context): Promise<string> => {
  const { repositories, chain } = ctx
  logger.debug('refreshNftOrders', { id: args?.id })
  initiateWeb3()
  try {
    const nft = await repositories.nft.findById(args?.id)
    if (!nft) {
      return Promise.reject(appError.buildNotFound(
        nftError.buildNFTNotFoundMsg('NFT: ' + args?.id),
        nftError.ErrorType.NFTNotFound,
      ))
    }

    const recentlyRefreshed: string = await cache.zscore(`${CacheKeys.REFRESHED_NFT_ORDERS_EXT}_${chain.id}`, `${nft.contract}:${nft.tokenId}`)
    if (!args.force && recentlyRefreshed) {
      return 'Refreshed Recently! Try in sometime!'
    }

    let nftCacheId = `${nft.contract}:${nft.tokenId}`

    if (args?.force) {
      nftCacheId += ':force'
    } else {
      if (args?.ttl === null) {
        nftCacheId += ':manual'
      }

      if(args?.ttl) {
        const ttlDate: Date = new Date(args?.ttl)
        const now: Date = new Date()
        if (ttlDate && ttlDate > now) {
          nftCacheId += `:${ttlDate.getTime()}`
        }
      }
    }
    // add to cache list
    await cache.zadd(`${CacheKeys.REFRESH_NFT_ORDERS_EXT}_${chain.id}`, 'INCR', 1, nftCacheId)
    return 'Added to queue! Check back shortly!'
  } catch (err) {
    Sentry.captureMessage(`Error in refreshNftOrders: ${err}`)
    return err
  }
}

export const updateNFTMemo = async (
  _: any,
  args: gql.MutationUpdateNFTMemoArgs,
  ctx: Context,
): Promise<gql.NFT> => {
  const { repositories, chain } = ctx
  logger.debug('updateNFTMemo', { id: args?.nftId })
  const chainId = chain.id || process.env.CHAIN_ID
  auth.verifyAndGetNetworkChain('ethereum', chainId)
  try {
    let nft = await repositories.nft.findById(args?.nftId)
    if (!nft) {
      return Promise.reject(appError.buildNotFound(
        nftError.buildNFTNotFoundMsg('NFT: ' + args?.nftId),
        nftError.ErrorType.NFTNotFound,
      ))
    }

    if (args?.memo && args?.memo.length > 2000) {
      return Promise.reject(appError.buildNotFound(
        nftError.buildMemoTooLong(),
        nftError.ErrorType.MemoTooLong,
      ))
    }
    nft = await repositories.nft.updateOneById(nft.id, { memo: args?.memo })
    // fix (short-term) : trait value
    return stringifyTraits(nft)
  } catch (err) {
    Sentry.captureMessage(`Error in updateNFTMemo: ${err}`)
    return err
  }
}

export const getNFTsForCollections = async (
  _: any,
  args: gql.QueryNFTsForCollectionsArgs,
  ctx: Context,
): Promise<gql.CollectionNFT[]> => {
  const { repositories } = ctx
  logger.debug('getNFTsForCollections', { input: args?.input })
  const chainId = args?.input.chainId || process.env.CHAIN_ID
  auth.verifyAndGetNetworkChain('ethereum', chainId)
  try {
    const { collectionAddresses, count } = helper.safeObject(args?.input)
    const result: gql.CollectionNFT[] = []

    for (const collectionAddress of collectionAddresses) {
      try {
        const collection = await repositories.collection.findByContractAddress(
          ethers.utils.getAddress(collectionAddress),
          chainId,
        )
        if (collection) {
          const actualNFTCount = await repositories.edge.count({
            thisEntityType: defs.EntityType.Collection,
            thisEntityId: collection.id,
            thatEntityType: defs.EntityType.NFT,
            edgeType: defs.EdgeType.Includes,
          })
          const key = `NFTsForCollections_${chainId}_${ethers.utils.getAddress(collectionAddress)}_${count}`
          const cachedData = await cache.get(key)
          let nfts = []

          if (cachedData) {
            nfts = JSON.parse(cachedData) as entity.NFT[]
          } else {
            const edges = await repositories.edge.find({
              where: {
                thisEntityType: defs.EntityType.Collection,
                thisEntityId: collection.id,
                thatEntityType: defs.EntityType.NFT,
                edgeType: defs.EdgeType.Includes,
              },
              take: count,
            })
            if (edges.length) {
              for (const edge of edges) {
                let nft = await repositories.nft.findById(edge.thatEntityId)
                if (nft) {
                  // fix (short-term) : trait value
                  nft = stringifyTraits(nft)
                  nfts.push(nft)
                }
              }
              logger.info(`${nfts.length} NFTs for collection ${collectionAddress}`)
            }
            await cache.set(key, JSON.stringify(nfts), 'EX', 60 * 30)
          }

          const length = Math.min(nfts.length, count)
          const slicedNfts: entity.NFT[] = nfts.slice(0, length)

          // refresh order queue trigger
          await triggerNFTOrderRefreshQueue(slicedNfts, chainId)
          result.push({
            collectionAddress: ethers.utils.getAddress(collectionAddress),
            nfts: slicedNfts,
            actualNumberOfNFTs: actualNFTCount,
          })
        } else {
          result.push({
            collectionAddress: ethers.utils.getAddress(collectionAddress),
            nfts: [],
            actualNumberOfNFTs: 0,
          })
        }
      } catch (err) {
        logger.error(`Error in getNFTsForCollections: ${err}`)
        Sentry.captureMessage(`Error in getNFTsForCollections: ${err}`)
      }
    }
    return result
  } catch (err) {
    logger.error(`Error in getNFTsForCollections: ${err}`)
    Sentry.captureMessage(`Error in getNFTsForCollections: ${err}`)
    return err
  }
}

export const updateNFTProfileId =
  async (_: any, args: gql.MutationUpdateNFTProfileIdArgs, ctx: Context):
  Promise<gql.NFT> => {
    const schema = Joi.object().keys({
      nftId: Joi.string().required(),
      profileId: Joi.string().required(),
    })
    joi.validateSchema(schema, args)

    const { repositories, wallet } = ctx
    const { nftId, profileId } = args
    const [nft, profile] = await Promise.all([
      repositories.nft.findById(nftId),
      repositories.profile.findById(profileId),
    ])

    if (!nft) {
      throw appError.buildNotFound(
        nftError.buildNFTNotFoundMsg(nftId),
        nftError.ErrorType.NFTNotFound,
      )
    } else if (nft.walletId !== wallet.id) {
      throw appError.buildForbidden(
        nftError.buildNFTNotOwnedMsg(),
        nftError.ErrorType.NFTNotOwned,
      )
    }
    if (!profile) {
      throw appError.buildNotFound(
        profileError.buildProfileNotFoundMsg(profileId),
        profileError.ErrorType.ProfileNotFound,
      )
    } else if (profile.ownerWalletId !== wallet.id) {
      throw appError.buildForbidden(
        profileError.buildProfileNotOwnedMsg(profile.id),
        profileError.ErrorType.ProfileNotOwned,
      )
    }

    const updatedNFT =  await repositories.nft.updateOneById(nft.id, {
      profileId: profile.id,
    })
    // fix (short-term) : trait value
    return stringifyTraits(updatedNFT)
  }

const addListNFTsIncentiveAction = async (
  repositories: db.Repository,
  url: Maybe<string>,
  chainId: string,
  order: entity.TxOrder,
): Promise<boolean> => {
  try {
    if (!url || !url.length) {
      return !!order.id
    } else {
      const profile = await repositories.profile.findByURL(url, chainId)
      if (profile) {
        const existingAction = await repositories.incentiveAction.findOne({
          where: {
            userId: profile.ownerUserId,
            profileUrl: profile.url,
            task: defs.ProfileTask.LIST_NFTS,
          },
        })
        if (!existingAction) {
          await repositories.incentiveAction.save({
            userId: profile.ownerUserId,
            profileUrl: profile.url,
            task: defs.ProfileTask.LIST_NFTS,
            point: defs.ProfileTaskPoint.LIST_NFTS,
          })
        }
        return !!order.id
      } else {
        return Promise.reject(appError.buildInvalid(
          profileError.buildProfileUrlNotFoundMsg(url, chainId),
          profileError.ErrorType.ProfileNotFound,
        ))
      }
    }
  } catch (err) {
    logger.error(`Error in addListNFTsIncentiveAction: ${err}`)
    throw err
  }
}

export const listNFTSeaport = async (
  _: any,
  args: gql.MutationListNFTSeaportArgs,
  ctx: Context,
): Promise<any> => {
  const { repositories } = ctx
  const chainId = args?.input?.chainId || process.env.CHAIN_ID
  const seaportSignature = args?.input?.seaportSignature
  const seaportParams = args?.input?.seaportParams
  const profileUrl = args?.input.profileUrl
  const createdInternally = args?.input.createdInternally ? args?.input.createdInternally : false

  logger.debug('listNFTSeaport', { input: args?.input, wallet: ctx?.wallet?.id })

  return createSeaportListing(seaportSignature, seaportParams, chainId, createdInternally)
    .then(fp.thruIfNotEmpty((order: entity.TxOrder) => {
      return repositories.txOrder.save(order)
    }))
    .then(order => addListNFTsIncentiveAction(repositories, profileUrl, chainId, order))
    .catch(err => appError.buildInvalid(
      txActivityError.buildOpenSea(err),
      txActivityError.ErrorType.OpenSea,
    ))
}

export const listNFTLooksrare = async (
  _: any,
  args: gql.MutationListNFTLooksrareArgs,
  ctx: Context,
): Promise<any> => {
  const { repositories } = ctx
  const chainId = args?.input?.chainId || process.env.CHAIN_ID
  const looksrareOrder = args?.input?.looksrareOrder
  const profileUrl = args?.input.profileUrl
  const createdInternally = args?.input.createdInternally ? args?.input.createdInternally : false

  logger.debug('listNFTLooksrare', { input: args?.input, wallet: ctx?.wallet?.id })

  return createLooksrareListing(looksrareOrder, chainId, createdInternally)
    .then(fp.thruIfNotEmpty((order: entity.TxOrder) => {
      return repositories.txOrder.save(order)
    }))
    .then(order => addListNFTsIncentiveAction(repositories, profileUrl, chainId, order))
    .catch(err => appError.buildInvalid(
      txActivityError.buildLooksRare(err),
      txActivityError.ErrorType.LooksRare,
    ))
}

export const listNFTX2Y2 = async (
  _: any,
  args: gql.MutationListNFTx2Y2Args,
  ctx: Context,
): Promise<any> => {
  const { repositories } = ctx
  const chainId = args?.input?.chainId || process.env.CHAIN_ID
  const x2y2Order = args?.input?.x2y2Order
  const profileUrl = args?.input?.profileUrl

  logger.debug({ input: args?.input, wallet: ctx?.wallet?.id }, 'listNFTX2Y2')

  return createX2Y2Listing(x2y2Order, chainId)
    .then(fp.thruIfNotEmpty((order: entity.TxOrder) => {
      return repositories.txOrder.save(order)
    }))
    .then(order => addListNFTsIncentiveAction(repositories, profileUrl, chainId, order))
    .catch(err => appError.buildInvalid(
      txActivityError.buildX2Y2(err),
      txActivityError.ErrorType.X2Y2,
    ))
}

const updateENSNFTMetadata = async (
  _: any,
  args: gql.MutationUpdateEnsnftMetadataArgs,
  ctx: Context,
): Promise<gql.UploadMetadataImagesToS3Output> => {
  const { repositories, chain } = ctx
  const chainId = chain.id || process.env.CHAIN_ID
  auth.verifyAndGetNetworkChain('ethereum', chainId)
  logger.debug('updateENSNFTMetadata', { count: args?.count })
  try {
    const count = Math.min(Number(args?.count), 1000)
    const nfts = await repositories.nft.find({ where: { type: defs.NFTType.UNKNOWN, chainId } })
    const toUpdate = []
    for (let i = 0; i < nfts.length; i++) {
      if (!nfts[i].metadata.imageURL)
        toUpdate.push(nfts[i])
    }
    const slidedNFTs = toUpdate.slice(0, count)
    await Promise.allSettled(
      slidedNFTs.map(async (nft) => {
        await updateNFTMetadata(nft, repositories)
      }),
    )
    logger.debug('Update image urls of ENS NFTs', { counts: slidedNFTs.length })
    return {
      message: `Updated image urls of metadata for ${slidedNFTs.length} ENS NFTs`,
    }
  } catch (err) {
    Sentry.captureMessage(`Error in updateENSNFTMetadata: ${err}`)
    return err
  }
}

export default {
  Query: {
    gkNFTs: getGkNFTs,
    nft: getContractNFT,
    nftById: getNFT,
    myNFTs: combineResolvers(auth.isAuthenticated, getMyNFTs),
    curationNFTs: getCurationNFTs,
    collectionNFTs: getCollectionNFTs,
    nftsForCollections: getNFTsForCollections,
  },
  Mutation: {
    refreshMyNFTs: combineResolvers(auth.isAuthenticated, refreshMyNFTs),
    updateNFTsForProfile: updateNFTsForProfile,
    updateAssociatedAddresses: updateAssociatedAddresses,
    updateAssociatedContract: updateAssociatedContract,
    refreshNft,
    refreshNFTOrder: combineResolvers(auth.isAuthenticated, refreshNFTOrder),
    updateNFTMemo: combineResolvers(auth.isAuthenticated, updateNFTMemo),
    updateNFTProfileId: combineResolvers(auth.isAuthenticated, updateNFTProfileId),
    updateENSNFTMetadata: combineResolvers(auth.isAuthenticated, updateENSNFTMetadata),
    listNFTSeaport,
    listNFTLooksrare,
    listNFTX2Y2,
  },
  NFT: {
    collection: core.resolveCollectionById<gql.NFT, entity.Collection>(
      'contract',
      defs.EntityType.NFT,
    ),
    wallet: core.resolveEntityById<gql.NFT, entity.Wallet>(
      'walletId',
      defs.EntityType.NFT,
      defs.EntityType.Wallet,
    ),
    isOwnedByMe: core.resolveEntityOwnership<gql.NFT>(
      'userId',
      'user',
      defs.EntityType.NFT,
    ),
    preferredProfile: core.resolveEntityById<gql.NFT, entity.Profile>(
      'profileId',
      defs.EntityType.NFT,
      defs.EntityType.Profile,
    ),
    listings: getNFTActivities(
      defs.ActivityType.Listing,
    ),
  },
}<|MERGE_RESOLUTION|>--- conflicted
+++ resolved
@@ -1,7 +1,6 @@
 import { ethers, utils } from 'ethers'
 import { combineResolvers } from 'graphql-resolvers'
 import Joi from 'joi'
-import { In } from 'typeorm'
 
 import { createAlchemyWeb3 } from '@alch/alchemy-web3'
 import { appError, curationError, nftError, profileError, txActivityError } from '@nftcom/error-types'
@@ -31,7 +30,7 @@
   checkNFTContractAddresses,
   getNFTActivities,
   getUserWalletFromNFT,
-  initiateWeb3, queryNFTsForProfile,
+  initiateWeb3,
   saveNewNFT, updateCollectionForAssociatedContract,
   updateNFTMetadata, updateNFTOwnershipAndMetadata, updateNFTsForAssociatedAddresses,
   updateWalletNFTs,
@@ -219,65 +218,18 @@
   ctx: Context,
   pageInput: PageInput,
   chainId: string,
-<<<<<<< HEAD
-  repositories: db.Repository,
+  includeHidden: boolean,
+  cacheKeyStr: string,
   query: string,
 ): Promise<any> => {
   try {
-    let filter: Partial<entity.Edge> = helper.removeEmpty({
-      thisEntityType: defs.EntityType.Profile,
-      thisEntityId: profileId,
-      thatEntityType: defs.EntityType.NFT,
-      edgeType: defs.EdgeType.Displays,
-    })
-    const profile = await repositories.profile.findById(profileId)
+    let nfts: gql.NFT[] = []
+    let cacheKey
     if (query && query?.length) {
-      const cacheKey = `${CacheKeys.SEARCH_NFTS_FOR_PROFILE}_${chainId}_${profile.url}_${query}`
-      const cachedData = await cache.get(cacheKey)
-      let nfts: entity.NFT[]
-      if (cachedData) {
-        nfts = JSON.parse(cachedData) as entity.NFT[]
-      } else {
-        nfts = await queryNFTsForProfile(repositories, profile, false, query)
-        await cache.set(cacheKey, JSON.stringify(nfts), 'EX', 10 * 60)
-      }
-      if (!nfts.length) return Promise.resolve({ items: [] })
-      const nftIds = nfts.map((nft) => nft.id)
-      filter = helper.removeEmpty({
-        thisEntityType: defs.EntityType.Profile,
-        thisEntityId: profile.id,
-        thatEntityType: defs.EntityType.NFT,
-        thatEntityId: In(nftIds),
-        edgeType: defs.EdgeType.Displays,
-      })
-    }
-    return core.paginatedThatEntitiesOfEdgesBy(
-      ctx,
-      ctx.repositories.nft,
-      filter,
-      pageInput,
-      'weight',
-      'ASC',
-      chainId,
-      'NFT',
-    )
-      .then((result) => {
-        if (result?.items.length) {
-          // refresh order queue trigger
-          return Promise.resolve(triggerNFTOrderRefreshQueue(result?.items, chainId))
-            .then(() => Promise.resolve(result))
-        }
-      })
-  } catch (err) {
-    logger.error(`Error in returnProfileNFTs: ${err}`)
-    Sentry.captureMessage(`Error in returnProfileNFTs: ${err}`)
-=======
-  includeHidden: boolean,
-  cacheKeyStr: string,
-): Promise<any> => {
-  try {
-    let nfts: gql.NFT[] = []
-    const cacheKey = `${cacheKeyStr}_${chainId}_${profileId}`
+      cacheKey =  `${cacheKeyStr}_${chainId}_${profileId}_${query}`
+    } else {
+      cacheKey = `${cacheKeyStr}_${chainId}_${profileId}`
+    }
     const cachedData = await cache.get(cacheKey)
     if (cachedData) {
       nfts = JSON.parse(cachedData) as gql.NFT[]
@@ -317,13 +269,21 @@
       for (const edge of edges) {
         const nft = await ctx.repositories.nft.findOne({ where: { id: edge.thatEntityId } })
         if (nft) {
+          let isMatch = false
+          if (query && query?.length) {
+            if (nft.metadata.name && nft.metadata.name.toLowerCase().includes(query.toLowerCase())) {
+              isMatch = true
+            }
+          } else {
+            isMatch = true
+          }
           const collection = await ctx.repositories.collection.findOne({
             where: {
               contract: ethers.utils.getAddress(nft.contract),
               isSpam: false,
               chainId,
             } })
-          if (collection) {
+          if (collection && isMatch) {
             nfts.push({
               sortIndex: index,
               isHide: edge.hide,
@@ -369,7 +329,6 @@
       .then(() => Promise.resolve(result))
   } catch (err) {
     logger.error(`Error in returnProfileNFTs: ${err}`)
->>>>>>> 28635cf0
     throw err
   }
 }
@@ -396,14 +355,14 @@
   const { input } = args
   joi.validateSchema(schema, input)
 
-<<<<<<< HEAD
   try {
     const filters: Partial<entity.NFT> = {
       walletId: wallet.id,
-      userId: user.id ,
+      userId: user.id,
       chainId,
     }
 
+    const query = args?.input.query
     if (args?.input?.ownedByWallet && args?.input?.profileId) {
       const profile = await ctx.repositories.profile.findById(args?.input?.profileId)
       if (!profile) {
@@ -418,7 +377,15 @@
           nftError.ErrorType.NFTNotOwned,
         ))
       }
-      return await returnProfileNFTs(args?.input.profileId, ctx, pageInput, chainId, repositories, args?.input.query)
+      return await returnProfileNFTs(
+        args?.input.profileId,
+        ctx,
+        pageInput,
+        chainId,
+        true,
+        CacheKeys.PROFILE_SORTED_NFTS,
+        query,
+      )
     } else if (!args?.input?.ownedByWallet && args?.input?.profileId) {
       const profile = await ctx.repositories.profile.findById(args?.input?.profileId)
       if (!profile) {
@@ -427,64 +394,16 @@
           profileError.ErrorType.ProfileNotFound,
         ))
       }
-      return await returnProfileNFTs(args?.input.profileId, ctx, pageInput, chainId, repositories, args?.input.query)
-    } else if (args?.input?.ownedByWallet && !args?.input?.profileId ) {
-=======
-  const filters: Partial<entity.NFT> = {
-    walletId: wallet.id,
-    userId: user.id ,
-    chainId,
-  }
-
-  if (args?.input?.ownedByWallet && args?.input?.profileId) {
-    const profile = await ctx.repositories.profile.findById(args?.input?.profileId)
-    if (!profile) {
-      return Promise.reject(appError.buildNotFound(
-        profileError.buildProfileNotFoundMsg(args?.input?.profileId),
-        profileError.ErrorType.ProfileNotFound,
-      ))
-    }
-    if (profile.ownerUserId !== user.id || profile.ownerWalletId !== wallet.id) {
-      return Promise.reject(appError.buildNotFound(
-        nftError.buildProfileNotOwnedMsg(profile?.url || profile?.id, user.id),
-        nftError.ErrorType.NFTNotOwned,
-      ))
-    }
-    return await returnProfileNFTs(args?.input.profileId, ctx, pageInput, chainId, true, CacheKeys.PROFILE_SORTED_NFTS)
-  } else if (!args?.input?.ownedByWallet && args?.input?.profileId) {
-    const profile = await ctx.repositories.profile.findById(args?.input?.profileId)
-    if (!profile) {
-      return Promise.reject(appError.buildNotFound(
-        profileError.buildProfileNotFoundMsg(args?.input?.profileId),
-        profileError.ErrorType.ProfileNotFound,
-      ))
-    }
-    return await returnProfileNFTs(args?.input.profileId, ctx, pageInput, chainId, true, CacheKeys.PROFILE_SORTED_NFTS)
-  } else if (args?.input?.ownedByWallet && !args?.input?.profileId ) {
-    return core.paginatedEntitiesBy(
-      repositories.nft,
-      pageInput,
-      [filters],
-      [],
-      'updatedAt',
-      'DESC',
-    )
-      .then(pagination.toPageable(pageInput, null, null, 'updatedAt'))
-      .then(result => {
-        // refresh order queue trigger
-        return Promise.resolve(triggerNFTOrderRefreshQueue(result?.items, chainId))
-          .then(() => Promise.resolve(result))
-      })
-  } else {
-    const defaultProfile = await repositories.profile.findOne({
-      where: {
-        ownerUserId: user.id,
-        ownerWalletId: wallet.id,
+      return await returnProfileNFTs(
+        args?.input.profileId,
+        ctx,
+        pageInput,
         chainId,
-      },
-    })
-    if (!defaultProfile) {
->>>>>>> 28635cf0
+        true,
+        CacheKeys.PROFILE_SORTED_NFTS,
+        query,
+      )
+    } else if (args?.input?.ownedByWallet && !args?.input?.profileId) {
       return core.paginatedEntitiesBy(
         repositories.nft,
         pageInput,
@@ -500,7 +419,6 @@
             .then(() => Promise.resolve(result))
         })
     } else {
-<<<<<<< HEAD
       const defaultProfile = await repositories.profile.findOne({
         where: {
           ownerUserId: user.id,
@@ -524,11 +442,16 @@
               .then(() => Promise.resolve(result))
           })
       } else {
-        return await returnProfileNFTs(defaultProfile.id, ctx, pageInput, chainId, repositories, args?.input.query)
-      }
-=======
-      return await returnProfileNFTs(defaultProfile.id, ctx, pageInput, chainId, true, CacheKeys.PROFILE_SORTED_NFTS)
->>>>>>> 28635cf0
+        return await returnProfileNFTs(
+          defaultProfile.id,
+          ctx,
+          pageInput,
+          chainId,
+          true,
+          CacheKeys.PROFILE_SORTED_NFTS,
+          query,
+        )
+      }
     }
   } catch (err) {
     Sentry.captureMessage(`Error in getMyNFTs: ${err}`)
@@ -777,51 +700,15 @@
       await cache.zadd(`${CacheKeys.UPDATE_NFTS_PROFILE}_${chainId}`, 'INCR', 1, profile.id)
     }
 
-<<<<<<< HEAD
-    let filter: Partial<entity.Edge> = helper.removeEmpty({
-      thisEntityType: defs.EntityType.Profile,
-      thisEntityId: profile.id,
-      thatEntityType: defs.EntityType.NFT,
-      edgeType: defs.EdgeType.Displays,
-    })
-    if (args?.input.query && args?.input.query?.length) {
-      const cacheKey = `${CacheKeys.SEARCH_VISIBLE_NFTS_FOR_PROFILE}_${chainId}_${profile.url}_${args?.input.query}`
-      const cachedData = await cache.get(cacheKey)
-      let nfts: entity.NFT[]
-      if (cachedData) {
-        nfts = JSON.parse(cachedData) as entity.NFT[]
-      } else {
-        nfts = await queryNFTsForProfile(repositories, profile, true, args?.input.query)
-        await cache.set(cacheKey, JSON.stringify(nfts), 'EX', 10 * 60)
-      }
-      if (!nfts.length) return Promise.resolve({ items: [] })
-      const nftIds = nfts.map((nft) => nft.id)
-      filter = helper.removeEmpty({
-        thisEntityType: defs.EntityType.Profile,
-        thisEntityId: profile.id,
-        thatEntityType: defs.EntityType.NFT,
-        thatEntityId: In(nftIds),
-        edgeType: defs.EdgeType.Displays,
-      })
-    }
-
-    return core.paginatedThatEntitiesOfEdgesBy(
+    return await returnProfileNFTs(
+      profile.id,
       ctx,
-      repositories.nft,
-      { ...filter, hide: false },
       pageInput,
-      'weight',
-      'ASC',
       chainId,
-      'NFT',
-    ).then(result => {
-      // refresh order queue trigger
-      return Promise.resolve(triggerNFTOrderRefreshQueue(result?.items, chainId))
-        .then(() => Promise.resolve(result))
-    })
-=======
-    return await returnProfileNFTs(profile.id, ctx, pageInput, chainId, false, CacheKeys.PROFILE_SORTED_VISIBLE_NFTS)
->>>>>>> 28635cf0
+      false,
+      CacheKeys.PROFILE_SORTED_VISIBLE_NFTS,
+      args?.input.query,
+    )
   } catch (err) {
     Sentry.captureMessage(`Error in updateNFTsForProfile: ${err}`)
     return err
