/* eslint-disable @typescript-eslint/no-unused-vars */
import * as process from 'process'

import * as aws from '@pulumi/aws'
import * as pulumi from '@pulumi/pulumi'

import { getStage, isProduction } from '../helper'
import { vpcSubnets } from './index'

export type EC2Output = {
  instance: aws.ec2.Instance
  template: aws.ec2.LaunchTemplate
}

<<<<<<< HEAD


export const createUserData = (db_host: string, latestBlock: number) : string => {
    const streamingFast_Key = process.env.STREAMINGFAST_KEY;
    const git_token = process.env.GH_TOKEN; 
    const git_user = process.env.GH_USER; 
    const substreams_db_pass = process.env.SUBSTREAMS_DB_PASSWORD; 
    const eth_endpoint = process.env.ETH_ENDPOINT; 
    const dd_api = process.env.DATADOG_API_KEY; 
    const substreams_flags = isProduction() ? "-p" : ""; 
    const rawUserData = `#!/bin/bash
=======
const streamingFast_Key = process.env.STREAMINGFAST_KEY
const git_token = process.env.GH_TOKEN
const git_user = process.env.GH_USER
const db_pass = process.env.DB_PASSWORD
const eth_endpoint = process.env.ETH_ENDPOINT
const dd_api = process.env.DATADOG_API_KEY

export const createUserData = (db_host: string, latestBlock: number): string => {
  const rawUserData = `#!/bin/bash
>>>>>>> 3abc7a46

echo "Installing Dev Tools"

sudo yum groupinstall 'Development Tools' -y 

##install go 
echo "Installing GO..."

sudo yum install jq go gcc -y 

go install -v google.golang.org/protobuf/cmd/protoc-gen-go@latest

sudo GO111MODULE=on GOBIN=/usr/local/bin go install -v github.com/bufbuild/buf/cmd/buf@v1.15.1

export GOPATH="$HOME/go"
export GOMODCACHE="$HOME/gomodpath"
export GOCACHE="$HOME/gocache"
export PATH="$HOME/go/bin:$PATH"

##install rust
echo "Installing RUST..."

export RUSTUP_HOME=/home/ec2-user/.rustup
export CARGO_HOME=/home/ec2-user/.cargo

curl --proto '=https' --tlsv1.2 -sSf https://sh.rustup.rs | sh -s -- -y

source "/home/ec2-user/.cargo/env"

echo $HOME 

#Install Substreams 
echo "Installing Substreams..."
git clone https://github.com/streamingfast/substreams
cd substreams && go install -v ./cmd/substreams


#Install Substream-sink-postgres 
echo "Installing substream-sink-postgres..."
go install -v github.com/streamingfast/substreams-sink-postgres/cmd/substreams-sink-postgres@latest

#Create ENV Vars 

export STREAMINGFAST_KEY=${streamingFast_Key}
export SUBSTREAMS_API_TOKEN=$(curl https://auth.streamingfast.io/v1/auth/issue -s --data-binary '{"api_key":"'$STREAMINGFAST_KEY'"}' | jq -r .token)

echo "Getting Substreams code..."

#Download NFT substreams code 

git clone https://${git_user}:${git_token}@github.com/NFT-com/nft-backend.git

cd nft-backend/packages/substreams

#Initialize PG DBs 
echo "Initializing Substreams Databases..."
substreams-sink-postgres setup "psql://app:${substreams_db_pass}@${db_host}/app?sslmode=disable" ./docs/nftLoader/schema.sql

substreams-sink-postgres setup "psql://app:${substreams_db_pass}@${db_host}/app?sslmode=disable" ./example_consumer/notifyConsumer.sql

echo "Getting Latest block..." 

export START_BLOCK=$(curl https://api.blockcypher.com/v1/eth/main | jq -r .height)

echo "Update DB config files..."

sed -i 's/proto:sf.substreams.database.v1.DatabaseChanges/proto:sf.substreams.sink.database.v1.DatabaseChanges/' docs/nftLoader/substreams.yaml
sed -i 's/12287507/${latestBlock}/' docs/nftLoader/substreams.yaml

echo "Build Substreams..." 
cd docs/nftLoader && cargo build --target wasm32-unknown-unknown --release
cd ../..

echo "Run the Substream..."

nohup substreams-sink-postgres run ${substreams_flags}     "psql://app:${substreams_db_pass}@${db_host}/app?sslmode=disable"     "${eth_endpoint}"     "./docs/nftLoader/substreams.yaml"     db_out > /tmp/substreams.log 2>&1 &

DD_API_KEY=${dd_api} bash -c "$(curl -L https://raw.githubusercontent.com/DataDog/datadog-agent/master/cmd/agent/install_script.sh)"

sudo chmod 777 /tmp/substreams.log
sudo chown dd-agent:dd-agent /tmp/substreams.log

sudo mkdir /etc/datadog-agent/conf.d/substreams.d

cat > 'conf.yaml' <<-EOF
logs:
  - type: file
    path: /tmp/substreams.log
    service: substreams
    source: substreams
EOF

sudo cp conf.yaml /etc/datadog-agent/conf.d/substreams.d
echo "logs_enabled: true" >> /etc/datadog-agent/datadog.yaml

sudo service datadog-agent restart`

  return Buffer.from(rawUserData).toString('base64')
}

export const createEC2Resources = (
  config: pulumi.Config,
  subnetGroups: vpcSubnets,
  instanceSG: aws.ec2.SecurityGroup,
  userData: string,
): EC2Output => {
  const stage = getStage()
  const getInstanceSubnet = (subnetGroups: vpcSubnets): string => {
    //const index = (Math.random() * (numSubnets - 1)); // pick a random subnet from correct subnet group
    const subnetGroup = isProduction() ? subnetGroups.privateSubnets : subnetGroups.publicSubnets
    return subnetGroup[0]
  }

  const role = new aws.iam.Role(`substreams-role`, {
    assumeRolePolicy: JSON.stringify({
      Version: '2012-10-17',
      Statement: [
        {
          Effect: 'Allow',
          Principal: {
            Service: 'ec2.amazonaws.com',
          },
          Action: 'sts:AssumeRole',
        },
      ],
    }),
  })

  const SubstreamLaunchTemplate = new aws.ec2.LaunchTemplate('sf-substream-launch-template', {
    blockDeviceMappings: [
      {
        deviceName: '/dev/xvda',
        ebs: {
          deleteOnTermination: 'true',
          encrypted: 'false',
          iops: 3000,
          throughput: 125,
          volumeSize: 50,
          volumeType: 'gp3',
        },
      },
    ],
    capacityReservationSpecification: {
      capacityReservationPreference: 'open',
    },
    creditSpecification: {
      cpuCredits: 'standard',
    },
    ebsOptimized: 'false',
    hibernationOptions: {
      configured: false,
    },
    imageId: 'ami-02f3f602d23f1659d',
    instanceInitiatedShutdownBehavior: 'stop',
    instanceType: config.require('ec2InstanceType'),
    keyName: 'ec2-ecs',
    maintenanceOptions: {
      autoRecovery: 'default',
    },
    iamInstanceProfile: {
      arn: 'arn:aws:iam::016437323894:instance-profile/substreams-instance-profile-6e600ab',
    },
    metadataOptions: {
      httpEndpoint: 'enabled',
      httpProtocolIpv6: 'disabled',
      httpPutResponseHopLimit: 2,
      httpTokens: 'required',
    },
    name: `${stage}-sf-substreams-template`,
    networkInterfaces: [
      {
        associatePublicIpAddress: 'true',
        deleteOnTermination: 'true',
        securityGroups: [instanceSG.id],
        subnetId: getInstanceSubnet(subnetGroups),
      },
    ],
    placement: {
      tenancy: 'default',
    },
    privateDnsNameOptions: {
      enableResourceNameDnsARecord: true,
      hostnameType: 'ip-name',
    },
    updateDefaultVersion: true,
    tagSpecifications: [
      {
        resourceType: 'instance',
        tags: {
          Name: `${stage}-sf-substreams`,
          Pulumi: 'true',
        },
      },
    ],
    userData: userData,
  })

  const SubstreamInstance = new aws.ec2.Instance('sf-substream-instance', {
    launchTemplate: {
      id: SubstreamLaunchTemplate.id,
      version: '$Latest',
    },
  })

  return { instance: SubstreamInstance, template: SubstreamLaunchTemplate }
  //return SubstreamLaunchTemplate;
}<|MERGE_RESOLUTION|>--- conflicted
+++ resolved
@@ -12,7 +12,6 @@
   template: aws.ec2.LaunchTemplate
 }
 
-<<<<<<< HEAD
 
 
 export const createUserData = (db_host: string, latestBlock: number) : string => {
@@ -24,17 +23,6 @@
     const dd_api = process.env.DATADOG_API_KEY; 
     const substreams_flags = isProduction() ? "-p" : ""; 
     const rawUserData = `#!/bin/bash
-=======
-const streamingFast_Key = process.env.STREAMINGFAST_KEY
-const git_token = process.env.GH_TOKEN
-const git_user = process.env.GH_USER
-const db_pass = process.env.DB_PASSWORD
-const eth_endpoint = process.env.ETH_ENDPOINT
-const dd_api = process.env.DATADOG_API_KEY
-
-export const createUserData = (db_host: string, latestBlock: number): string => {
-  const rawUserData = `#!/bin/bash
->>>>>>> 3abc7a46
 
 echo "Installing Dev Tools"
 
